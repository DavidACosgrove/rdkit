--- conflicted
+++ resolved
@@ -100,13 +100,8 @@
 }
 
 std::uint64_t SynthonSpace::getNumProducts() const { return d_numProducts; }
-<<<<<<< HEAD
-std::string SynthonSpace::getFormattedNumProducts() const {
-  return formatLargeInt(d_numProducts);
-}
+
 std::string SynthonSpace::getInputFileName() const { return d_fileName; }
-=======
->>>>>>> e869bea7
 
 SearchResults SynthonSpace::substructureSearch(
     const ROMol &query, const SynthonSpaceSearchParams &params) {
