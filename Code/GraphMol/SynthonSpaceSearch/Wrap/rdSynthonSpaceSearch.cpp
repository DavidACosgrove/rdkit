//
// Copyright (C) David Cosgrove 2024.
//
//   @@ All Rights Reserved @@
//  This file is part of the RDKit.
//  The contents are covered by the terms of the BSD license
//  which is included in the file license.txt, found at the root
//  of the RDKit source tree.
//

#include <csignal>

#include <RDBoost/python.h>
#include <RDBoost/Wrap.h>

#include <GraphMol/ROMol.h>
#include <GraphMol/RascalMCES/RascalOptions.h>
#include <GraphMol/SynthonSpaceSearch/SynthonSpace.h>

namespace python = boost::python;

namespace RDKit {
python::list hitMolecules_helper(const SynthonSpaceSearch::SearchResults &res) {
  python::list pyres;
  for (auto &r : res.getHitMolecules()) {
    pyres.append(boost::make_shared<ROMol>(*r));
  }
  return pyres;
}

struct SearchResults_wrapper {
  static void wrap() {
    const std::string docString =
        "Used to return results of SynthonSpace searches.";
    python::class_<SynthonSpaceSearch::SearchResults>(
        "SubstructureResult", docString.c_str(), python::no_init)
        .def("GetHitMolecules", hitMolecules_helper, python::args("self"),
             "A function returning hits from the search")
        .def("GetMaxNumResults",
             &SynthonSpaceSearch::SearchResults::getMaxNumResults,
             "The upper bound on number of results possible.  There"
             " may be fewer than this in practice for several reasons"
             " such as duplicate reagent sets being removed or the"
             " final product not matching the query even though the"
             " synthons suggested they would.")
        .def("GetTimedOut", &SynthonSpaceSearch::SearchResults::getTimedOut,
             "Returns whether the search timed out or not.")
        .def("GetCancelled", &SynthonSpaceSearch::SearchResults::getCancelled,
             "Returns whether the search was cancelled or not.");
  }
};

SynthonSpaceSearch::SearchResults substructureSearch_helper1(
    SynthonSpaceSearch::SynthonSpace &self, const ROMol &query,
    const python::object &py_smParams, const python::object &py_params) {
  SynthonSpaceSearch::SynthonSpaceSearchParams params;
  SubstructMatchParameters smParams;
  if (!py_smParams.is_none()) {
    smParams = python::extract<SubstructMatchParameters>(py_smParams);
  }
  if (!py_params.is_none()) {
    params = python::extract<SynthonSpaceSearch::SynthonSpaceSearchParams>(
        py_params);
  }

  SynthonSpaceSearch::SearchResults results;
  {
    NOGIL gil;
    results = self.substructureSearch(query, smParams, params);
  }
  if (results.getCancelled()) {
    throw_runtime_error("SubstructureSearch cancelled");
  }
  return results;
}

SynthonSpaceSearch::SearchResults substructureSearch_helper2(
    SynthonSpaceSearch::SynthonSpace &self,
    const GeneralizedSubstruct::ExtendedQueryMol &query,
    const python::object &py_smParams, const python::object &py_params) {
  SubstructMatchParameters smParams;
  if (!py_smParams.is_none()) {
    smParams = python::extract<SubstructMatchParameters>(py_smParams);
  }
  SynthonSpaceSearch::SynthonSpaceSearchParams params;
  if (!py_params.is_none()) {
    params = python::extract<SynthonSpaceSearch::SynthonSpaceSearchParams>(
        py_params);
  }
  SynthonSpaceSearch::SearchResults results;
  {
    NOGIL gil;
    results = self.substructureSearch(query, smParams, params);
  }
  if (results.getCancelled()) {
    throw_runtime_error("SubstructureSearch cancelled");
  }
  return results;
}

SynthonSpaceSearch::SearchResults fingerprintSearch_helper(
    SynthonSpaceSearch::SynthonSpace &self, const ROMol &query,
    const python::object &fingerprintGenerator,
    const python::object &py_params) {
  SynthonSpaceSearch::SynthonSpaceSearchParams params;
  if (!py_params.is_none()) {
    params = python::extract<SynthonSpaceSearch::SynthonSpaceSearchParams>(
        py_params);
  }
  SynthonSpaceSearch::SearchResults results;
  {
    NOGIL gil;
    const FingerprintGenerator<std::uint64_t> *fpGen =
        python::extract<FingerprintGenerator<std::uint64_t> *>(
            fingerprintGenerator);
    results = self.fingerprintSearch(query, *fpGen, params);
  }
  if (results.getCancelled()) {
    throw_runtime_error("FingerprintSearch cancelled");
  }
  return results;
}

SynthonSpaceSearch::SearchResults rascalSearch_helper(
    SynthonSpaceSearch::SynthonSpace &self, const ROMol &query,
    const python::object &py_rascalOptions, const python::object &py_params) {
  RascalMCES::RascalOptions rascalOptions;
  rascalOptions = python::extract<RascalMCES::RascalOptions>(py_rascalOptions);
  SynthonSpaceSearch::SynthonSpaceSearchParams params;
  if (!py_params.is_none()) {
    params = python::extract<SynthonSpaceSearch::SynthonSpaceSearchParams>(
        py_params);
  }
  SynthonSpaceSearch::SearchResults results;
  {
    NOGIL gil;
    results = self.rascalSearch(query, rascalOptions, params);
  }
  if (results.getCancelled()) {
    throw_runtime_error("RascalSearch cancelled");
  }
  return results;
}

SynthonSpaceSearch::SearchResults shapeSearch_helper(
    SynthonSpaceSearch::SynthonSpace &self, const ROMol &query,
    const python::object &py_params) {
  SynthonSpaceSearch::SynthonSpaceSearchParams params;
  if (!py_params.is_none()) {
    params = python::extract<SynthonSpaceSearch::SynthonSpaceSearchParams>(
        py_params);
  }
  SynthonSpaceSearch::SearchResults results;
  {
    NOGIL gil;
    results = self.shapeSearch(query, params);
  }
  if (results.getCancelled()) {
    throw_runtime_error("ShapeSearch cancelled");
  }
  return results;
}

void summariseHelper(SynthonSpaceSearch::SynthonSpace &self) {
  self.summarise(std::cout);
}

void convertTextToDBFile_helper(const std::string &inFilename,
                                const std::string &outFilename,
                                python::object fpGen) {
  const FingerprintGenerator<std::uint64_t> *fpGenCpp = nullptr;
  if (fpGen) {
    fpGenCpp = python::extract<FingerprintGenerator<std::uint64_t> *>(fpGen);
  }
  bool cancelled = false;
  SynthonSpaceSearch::convertTextToDBFile(inFilename, outFilename, cancelled,
                                          fpGenCpp);
  if (cancelled) {
    throw_runtime_error("Database conversion cancelled");
  }
}

void readTextFile_helper(SynthonSpaceSearch::SynthonSpace &self,
                         const std::string &inFilename) {
  bool cancelled = false;
  {
    NOGIL gil;
    self.readTextFile(inFilename, cancelled);
  }
  if (cancelled) {
    throw_runtime_error("Database read cancelled.");
  }
}

BOOST_PYTHON_MODULE(rdSynthonSpaceSearch) {
  python::scope().attr("__doc__") =
      "Module containing implementation of SynthonSpace search of"
      " Synthon-based chemical libraries such as Enamine REAL."
      "  NOTE: This functionality is experimental and the API"
      " and/or results may change in future releases.";

  SearchResults_wrapper::wrap();

  std::string docString = "SynthonSpaceSearch parameters.";
  python::class_<SynthonSpaceSearch::SynthonSpaceSearchParams,
                 boost::noncopyable>("SynthonSpaceSearchParams",
                                     docString.c_str())
      .def_readwrite("maxHits",
                     &SynthonSpaceSearch::SynthonSpaceSearchParams::maxHits,
                     "The maximum number of hits to return.  Default=1000."
                     "Use -1 for no maximum.")
      .def_readwrite(
          "maxNumFrags",
          &SynthonSpaceSearch::SynthonSpaceSearchParams::maxNumFragSets,
          "The maximum number of fragments the query can be broken into."
          "  Big molecules will create huge numbers of fragments that may cause"
          " excessive memory use.  If the number of fragments hits this number,"
          " fragmentation stops and the search results will likely be incomplete."
          "  Default=100000.")
      .def_readwrite(
          "hitStart", &SynthonSpaceSearch::SynthonSpaceSearchParams::hitStart,
          "The sequence number of the hit to start from.  So that you"
          " can return the next N hits of a search having already"
          " obtained N-1.  Default=0")
      .def_readwrite(
          "randomSample",
          &SynthonSpaceSearch::SynthonSpaceSearchParams::randomSample,
          "If True, returns a random sample of the hits, up to maxHits"
          " in number.  Default=False.")
      .def_readwrite(
          "randomSeed",
          &SynthonSpaceSearch::SynthonSpaceSearchParams::randomSeed,
          "If using randomSample, this seeds the random number"
          " generator so as to give reproducible results.  Default=-1"
          " means use a random seed.")
      .def_readwrite("buildHits",
                     &SynthonSpaceSearch::SynthonSpaceSearchParams::buildHits,
                     "If false, reports the maximum number of hits that"
                     " the search could produce, but doesn't return them.")
      .def_readwrite(
          "numRandomSweeps",
          &SynthonSpaceSearch::SynthonSpaceSearchParams::numRandomSweeps,
          "The random sampling doesn't always produce the"
          " required number of hits in 1 go.  This parameter"
          " controls how many loops it makes to try and get"
          " the hits before giving up.  Default=10.")
      .def_readwrite(
          "similarityCutoff",
          &SynthonSpaceSearch::SynthonSpaceSearchParams::similarityCutoff,
          "Similarity cutoff for returning hits by fingerprint similarity."
          "  At present the fp is hard-coded to be Morgan, bits, radius=2."
          "  Default=0.5.")
      .def_readwrite(
          "fragSimilarityAdjuster",
          &SynthonSpaceSearch::SynthonSpaceSearchParams::fragSimilarityAdjuster,
          "Similarities of fragments are generally low due to low bit"
          " densities.  For the fragment matching, reduce the similarity cutoff"
          " off by this amount.  Default=0.1.")
      .def_readwrite(
          "approxSimilarityAdjuster",
          &SynthonSpaceSearch::SynthonSpaceSearchParams::
              approxSimilarityAdjuster,
          "The fingerprint search uses an approximate similarity method"
          " before building a product and doing a final check.  The"
          " similarityCutoff is reduced by this value for the approximate"
          " check.  A lower value will give faster run times at the"
          " risk of missing some hits.  The value you use should have a"
          " positive correlation with your FOMO.  The default of 0.1 is"
          " appropriate for Morgan fingerprints.  With RDKit fingerprints,"
          " 0.05 is adequate, and higher than that has been seen to"
          " produce long run times.")
      .def_readwrite(
          "minHitHeavyAtoms",
          &SynthonSpaceSearch::SynthonSpaceSearchParams::minHitHeavyAtoms,
          "Minimum number of heavy atoms in a hit.  Default=0.")
      .def_readwrite(
          "maxHitHeavyAtoms",
          &SynthonSpaceSearch::SynthonSpaceSearchParams::maxHitHeavyAtoms,
<<<<<<< HEAD
          "Maximum number of heavy atoms in a hit.  Default=0 means no maximum.")
=======
          "Maximum number of heavy atoms in a hit.  Default=-1 means no maximum.")
>>>>>>> 22dfa851
      .def_readwrite("minHitMolWt",
                     &SynthonSpaceSearch::SynthonSpaceSearchParams::minHitMolWt,
                     "Minimum molecular weight for a hit.  Default=0.0.")
      .def_readwrite(
          "maxHitMolWt",
          &SynthonSpaceSearch::SynthonSpaceSearchParams::maxHitMolWt,
          "Maximum molecular weight for a hit.  Default=0.0 mean no maximum.")
      .def_readwrite(
          "minHitChiralAtoms",
          &SynthonSpaceSearch::SynthonSpaceSearchParams::minHitChiralAtoms,
          "Minimum number of chiral atoms in a hit.  Default=0.")
      .def_readwrite(
          "maxHitChiralAtoms",
          &SynthonSpaceSearch::SynthonSpaceSearchParams::maxHitChiralAtoms,
<<<<<<< HEAD
          "Maximum number of chiral atoms in a hit.  Default=0 means no maximum.")
      .def_readwrite(
          "numConformers",
          &SynthonSpaceSearch::SynthonSpaceSearchParams::numConformers,
          "When doing a shape search, the number of conformers to generate"
          " for molecules.  Default=100.")
      .def_readwrite(
          "confRMSThreshold",
          &SynthonSpaceSearch::SynthonSpaceSearchParams::confRMSThreshold,
          "When doing a shape search, the RMS threshold to use when pruning"
          " conformers.  Default=1.0.")
=======
          "Maximum number of chiral atoms in a hit.  Default=-1 means no maximum.")
>>>>>>> 22dfa851
      .def_readwrite(
          "timeOut", &SynthonSpaceSearch::SynthonSpaceSearchParams::timeOut,
          "Time limit for search, in seconds.  Default is 600s, 0 means no"
          " timeout.  Requires an integer")
      .def_readwrite(
          "numThreads",
          &SynthonSpaceSearch::SynthonSpaceSearchParams::numThreads,
          "The number of threads to use for search.  If > 0, will use that"
          " number.  If <= 0, will use the number of hardware"
          " threads plus this number.  So if the number of"
          " hardware threads is 8, and numThreads is -1, it will"
          " use 7 threads.  Default=1.")
      .def("__setattr__", &safeSetattr);

  docString = "SynthonSpaceSearch object.";
  python::class_<SynthonSpaceSearch::SynthonSpace, boost::noncopyable>(
      "SynthonSpace", docString.c_str(), python::init<>())
      .def("ReadTextFile", &readTextFile_helper,
           (python::arg("self"), python::arg("inFile")),
           "Reads text file of the sort used by ChemSpace/Enamine.")
      .def("ReadDBFile", &SynthonSpaceSearch::SynthonSpace::readDBFile,
           (python::arg("self"), python::arg("inFile"),
            python::arg("numThreads") = 1),
           "Reads binary database file.  Takes optional number of threads,"
           "default=1.")
      .def("WriteDBFile", &SynthonSpaceSearch::SynthonSpace::writeDBFile,
           (python::arg("self"), python::arg("outFile")),
           "Writes binary database file.")
      .def("WriteEnumeratedFile",
           &SynthonSpaceSearch::SynthonSpace::writeEnumeratedFile,
           (python::arg("self"), python::arg("outFile")),
           "Writes enumerated library to file.")
      .def("GetNumReactions",
           &SynthonSpaceSearch::SynthonSpace::getNumReactions,
           python::arg("self"),
           "Returns number of reactions in the SynthonSpace.")
      .def("GetNumProducts", &SynthonSpaceSearch::SynthonSpace::getNumProducts,
           python::arg("self"),
           "Returns number of products in the SynthonSpace, with multiple"
           " counting of any duplicates.")
      .def("Summarise", &summariseHelper, python::arg("self"),
           "Writes a summary of the SynthonSpace to stdout.")
      .def("GetSynthonFingerprintType",
           &SynthonSpaceSearch::SynthonSpace::getSynthonFingerprintType,
           python::arg("self"),
           "Returns the information string for the fingerprint generator"
           " used to create this space.")
      .def("SubstructureSearch", &substructureSearch_helper1,
           (python::arg("self"), python::arg("query"),
            python::arg("substructMatchParams") = python::object(),
            python::arg("params") = python::object()),
           "Does a substructure search in the SynthonSpace.")
      .def("SubstructureSearch", &substructureSearch_helper2,
           (python::arg("self"), python::arg("query"),
            python::arg("substructMatchParams") = python::object(),
            python::arg("params") = python::object()),
           "Does a substructure search in the SynthonSpace using an"
           " extended query.")
      .def("FingerprintSearch", &fingerprintSearch_helper,
           (python::arg("self"), python::arg("query"),
            python::arg("fingerprintGenerator"),
            python::arg("params") = python::object()),
           "Does a fingerprint search in the SynthonSpace using the"
           " FingerprintGenerator passed in.")
      .def("RascalSearch", &rascalSearch_helper,
           (python::arg("self"), python::arg("query"),
            python::arg("rascalOptions"),
            python::arg("params") = python::object()),
           "Does a search using the Rascal similarity score.  The similarity"
           " threshold used is provided by rascalOptions, and the one in"
           " params is ignored.")
      .def("ShapeSearch", &shapeSearch_helper,
           (python::arg("self"), python::arg("query"),
            python::arg("params") = python::object()),
           "Does a search using the pubchem-align3d shape similarity metric.")
      .def(
          "BuildSynthonFingerprints",
          &SynthonSpaceSearch::SynthonSpace::buildSynthonFingerprints,
          (python::arg("self"), python::arg("fingerprintGenerator")),
          "Build the synthon fingerprints ready for similarity searching.  This"
          " is done automatically when the first similarity search is done, but if"
          " converting a text file to binary format it might need to be done"
          " explicitly.")
      .def(
          "BuildSynthonShapes",
          &SynthonSpaceSearch::SynthonSpace::buildSynthonShapes,
          (python::arg("self"), python::arg("numConfs") = 10,
           python::arg("rmsThreshold") = 1.0, python::arg("numThreads") = 1),
          "Build shapes for the synthons.  The conformations are generated, pruned"
          " with the given threshold, which is passed directly to EmbedMultipleConfs.");

  docString =
      "Convert the text file into the binary DB file in our format."
      "  Assumes that all synthons from a reaction are contiguous in the input file."
      "  This uses a lot less memory than using ReadTextFile() followed by"
      "  WriteDBFile()."
      "- inFilename the name of the text file"
      "- outFilename the name of the binary file"
      "- optional fingerprint generator";
  python::def("ConvertTextToDBFile", &RDKit::convertTextToDBFile_helper,
              (python::arg("inFilename"), python::arg("outFilename"),
               python::arg("fpGen") = python::object()),
              docString.c_str());

  docString =
      "Format an integer with spaces every 3 digits for ease of reading";
  python::def("FormattedIntegerString",
              &RDKit::SynthonSpaceSearch::formattedIntegerString,
              python::arg("value"), docString.c_str());
}

}  // namespace RDKit<|MERGE_RESOLUTION|>--- conflicted
+++ resolved
@@ -276,11 +276,7 @@
       .def_readwrite(
           "maxHitHeavyAtoms",
           &SynthonSpaceSearch::SynthonSpaceSearchParams::maxHitHeavyAtoms,
-<<<<<<< HEAD
-          "Maximum number of heavy atoms in a hit.  Default=0 means no maximum.")
-=======
           "Maximum number of heavy atoms in a hit.  Default=-1 means no maximum.")
->>>>>>> 22dfa851
       .def_readwrite("minHitMolWt",
                      &SynthonSpaceSearch::SynthonSpaceSearchParams::minHitMolWt,
                      "Minimum molecular weight for a hit.  Default=0.0.")
@@ -295,9 +291,8 @@
       .def_readwrite(
           "maxHitChiralAtoms",
           &SynthonSpaceSearch::SynthonSpaceSearchParams::maxHitChiralAtoms,
-<<<<<<< HEAD
-          "Maximum number of chiral atoms in a hit.  Default=0 means no maximum.")
-      .def_readwrite(
+          "Maximum number of chiral atoms in a hit.  Default=-1 means no maximum.")
+  .def_readwrite(
           "numConformers",
           &SynthonSpaceSearch::SynthonSpaceSearchParams::numConformers,
           "When doing a shape search, the number of conformers to generate"
@@ -307,9 +302,6 @@
           &SynthonSpaceSearch::SynthonSpaceSearchParams::confRMSThreshold,
           "When doing a shape search, the RMS threshold to use when pruning"
           " conformers.  Default=1.0.")
-=======
-          "Maximum number of chiral atoms in a hit.  Default=-1 means no maximum.")
->>>>>>> 22dfa851
       .def_readwrite(
           "timeOut", &SynthonSpaceSearch::SynthonSpaceSearchParams::timeOut,
           "Time limit for search, in seconds.  Default is 600s, 0 means no"
