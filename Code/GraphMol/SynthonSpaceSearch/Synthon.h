--- conflicted
+++ resolved
@@ -46,7 +46,10 @@
   const std::vector<std::shared_ptr<ROMol>> &getConnRegions() const;
   void setSearchMol(std::unique_ptr<ROMol> mol);
   void setFP(std::unique_ptr<ExplicitBitVect> fp);
-<<<<<<< HEAD
+  unsigned int getNumDummies() const { return d_numDummies; }
+  unsigned int getNumHeavyAtoms() const { return d_numHeavyAtoms; }
+  unsigned int getNumChiralAtoms() const { return d_numChiralAtoms; }
+  double getMolWt() const { return d_molWt; }
   void clearShapes();
   void addShape(std::unique_ptr<ShapeInput> shape);
   const ShapeSet &getShapes() const;
@@ -55,17 +58,7 @@
 
   // Writes to/reads from a binary stream.
   void writeToDBStream(std::ostream &os) const;
-  void readFromDBStream(std::istream &is, const std::uint32_t version);
-=======
-  unsigned int getNumDummies() const { return d_numDummies; }
-  unsigned int getNumHeavyAtoms() const { return d_numHeavyAtoms; }
-  unsigned int getNumChiralAtoms() const { return d_numChiralAtoms; }
-  double getMolWt() const { return d_molWt; }
-
-  // Writes to/reads from a binary stream.
-  void writeToDBStream(std::ostream &os) const;
   void readFromDBStream(std::istream &is, std::uint32_t version);
->>>>>>> f10e5b5e
 
  private:
   std::string d_smiles;
