--- conflicted
+++ resolved
@@ -13,7 +13,6 @@
 
 #include <string>
 
-// #include <../External/pubchem_shape/PubChemShape.hpp>
 #include <RDGeneral/export.h>
 #include <GraphMol/SynthonSpaceSearch/SearchShapeInput.h>
 #include <GraphMol/SynthonSpaceSearch/SynthonSpaceSearchHelpers.h>
@@ -50,18 +49,13 @@
   unsigned int getNumDummies() const { return d_numDummies; }
   unsigned int getNumHeavyAtoms() const { return d_numHeavyAtoms; }
   unsigned int getNumChiralAtoms() const { return d_numChiralAtoms; }
-<<<<<<< HEAD
+  unsigned int getNumChiralAtomsExcDummies() const {
+    return d_numChiralAtomsExcDummies;
+  }
   double getMolWt() const { return d_molWt; }
   void clearShapes();
   void setShapes(std::unique_ptr<SearchShapeInput> shapes);
   const std::unique_ptr<SearchShapeInput> &getShapes() const;
-=======
-  unsigned int getNumChiralAtomsExcDummies() const {
-    return d_numChiralAtomsExcDummies;
-  }
-  double getMolWt() const { return d_molWt; }
->>>>>>> 22dfa851
-
   // Writes to/reads from a binary stream.
   void writeToDBStream(std::ostream &os) const;
   void readFromDBStream(std::istream &is, std::uint32_t version);
@@ -90,15 +84,11 @@
 
   unsigned int d_numDummies{0};
   unsigned int d_numHeavyAtoms{0};
-<<<<<<< HEAD
-  unsigned int d_numChiralAtoms{0};
-=======
   // As calculated by details::countChiralAtoms().
   unsigned int d_numChiralAtoms{0};
   // This is the number of chiral atoms excluding those that have 2 or
   // more dummies attached.
   unsigned int d_numChiralAtomsExcDummies{0};
->>>>>>> 22dfa851
   double d_molWt{0.0};
 
   // Once the search molecule has been added, get the connector regions,
