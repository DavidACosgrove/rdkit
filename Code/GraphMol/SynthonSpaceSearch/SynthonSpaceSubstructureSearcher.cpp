--- conflicted
+++ resolved
@@ -399,14 +399,10 @@
   return results;
 }
 
-<<<<<<< HEAD
 bool SynthonSpaceSubstructureSearcher::verifyHit(ROMol &hit) const {
-=======
-bool SynthonSpaceSubstructureSearcher::verifyHit(const ROMol &hit) const {
   if (!SynthonSpaceSearcher::verifyHit(hit)) {
     return false;
   }
->>>>>>> f10e5b5e
   return !SubstructMatch(hit, getQuery(), d_matchParams).empty();
 }
 
