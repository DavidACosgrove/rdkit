//
// Copyright (C) David Cosgrove 2024.
//
//   @@ All Rights Reserved @@
//  This file is part of the RDKit.
//  The contents are covered by the terms of the BSD license
//  which is included in the file license.txt, found at the root
//  of the RDKit source tree.

#include <algorithm>
#include <chrono>
#include <fstream>

#include <GraphMol/SubstructLibrary/SubstructLibrary.h>
#include <GraphMol/FileParsers/MolSupplier.h>
#include <GraphMol/Fingerprints/MorganGenerator.h>
#include <GraphMol/Fingerprints/RDKitFPGenerator.h>
#include <GraphMol/SynthonSpaceSearch/SynthonSpace.h>
#include <GraphMol/SynthonSpaceSearch/SearchResults.h>
#include <GraphMol/SynthonSpaceSearch/SynthonSpaceSearch_details.h>
#include <GraphMol/SmilesParse/SmilesParse.h>
#include <GraphMol/SmilesParse/SmilesWrite.h>

#include <catch2/catch_all.hpp>

using namespace RDKit;
using namespace RDKit::SynthonSpaceSearch;

using namespace RDKit::SynthonSpaceSearch::details;

const char *rdbase = getenv("RDBASE");

std::map<std::string, std::unique_ptr<ExplicitBitVect>> getFingerprints(
    const std::string &molFilename,
    std::map<std::string, std::unique_ptr<RWMol>> &mols,
    const std::unique_ptr<FingerprintGenerator<std::uint64_t>> &fpGen) {
  v2::FileParsers::SmilesMolSupplierParams fileparams;
  fileparams.titleLine = false;
  v2::FileParsers::SmilesMolSupplier suppl(molFilename, fileparams);
  std::map<std::string, std::unique_ptr<ExplicitBitVect>> fps;
  while (!suppl.atEnd()) {
    auto mol = suppl.next();
    auto fp = fpGen->getFingerprint(*mol);
    fps.insert(std::make_pair(
        mol->getProp<std::string>(common_properties::_Name), fp));
    auto molName = mol->getProp<std::string>(common_properties::_Name);
    mols.insert(std::make_pair(molName, mol.release()));
  }

  return fps;
}

std::set<std::string> bruteForceSearch(
    std::map<std::string, std::unique_ptr<ExplicitBitVect>> &fps,
    const ROMol &queryMol, const double simCutoff) {
  std::unique_ptr<FingerprintGenerator<std::uint64_t>> fpGen;
  fpGen.reset(MorganFingerprint::getMorganGenerator<std::uint64_t>(2));
  const auto queryFP =
      std::unique_ptr<ExplicitBitVect>(fpGen->getFingerprint(queryMol));
  std::set<std::string> fullSmi;
  std::set<std::string> names;
  for (auto &it : fps) {
    if (auto sim = TanimotoSimilarity(*it.second, *queryFP); sim >= simCutoff) {
      names.insert(it.first);
    }
  }
  return names;
}

TEST_CASE("FP Small tests") {
  REQUIRE(rdbase);
  std::string fName(rdbase);
  std::string fullRoot(fName + "/Code/GraphMol/SynthonSpaceSearch/data/");
  std::vector<std::string> libNames{
      fullRoot + "amide_space.txt",
      fullRoot + "triazole_space.txt",
      fullRoot + "urea_space.txt",
  };

  std::vector<std::string> enumLibNames{
      fullRoot + "amide_space_enum.smi",
      fullRoot + "triazole_space_enum.smi",
      fullRoot + "urea_space_enum.smi",
  };
  std::vector<std::string> querySmis{
      "c1ccccc1C(=O)N1CCCC1",
      "CC1CCN(c2nnc(CO)n2C2CCCC2)C1",
      "C[C@@H]1CC(NC(=O)NC2COC2)CN(C(=O)c2nccnc2F)C1",
  };

  std::vector<size_t> expNumHits{2, 3, 4};

  for (size_t i = 0; i < libNames.size(); i++) {
    SynthonSpace synthonspace;
    bool cancelled = false;
    synthonspace.readTextFile(libNames[i], cancelled);
    SynthonSpaceSearchParams params;
    params.randomSeed = 1;
    params.approxSimilarityAdjuster = 0.2;
    auto queryMol = v2::SmilesParse::MolFromSmiles(querySmis[i]);
    std::unique_ptr<FingerprintGenerator<std::uint64_t>> fpGen(
        MorganFingerprint::getMorganGenerator<std::uint64_t>(2));

    auto results = synthonspace.fingerprintSearch(*queryMol, *fpGen, params);
    CHECK(results.getHitMolecules().size() == expNumHits[i]);
    std::set<std::string> resSmis;
    for (const auto &r : results.getHitMolecules()) {
      resSmis.insert(MolToSmiles(*r));
    }

    // Do the enumerated library, just to check
    std::map<std::string, std::unique_ptr<RWMol>> mols;
    auto fps = getFingerprints(enumLibNames[i], mols, fpGen);
    auto names = bruteForceSearch(fps, *queryMol, params.similarityCutoff);
    std::set<std::string> fullSmis;
    for (const auto &r : names) {
      fullSmis.insert(MolToSmiles(*mols[r]));
    }
    if (i != 1) {
      CHECK(resSmis == fullSmis);
    } else {
      // In the triazole library, one of the hits found by the brute force
      // method (triazole-1_1-1_2-2_3-1) is missed by the SynthonSpaceSearch
      // because it requires that the fragment [1*]n([3*])C1CCCC1 is similar
      // to synthon c1ccccc1-n([3*])[1*] which it isn't.  Instead, make sure
      // all the ones that are found are in the brute force results.
      for (const auto &rs : resSmis) {
        CHECK(fullSmis.find(rs) != fullSmis.end());
      }
    }
  }
}

TEST_CASE("FP Biggy") {
  REQUIRE(rdbase);
  std::string fName(rdbase);
  std::string libName =
      fName + "/Code/GraphMol/SynthonSpaceSearch/data/Syntons_5567.csv";
  SynthonSpace synthonspace;
  bool cancelled = false;
  synthonspace.readTextFile(libName, cancelled);

  std::unique_ptr<FingerprintGenerator<std::uint64_t>> fpGen(
      MorganFingerprint::getMorganGenerator<std::uint64_t>(2));

  std::map<std::string, std::unique_ptr<RWMol>> mols;

  const std::vector<std::string> smis{
      "c1ccccc1C(=O)N1CCCC1", "c1ccccc1NC(=O)C1CCN1",
      "c12ccccc1c(N)nc(N)n2", "c12ccc(C)cc1[nH]nc2C(=O)NCc1cncs1",
      "c1n[nH]cn1",           "C(=O)NC(CC)C(=O)N(CC)C"};
  const std::vector<size_t> numRes{46, 2, 0, 123, 0, 0};
  const std::vector<size_t> maxRes{2408, 197, 0, 833, 0, 4};
  SynthonSpaceSearchParams params;
  params.approxSimilarityAdjuster = 0.2;
  params.maxHits = -1;
  for (size_t i = 0; i < smis.size(); ++i) {
    auto queryMol = v2::SmilesParse::MolFromSmiles(smis[i]);
    auto results = synthonspace.fingerprintSearch(*queryMol, *fpGen, params);
    CHECK(results.getHitMolecules().size() == numRes[i]);
    CHECK(results.getMaxNumResults() == maxRes[i]);
  }
}

TEST_CASE("FP Random Hits") {
  REQUIRE(rdbase);
  std::string fName(rdbase);
  std::string libName =
      fName + "/Code/GraphMol/SynthonSpaceSearch/data/Syntons_5567.csv";
  SynthonSpace synthonspace;
  bool cancelled = false;
  synthonspace.readTextFile(libName, cancelled);

  auto queryMol = "c12ccc(C)cc1[nH]nc2C(=O)NCc1cncs1"_smiles;
  SynthonSpaceSearchParams params;
  params.maxHits = 100;
  params.randomSample = true;
  params.randomSeed = 1;
  std::unique_ptr<FingerprintGenerator<std::uint64_t>> fpGen(
      MorganFingerprint::getMorganGenerator<std::uint64_t>(2));
  auto results = synthonspace.fingerprintSearch(*queryMol, *fpGen, params);
  std::map<std::string, int> libCounts;
  for (const auto &m : results.getHitMolecules()) {
    std::string molName = m->getProp<std::string>(common_properties::_Name);
    std::string lib(molName.substr(molName.length() - 2));
    if (const auto &c = libCounts.find(lib); c == libCounts.end()) {
      libCounts.insert(std::make_pair(lib, 1));
    } else {
      c->second++;
    }
  }
  CHECK(results.getHitMolecules().size() == 100);
  std::map<std::string, int> expCounts{{"a1", 100}};
  CHECK(expCounts == libCounts);
  CHECK(results.getHitMolecules().front()->getProp<double>("Similarity") ==
        Catch::Approx(0.711538));
  CHECK(results.getHitMolecules().back()->getProp<double>("Similarity") ==
        Catch::Approx(0.5));
}

TEST_CASE("Other Fingerprints") {
  REQUIRE(rdbase);
  std::string fName(rdbase);
  std::string libName =
      fName + "/Code/GraphMol/SynthonSpaceSearch/data/Syntons_5567.csv";
  SynthonSpace synthonspace;
  bool cancelled = false;
  synthonspace.readTextFile(libName, cancelled);
  SynthonSpaceSearchParams params;
  params.maxHits = 100;
  params.randomSample = true;
  params.randomSeed = 1;
  std::unique_ptr<FingerprintGenerator<std::uint64_t>> fpGen(
      MorganFingerprint::getMorganGenerator<std::uint64_t>(3));

  // This is Osimertinib (Tagrisso), which doesn't have any hits in this little
  // database.
  auto queryMol =
      "C=CC(=O)Nc1cc(Nc2nccc(-c3cn(C)c4ccccc34)n2)c(OC)cc1N(C)CCN(C)C"_smiles;
  auto results = synthonspace.fingerprintSearch(*queryMol, *fpGen, params);
  CHECK(results.getHitMolecules().empty());
}

TEST_CASE("Timeout") {
  REQUIRE(rdbase);
  std::string fName(rdbase);
  std::string libName =
      fName + "/Code/GraphMol/SynthonSpaceSearch/data/Syntons_5567.csv";
  SynthonSpace synthonspace;
  bool cancelled = false;
  synthonspace.readTextFile(libName, cancelled);
  SynthonSpaceSearchParams params;
  params.maxHits = -1;
  params.similarityCutoff = 0.3;
  params.fragSimilarityAdjuster = 0.3;
  params.timeOut = 2;
  std::unique_ptr<FingerprintGenerator<std::uint64_t>> fpGen(
      MorganFingerprint::getMorganGenerator<std::uint64_t>(3));

  auto queryMol = "c12ccc(C)cc1[nH]nc2C(=O)NCc1cncs1"_smiles;
  auto results = synthonspace.fingerprintSearch(*queryMol, *fpGen, params);
  CHECK(results.getTimedOut());

  // Make sure no timeout also works, but only on a short search.
  params.maxHits = 100;
  params.similarityCutoff = 0.3;
  params.fragSimilarityAdjuster = 0.2;
  params.timeOut = 0;
  auto results1 = synthonspace.fingerprintSearch(*queryMol, *fpGen, params);
  CHECK(!results1.getTimedOut());
}

TEST_CASE("FP Approx Similarity") {
  REQUIRE(rdbase);
  std::string fName(rdbase);
  std::string libName =
      fName + "/Code/GraphMol/SynthonSpaceSearch/data/Syntons_5567.csv";
  SynthonSpace synthonspace;
  bool cancelled = false;
  synthonspace.readTextFile(libName, cancelled);
  SynthonSpaceSearchParams params;
  // The addFP and subtractFP are built from a random selection of
  // products so do occasionally vary, so use a fixed seed.
  params.randomSeed = 1;
  params.similarityCutoff = 0.5;
  params.timeOut = 0;
  params.maxHits = 1000;

  std::unique_ptr<FingerprintGenerator<std::uint64_t>> fpGen(
      RDKitFP::getRDKitFPGenerator<std::uint64_t>(3));
  auto queryMol = "c12ccc(C)cc1[nH]nc2C(=O)NCc1cncs1"_smiles;

  // With RDKit fingerprints, 0.05 gives a reasonable compromise
  // between speed and hits missed.
  params.approxSimilarityAdjuster = 0.05;
  auto results = synthonspace.fingerprintSearch(*queryMol, *fpGen, params);
  CHECK(results.getHitMolecules().size() == 482);
  CHECK(results.getMaxNumResults() == 1466);

  // A tighter adjuster misses more hits.
  params.approxSimilarityAdjuster = 0.01;
  results = synthonspace.fingerprintSearch(*queryMol, *fpGen, params);
  CHECK(results.getHitMolecules().size() == 124);

  // This is the actual number of hits achievable.
  params.approxSimilarityAdjuster = 0.25;
  results = synthonspace.fingerprintSearch(*queryMol, *fpGen, params);
  CHECK(results.getHitMolecules().size() == 914);
}

TEST_CASE("FP Binary File") {
  REQUIRE(rdbase);
  std::string fName(rdbase);
  SynthonSpace synthonspace;
  std::string libName =
      fName + "/Code/GraphMol/SynthonSpaceSearch/data/idorsia_toy_space_a.spc";
  // libName =
  // fName + "/Code/GraphMol/SynthonSpaceSearch/data/triazole_space_rdkit.spc";
  std::unique_ptr<FingerprintGenerator<std::uint64_t>> fpGen(
      RDKitFP::getRDKitFPGenerator<std::uint64_t>());
  SearchResults results;
  auto queryMol = "O=C(Nc1c(CNC=O)cc[s]1)c1nccnc1"_smiles;
  for (auto numThreads : std::vector<int>{1}) {
    synthonspace.readDBFile(libName, numThreads);
    synthonspace.summarise(std::cout);
    CHECK_NOTHROW(results = synthonspace.fingerprintSearch(*queryMol, *fpGen));
    CHECK(results.getHitMolecules().size() == 4);
    CHECK(results.getMaxNumResults() == 420);
  }

  // Make sure it rejects the wrong sort of fingerprint.
  synthonspace.readDBFile(libName);
  fpGen.reset(MorganFingerprint::getMorganGenerator<std::uint64_t>(2));
  CHECK_THROWS(results = synthonspace.fingerprintSearch(*queryMol, *fpGen));
}

TEST_CASE("Missing exact match") {
  REQUIRE(rdbase);
  std::string fName(rdbase);
  SynthonSpace synthonspace;
  std::string libName =
      fName + "/Code/GraphMol/SynthonSpaceSearch/data/missing_hit.txt";
  std::unique_ptr<FingerprintGenerator<std::uint64_t>> fpGen(
      RDKitFP::getRDKitFPGenerator<std::uint64_t>());
  SearchResults results;
  auto queryMol =
      "N#Cc1ccc(C(=O)Cn2cc(-c3cn[nH]c3-c3nc4ccccc4[nH]3)nn2)s1"_smiles;
  bool cancelled = false;
  synthonspace.readTextFile(libName, cancelled);
  synthonspace.buildSynthonFingerprints(*fpGen);
  CHECK_NOTHROW(results = synthonspace.fingerprintSearch(*queryMol, *fpGen));
  CHECK(results.getHitMolecules().size() == 1);
  CHECK(results.getHitMolecules()[0]->getProp<double>("Similarity") == 1.0);
}

<<<<<<< HEAD
TEST_CASE("FP Binary File2") {
  REQUIRE(rdbase);
  std::string fName(rdbase);
  SynthonSpace synthonspace;
  std::string libName =
      "/Users/david/Projects/SynthonSpaceTests/REAL/2024-09_RID-4-Cozchemix/2024-09_REAL_synthons_rdkit_3000.spc";
  std::unique_ptr<FingerprintGenerator<std::uint64_t>> fpGen(
      RDKitFP::getRDKitFPGenerator<std::uint64_t>());
  synthonspace.readDBFile(libName, -1);
  CHECK(synthonspace.getNumReactions() == 1008);
  CHECK(synthonspace.getNumProducts() == 70575407790);
  std::cout << synthonspace.getNumReactions() << std::endl;
  std::cout << synthonspace.getNumProducts() << std::endl;
#if 0
  SearchResults results;
  auto queryMol = "O=C(Nc1c(CNC=O)cc[s]1)c1nccnc1"_smiles;
  CHECK_NOTHROW(results = synthonspace.fingerprintSearch(*queryMol, *fpGen));
  CHECK(results.getHitMolecules().size() == 211);
  CHECK(results.getMaxNumResults() == 1397664);
#endif
}
=======
#if 0
// Whilst the code is still under active development, it's convenient to have this
// in here.  It can come out later.
TEST_CASE("FP Freedom Space") {
  // std::string libName =
  // "/Users/david/Projects/SynthonSpaceTests/FreedomSpace/2024-09_Freedom_synthons_rdkit.spc";
  // std::string libName2 =
  // "/Users/david/Projects/SynthonSpaceTests/FreedomSpace/2024-09_Freedom_synthons_rdkit_new.spc";
  std::string libName =
      "/Users/david/Projects/SynthonSpaceTests/REAL/2024-09_RID-4-Cozchemix/2024-09_REAL_synthons_rdkit_3000.spc";
  // libName =
  // "/Users/david/Projects/SynthonSpaceTests/REAL/2024-09_RID-4-Cozchemix/random_real_1_rdkit.spc";
  SynthonSpace synthonspace;
  synthonspace.readDBFile(libName);
  auto m =
      "C=CC(=O)Nc1cc(Nc2nccc(-c3cn(C)c4ccccc34)n2)c(OC)cc1N(C)CCN(C)C"_smiles;
  std::unique_ptr<FingerprintGenerator<std::uint64_t>> fpGen(
      RDKitFP::getRDKitFPGenerator<std::uint64_t>());
  SynthonSpaceSearchParams params;
  params.similarityCutoff = 0.4;
  params.maxHits = 1000;
  params.fragSimilarityAdjuster = 0.01;
  params.approxSimilarityAdjuster = 0.05;
  SearchResults results;
  results = synthonspace.fingerprintSearch(*m, *fpGen, params);
  std::cout << "Number of results : " << results.getHitMolecules().size()
            << std::endl;
  int i = 0;
  for (const auto &mol : results.getHitMolecules()) {
    if (i < 10 || i > params.maxHits - 10) {
      std::cout << i << " : " << MolToSmiles(*mol) << " : "
                << mol->getProp<std::string>(common_properties::_Name) << "  "
                << mol->getProp<double>("Similarity") << std::endl;
    }
    ++i;
  }
}
#endif
>>>>>>> e869bea7
<|MERGE_RESOLUTION|>--- conflicted
+++ resolved
@@ -294,13 +294,11 @@
   SynthonSpace synthonspace;
   std::string libName =
       fName + "/Code/GraphMol/SynthonSpaceSearch/data/idorsia_toy_space_a.spc";
-  // libName =
-  // fName + "/Code/GraphMol/SynthonSpaceSearch/data/triazole_space_rdkit.spc";
   std::unique_ptr<FingerprintGenerator<std::uint64_t>> fpGen(
       RDKitFP::getRDKitFPGenerator<std::uint64_t>());
   SearchResults results;
   auto queryMol = "O=C(Nc1c(CNC=O)cc[s]1)c1nccnc1"_smiles;
-  for (auto numThreads : std::vector<int>{1}) {
+  for (auto numThreads : std::vector<int>{1, 2, -1}) {
     synthonspace.readDBFile(libName, numThreads);
     synthonspace.summarise(std::cout);
     CHECK_NOTHROW(results = synthonspace.fingerprintSearch(*queryMol, *fpGen));
@@ -333,7 +331,6 @@
   CHECK(results.getHitMolecules()[0]->getProp<double>("Similarity") == 1.0);
 }
 
-<<<<<<< HEAD
 TEST_CASE("FP Binary File2") {
   REQUIRE(rdbase);
   std::string fName(rdbase);
@@ -355,7 +352,8 @@
   CHECK(results.getMaxNumResults() == 1397664);
 #endif
 }
-=======
+
+
 #if 0
 // Whilst the code is still under active development, it's convenient to have this
 // in here.  It can come out later.
@@ -393,5 +391,4 @@
     ++i;
   }
 }
-#endif
->>>>>>> e869bea7
+#endif