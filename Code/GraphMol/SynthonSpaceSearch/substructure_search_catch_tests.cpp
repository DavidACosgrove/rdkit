//
// Copyright (C) David Cosgrove 2024.
//
//   @@ All Rights Reserved @@
//  This file is part of the RDKit.
//  The contents are covered by the terms of the BSD license
//  which is included in the file license.txt, found at the root
//  of the RDKit source tree.

#include <algorithm>
#include <chrono>
#include <cstdio>
#include <filesystem>
#include <fstream>

#include <GraphMol/Fingerprints/MorganGenerator.h>
#include <GraphMol/FileParsers/MolSupplier.h>
#include <GraphMol/GeneralizedSubstruct/XQMol.h>
#include <GraphMol/GenericGroups/GenericGroups.h>
#include <GraphMol/SubstructLibrary/SubstructLibrary.h>
#include <GraphMol/SynthonSpaceSearch/SearchResults.h>
#include <GraphMol/SynthonSpaceSearch/Synthon.h>
#include <GraphMol/SynthonSpaceSearch/SynthonSet.h>
#include <GraphMol/SynthonSpaceSearch/SynthonSpace.h>
#include <GraphMol/SynthonSpaceSearch/SynthonSpaceSearch_details.h>
#include <GraphMol/SmilesParse/SmilesParse.h>
#include <GraphMol/SmilesParse/SmartsWrite.h>
#include <GraphMol/SmilesParse/SmilesWrite.h>

#include <catch2/catch_all.hpp>

using namespace RDKit;
using namespace RDKit::SynthonSpaceSearch;

using namespace RDKit::SynthonSpaceSearch::details;

const char *rdbase = getenv("RDBASE");

std::unique_ptr<SubstructLibrary> loadSubstructLibrary(
    const std::string &smiFile) {
  std::unique_ptr<SubstructLibrary> subsLib(new SubstructLibrary());
  v2::FileParsers::SmilesMolSupplierParams params;
  params.titleLine = false;
  v2::FileParsers::SmilesMolSupplier suppl(smiFile, params);
  while (!suppl.atEnd()) {
    subsLib->addMol(*suppl.next());
  }
  return subsLib;
}

std::map<std::string, std::string> loadLibrary(const std::string inFilename) {
  v2::FileParsers::SmilesMolSupplierParams params;
  params.titleLine = false;
  v2::FileParsers::SmilesMolSupplier suppl(inFilename, params);
  std::map<std::string, std::string> smiles;
  while (!suppl.atEnd()) {
    auto mol = suppl.next();
    if (mol) {
      smiles.insert(
          std::make_pair(mol->getProp<std::string>(common_properties::_Name),
                         std::string(MolToSmiles(*mol))));
    }
  }
  return smiles;
};

TEST_CASE("Test splits 1") {
  const std::vector<std::string> smiles{"c1ccccc1CN1CCN(CC1)C(-O)c1ncc(F)cc1",
                                        "CC(C)OCc1nnc(N2CC(C)CC2)n1C1CCCC1",
                                        "c1ccccc1Oc1cccc2[nH]ccc12"};
  std::vector<std::vector<size_t>> expCounts{
      {1, 47, 1020, 0}, {1, 37, 562, 0}, {1, 29, 397, 0}};
  for (size_t i = 0; i < smiles.size(); ++i) {
    auto mol = v2::SmilesParse::MolFromSmiles(smiles[i]);
    REQUIRE(mol);
    bool timedOut = false;
    auto fragments = splitMolecule(*mol, 3, 100000, nullptr, 1, timedOut);
    CHECK(fragments.size() ==
          std::accumulate(expCounts[i].begin(), expCounts[i].end(), size_t(0)));
    // The first fragment set should just be the molecule itself.  There
    // shouldn't be any 4 fragment sets, but check.
    for (size_t j = 0; j < 4; ++j) {
      const auto numFragSets = std::accumulate(
          fragments.begin(), fragments.end(), static_cast<size_t>(0),
          [&](size_t prevRes,
              const std::vector<std::unique_ptr<ROMol>> &frags) {
            if (frags.size() == j + 1) {
              return prevRes + 1;
            }
            return prevRes;
          });
      CHECK(numFragSets == expCounts[i][j]);
    }
  }
}

TEST_CASE("Enumerate") {
  REQUIRE(rdbase);
  std::string fName(rdbase);
  // Making sure it works when the query has fewer bonds than maxBondSplits.
  std::string libName =
      fName + "/Code/GraphMol/SynthonSpaceSearch/data/triazole_space.txt";
  SynthonSpace synthonspace;
  bool cancelled = false;
  synthonspace.readTextFile(libName, cancelled);
  auto testName = std::tmpnam(nullptr);
  BOOST_LOG(rdInfoLog) << "Enumerating to " << testName << std::endl;
  synthonspace.writeEnumeratedFile(testName);

  std::string enumLibName =
      fName + "/Code/GraphMol/SynthonSpaceSearch/data/triazole_space_enum.smi";

  auto newSmiles = loadLibrary(testName);
  auto oldSmiles = loadLibrary(enumLibName);
  REQUIRE(newSmiles.size() == oldSmiles.size());
  for (const auto &[name, smiles] : oldSmiles) {
    REQUIRE(oldSmiles.find(name) != oldSmiles.end());
    REQUIRE(newSmiles.at(name) == oldSmiles.at(name));
  }
  std::remove(testName);
}

TEST_CASE("S Amide 1") {
  REQUIRE(rdbase);
  std::string fName(rdbase);
  std::string libName =
      fName + "/Code/GraphMol/SynthonSpaceSearch/data/amide_space.txt";
  std::string enumLibName =
      fName + "/Code/GraphMol/SynthonSpaceSearch/data/amide_space_enum.smi";

  auto queryMol = "c1ccccc1C(=O)N1CCCC1"_smiles;
  SynthonSpace synthonspace;
  bool cancelled = false;
  synthonspace.readTextFile(libName, cancelled);
  SubstructMatchParameters matchParams;
  SynthonSpaceSearchParams params;
  auto results =
      synthonspace.substructureSearch(*queryMol, matchParams, params);
  CHECK(results.getHitMolecules().size() == 2);
  std::set<std::string> resSmi;
  for (const auto &r : results.getHitMolecules()) {
    resSmi.insert(MolToSmiles(*r));
  }

  auto subsLib = loadSubstructLibrary(enumLibName);
  auto query = "c1ccccc1C(=O)N1CCCC1"_smarts;
  auto enumRes = subsLib->getMatches(*query);
  std::set<std::string> enumSmi;
  for (auto i : enumRes) {
    enumSmi.insert(MolToSmiles(*subsLib->getMol(i)));
  }
  CHECK(resSmi == enumSmi);
}

TEST_CASE("S Urea 1") {
  REQUIRE(rdbase);
  std::string fName(rdbase);
  std::string libName =
      fName + "/Code/GraphMol/SynthonSpaceSearch/data/urea_space.txt";
  SynthonSpace synthonspace;
  bool cancelled = false;
  synthonspace.readTextFile(libName, cancelled);
  auto queryMol = "O=C(Nc1c(CNC=O)cc[s]1)c1nccnc1"_smiles;
  auto results = synthonspace.substructureSearch(*queryMol);
  CHECK(results.getHitMolecules().size() == 2);
}

TEST_CASE("S Simple query 1") {
  REQUIRE(rdbase);
  std::string fName(rdbase);
  SynthonSpace synthonspace;
  std::string libName =
      fName + "/Code/GraphMol/SynthonSpaceSearch/data/idorsia_toy_space_a.spc";
  synthonspace.readDBFile(libName);
  {
    // should give 220 hits for urea-3
    auto queryMol = "c1ccccc1C(=O)N1CCCC1"_smiles;
    auto results = synthonspace.substructureSearch(*queryMol);
    CHECK(results.getHitMolecules().size() == 220);
    CHECK(results.getMaxNumResults() == 220);
  }
  {
    auto queryMol = "O=C(Nc1c(CNC=O)cc[s]1)c1nccnc1"_smiles;
    auto results = synthonspace.substructureSearch(*queryMol);
    CHECK(results.getHitMolecules().size() == 20);
  }
  {
    // Test for multiple threads.
    auto queryMol = "c1ccccc1C(=O)N1CCCC1"_smiles;
    SynthonSpaceSearchParams params;
    params.numThreads = -1;
    SubstructMatchParameters matchParams;
    auto results =
        synthonspace.substructureSearch(*queryMol, matchParams, params);
    CHECK(results.getHitMolecules().size() == 220);
    CHECK(results.getMaxNumResults() == 220);
  }
}

TEST_CASE("S Triazole") {
  REQUIRE(rdbase);
  std::string fName(rdbase);
  std::string libName =
      fName + "/Code/GraphMol/SynthonSpaceSearch/data/triazole_space.txt";
  std::string enumLibName =
      fName + "/Code/GraphMol/SynthonSpaceSearch/data/triazole_space_enum.smi";

  SynthonSpace synthonspace;
  bool cancelled = false;
  synthonspace.readTextFile(libName, cancelled);

  auto queryMol = "OCc1ncnn1"_smarts;
  REQUIRE(queryMol);
  auto results = synthonspace.substructureSearch(*queryMol);
  CHECK(results.getHitMolecules().size() == 8);
  std::set<std::string> resSmi;
  for (const auto &r : results.getHitMolecules()) {
    resSmi.insert(MolToSmiles(*r));
  }

  auto subsLib = loadSubstructLibrary(enumLibName);
  auto enumRes = subsLib->getMatches(*queryMol);
  std::set<std::string> enumSmi;
  for (auto i : enumRes) {
    enumSmi.insert(MolToSmiles(*subsLib->getMol(i)));
  }
  CHECK(resSmi == enumSmi);
}

TEST_CASE("S Quinoline") {
  REQUIRE(rdbase);
  std::string fName(rdbase);
  std::string libName =
      fName + "/Code/GraphMol/SynthonSpaceSearch/data/doebner_miller_space.txt";
  std::string enumLibName =
      fName +
      "/Code/GraphMol/SynthonSpaceSearch/data/doebner_miller_space_enum.smi";

  SynthonSpace synthonspace;
  bool cancelled = false;
  synthonspace.readTextFile(libName, cancelled);
  {
    auto queryMol = "c1ccccn1"_smiles;
    auto results = synthonspace.substructureSearch(*queryMol);
    CHECK(results.getHitMolecules().size() == 12);
    std::set<std::string> resSmi;
    for (const auto &r : results.getHitMolecules()) {
      resSmi.insert(MolToSmiles(*r));
    }
    auto subsLib = loadSubstructLibrary(enumLibName);
    auto enumRes = subsLib->getMatches(*queryMol);
    std::set<std::string> enumSmi;
    for (auto i : enumRes) {
      enumSmi.insert(MolToSmiles(*subsLib->getMol(i)));
    }
    CHECK(resSmi == enumSmi);
  }
}

TEST_CASE("S Substructure in 1 reagent") {
  // Making sure it works when the query is a complete substructure of 1
  // of the synthons in the library, so the whole library is a hit.
  REQUIRE(rdbase);
  std::string fName(rdbase);
  std::string libName =
      fName + "/Code/GraphMol/SynthonSpaceSearch/data/triazole_space.txt";
  SynthonSpace synthonspace;
  bool cancelled = false;
  synthonspace.readTextFile(libName, cancelled);
  {
    auto queryMol = "N1CCCC1"_smiles;
    auto results = synthonspace.substructureSearch(*queryMol);
    CHECK(results.getHitMolecules().size() == 8);
  }
  {
    auto queryMol = "N1CCC(C(F)(F)F)C1"_smiles;
    auto results = synthonspace.substructureSearch(*queryMol);
    CHECK(results.getHitMolecules().size() == 4);
  }
  {
    auto queryMol = "C1CCCCC1"_smiles;
    auto results = synthonspace.substructureSearch(*queryMol);
    CHECK(results.getHitMolecules().empty());
  }
}

TEST_CASE("Connector Regions") {
  SECTION("Single tests") {
    auto m1 = "[1*]CN(C[2*])Cc1ccccc1"_smiles;
    REQUIRE(m1);
    CHECK(MolToSmiles(*buildConnRegion(*m1)) == "[1*]CN(C)C[1*]");

    auto m2 = "[1*]CN(C[2*])Cc1ccc(CN(C[3*])C[1*])cc1"_smiles;
    REQUIRE(m2);
    CHECK(MolToSmiles(*buildConnRegion(*m2)) ==
          "[1*]CN(C)C[1*].[1*]CN(C)C[1*]");

    auto m3 = "[2*]C"_smiles;
    REQUIRE(m3);
    CHECK(MolToSmiles(*buildConnRegion(*m3)) == "[1*]C");

    auto m4 = "[1*]c1cnccc1"_smiles;
    REQUIRE(m4);
    CHECK(MolToSmiles(*buildConnRegion(*m4)) == "[1*]c(cc)cn");
  }

  SECTION("Built from file") {
    REQUIRE(rdbase);
    std::string fName(rdbase);
    std::string libName =
        fName + "/Code/GraphMol/SynthonSpaceSearch/data/urea_3.txt";
    SynthonSpace synthonspace;
    bool cancelled = false;
    synthonspace.readTextFile(libName, cancelled);
    const auto &rnames = synthonspace.getReactionNames();
    const auto rs = synthonspace.getReaction(rnames.front());
    CHECK(rs->getConnectorRegions().size() == 32);
  }
}

TEST_CASE("DB Writer") {
  REQUIRE(rdbase);
  std::string fName(rdbase);
  std::string libName =
      fName + "/Code/GraphMol/SynthonSpaceSearch/data/doebner_miller_space.txt";
  SynthonSpace synthonspace;
  bool cancelled = false;
  synthonspace.readTextFile(libName, cancelled);
  CHECK(synthonspace.getNumReactions() == 1);
  std::unique_ptr<FingerprintGenerator<std::uint64_t>> fpGen(
      MorganFingerprint::getMorganGenerator<std::uint64_t>(2));
  synthonspace.buildSynthonFingerprints(*fpGen);

  auto spaceName = std::tmpnam(nullptr);

  synthonspace.writeDBFile(spaceName);

  SynthonSpace newsynthonspace;
  newsynthonspace.readDBFile(spaceName);
  std::shared_ptr<SynthonSet> irxn;
  CHECK_NOTHROW(irxn = newsynthonspace.getReaction("doebner-miller-quinoline"));
  const auto &orxn = synthonspace.getReaction("doebner-miller-quinoline");
  CHECK(irxn->getId() == orxn->getId());
  CHECK(irxn->getConnectorRegions().size() ==
        orxn->getConnectorRegions().size());
  CHECK(irxn->getConnRegFPs().size() == orxn->getConnRegFPs().size());
  for (size_t i = 0; i < irxn->getConnRegFPs().size(); ++i) {
    CHECK(*irxn->getConnRegFPs()[i] == *orxn->getConnRegFPs()[i]);
  }
  CHECK(irxn->getConnectors() == orxn->getConnectors());
  CHECK(irxn->getSynthons().size() == orxn->getSynthons().size());
  for (size_t i = 0; i < irxn->getSynthons().size(); ++i) {
    CHECK(irxn->getSynthons()[i].size() == orxn->getSynthons()[i].size());
    for (size_t j = 0; j < irxn->getSynthons().size(); ++j) {
      CHECK(irxn->getSynthons()[i][j].first == orxn->getSynthons()[i][j].first);
      CHECK(*irxn->getSynthons()[i][j].second->getFP() ==
            *orxn->getSynthons()[i][j].second->getFP());
    }
  }
  std::remove(spaceName);
  // Check it behaves gracefully with a missing file
  CHECK_THROWS(synthonspace.readDBFile(spaceName));
}

TEST_CASE("S Small query") {
  REQUIRE(rdbase);
  std::string fName(rdbase);
  // Making sure it works when the query has fewer bonds than the maximum
  // number of synthons.
  std::string libName =
      fName + "/Code/GraphMol/SynthonSpaceSearch/data/triazole_space.txt";
  SynthonSpace synthonspace;
  bool cancelled = false;
  synthonspace.readTextFile(libName, cancelled);
  auto queryMol = "C=CC"_smiles;
  auto results = synthonspace.substructureSearch(*queryMol);
  // The number of results is immaterial, it just matters that the search
  // finished.
  CHECK(results.getHitMolecules().empty());
}

TEST_CASE("S Map numbers in connectors") {
  // Map numbers might occur in the connectors, e.g. [1*:1] as well
  // as [1*].  This checks that that is the case.
  REQUIRE(rdbase);
  std::string fName(rdbase);
  std::string libName =
      fName + "/Code/GraphMol/SynthonSpaceSearch/data/map_numbers.txt";
  SynthonSpace synthonspace;
  bool cancelled = false;
  synthonspace.readTextFile(libName, cancelled);

  auto queryMol = "c1ccccc1C(=O)N1CCCC1"_smarts;
  REQUIRE(queryMol);
  auto results = synthonspace.substructureSearch(*queryMol);
  // These were missing before map numbers were accommodated.
  std::set<std::string> missNames{
      "67468;30577;29389;a7",  "67468;249279;29389;a7", "67468;24773;29389;a7",
      "67468;29593;29389;a7",  "67468;308698;29389;a7", "67468;56491;29389;a7",
      "67468;265474;29389;a7", "67468;15535;29389;a7",  "67468;44908;29389;a7",
      "67468;59597;29389;a7",  "67468;45686;29389;a7"};
  std::set<std::string> hitNames;
  for (const auto &hm : results.getHitMolecules()) {
    hitNames.insert(hm->getProp<std::string>(common_properties::_Name));
  }
  CHECK(results.getHitMolecules().size() == 11);
  CHECK(hitNames == missNames);
}

TEST_CASE("Greg Space Failure") {
  // This failed at one point due to the aliphatic synthon, aromatic
  // product issue.
  REQUIRE(rdbase);
  std::string fName(rdbase);
  std::string libName =
      fName + "/Code/GraphMol/SynthonSpaceSearch/data/gregs_space_fail.txt";
  SynthonSpace synthonspace;
  bool cancelled = false;
  synthonspace.readTextFile(libName, cancelled);

  auto queryMol =
      "Cc1nn(C)c(C)c1-c1nc(Cn2cc(CNC(C)C(=O)NC3CCCC3)nn2)no1"_smarts;
  REQUIRE(queryMol);

  SubstructMatchParameters matchParams;
  SynthonSpaceSearchParams params;
  auto results =
      synthonspace.substructureSearch(*queryMol, matchParams, params);
  CHECK(results.getHitMolecules().size() == 1);
}

TEST_CASE("DOS File") {
  REQUIRE(rdbase);
  std::string fName(rdbase);
  std::string libName =
      fName + "/Code/GraphMol/SynthonSpaceSearch/data/amide_space_dos.txt";
  SynthonSpace synthonspace;
  bool cancelled = false;
  synthonspace.readTextFile(libName, cancelled);
  CHECK(synthonspace.getNumProducts() == 12);
}

TEST_CASE("Synthon Error") {
  REQUIRE(rdbase);
  std::string fName(rdbase);
  {
    std::string libName =
        fName + "/Code/GraphMol/SynthonSpaceSearch/data/amide_space_error.txt";
    SynthonSpace synthonspace;
    bool cancelled = false;
    CHECK_THROWS(synthonspace.readTextFile(libName, cancelled));
  }
  {
    std::string libName =
        fName + "/Code/GraphMol/SynthonSpaceSearch/data/synthon_error.txt";
    SynthonSpace synthonspace;
    bool cancelled = false;
    CHECK_THROWS(synthonspace.readTextFile(libName, cancelled));
  }
}

TEST_CASE("Amino Acid") {
  // The issue here was that the SMARTS pattern should match just one synthon
  // in the "library" but doesn't because the connector is on the nitrogen
  // of the amino acid which says !$(N-[!#6;!#1]) i.e. the nitrogen can
  // only be attached to a carbon or hydrogen, and in the synthon it's
  // attached to a dummy atom.
  REQUIRE(rdbase);
  std::string fName(rdbase);
  std::string libName =
      fName + "/Code/GraphMol/SynthonSpaceSearch/data/amino_acid.txt";
  SynthonSpace synthonspace;
  bool cancelled = false;
  synthonspace.readTextFile(libName, cancelled);

  auto queryMol =
      "[$(C-[C;!$(C=[!#6])]-[N;!H0;!$(N-[!#6;!#1]);!$(N-C=[O,N,S])])](=O)([O;H,-])"_smarts;
  REQUIRE(queryMol);
  SubstructMatchParameters matchParams;
  SynthonSpaceSearchParams params;
  auto results =
      synthonspace.substructureSearch(*queryMol, matchParams, params);
  CHECK(results.getHitMolecules().size() == 1);
}

TEST_CASE("Extended Query") {
  REQUIRE(rdbase);
  std::string fName(rdbase);
  std::string libName =
      fName + "/Code/GraphMol/SynthonSpaceSearch/data/extended_query.csv";
  SynthonSpace synthonspace;
  bool cancelled = false;
  synthonspace.readTextFile(libName, cancelled);

  {
    auto queryMol =
        v2::SmilesParse::MolFromSmarts("[#6]-*.c1nc2cccnc2n1 |m:1:3.10|");
    REQUIRE(queryMol);
    auto xrq = GeneralizedSubstruct::createExtendedQueryMol(*queryMol);
#ifdef RDK_USE_BOOST_SERIALIZATION
    auto results = synthonspace.substructureSearch(xrq);
    CHECK(results.getHitMolecules().size() == 12);
#else
    CHECK_THROWS_AS(synthonspace.substructureSearch(xrq), Invar::Invariant);
#endif
    MolOps::AdjustQueryParameters aqps;
    aqps.adjustHeavyDegree = true;
    aqps.adjustHeavyDegreeFlags =
        MolOps::AdjustQueryWhichFlags::ADJUST_IGNORECHAINS;
    auto xrq1 = GeneralizedSubstruct::createExtendedQueryMol(*queryMol, true,
                                                             true, true, aqps);
#ifdef RDK_USE_BOOST_SERIALIZATION
    auto results1 = synthonspace.substructureSearch(xrq1);
    CHECK(results1.getHitMolecules().size() == 5);
#else
    CHECK_THROWS_AS(synthonspace.substructureSearch(xrq1), Invar::Invariant);
#endif
  }

  {
    auto queryMol = R"CTAB(
  Mrv2401 02062512582D

  0  0  0     0  0            999 V3000
M  V30 BEGIN CTAB
M  V30 COUNTS 12 13 1 0 0
M  V30 BEGIN ATOM
M  V30 1 C -2.4167 7.8733 0 0
M  V30 2 C -3.7503 7.1033 0 0
M  V30 3 C -3.7503 5.5632 0 0
M  V30 4 N -2.4167 4.7932 0 0
M  V30 5 C -1.083 5.5632 0 0
M  V30 6 C -1.083 7.1033 0 0
M  V30 7 C 0.3973 7.5278 0 0
M  V30 8 N 0.3104 5.0376 0 0
M  V30 9 C 1.2585 6.251 0 0
M  V30 10 C 2.7975 6.1973 0 0
M  V30 11 N 3.6136 7.5032 0 0
M  V30 12 * -2.4167 9.4133 0 0
M  V30 END ATOM
M  V30 BEGIN BOND
M  V30 1 1 1 2
M  V30 2 2 2 3
M  V30 3 1 3 4
M  V30 4 2 4 5
M  V30 5 1 5 6
M  V30 6 2 1 6
M  V30 7 1 7 6
M  V30 8 1 5 8
M  V30 9 1 8 9
M  V30 10 2 7 9
M  V30 11 1 9 10
M  V30 12 1 10 11
M  V30 13 1 1 12
M  V30 END BOND
M  V30 LINKNODE 1 3 2 10 9 10 11
M  V30 BEGIN SGROUP
M  V30 1 SUP 0 ATOMS=(1 12) SAP=(3 12 1 1) XBONDS=(1 13) LABEL=ARY ESTATE=E
M  V30 END SGROUP
M  V30 END CTAB
M  END)CTAB"_ctab;
    REQUIRE(queryMol);
    GenericGroups::setGenericQueriesFromProperties(*queryMol);
    auto xrq = GeneralizedSubstruct::createExtendedQueryMol(*queryMol);
#ifdef RDK_USE_BOOST_SERIALIZATION
    auto results = synthonspace.substructureSearch(xrq);
    CHECK(results.getHitMolecules().size() == 2);
#else
    CHECK_THROWS_AS(synthonspace.substructureSearch(xrq), Invar::Invariant);
#endif
  }

  {
    auto queryMol = R"CTAB(qry
  Mrv2305 09052314502D

  0  0  0     0  0            999 V3000
M  V30 BEGIN CTAB
M  V30 COUNTS 13 13 0 0 0
M  V30 BEGIN ATOM
M  V30 1 N -4.75 1.9567 0 0
M  V30 2 C -6.0837 1.1867 0 0
M  V30 3 C -6.0837 -0.3534 0 0
M  V30 4 C -4.75 -1.1234 0 0
M  V30 5 C -3.4163 -0.3534 0 0
M  V30 6 C -3.4163 1.1867 0 0
M  V30 7 N -1.9692 1.7134 0 0
M  V30 8 N -1.8822 -0.7768 0 0
M  V30 9 C -1.0211 0.4999 0 0
M  V30 10 C 0.5179 0.5536 0 0
M  V30 11 N 1.2409 1.9133 0 0
M  V30 12 * -5.6391 -0.0967 0 0
M  V30 13 C -5.6391 -2.4067 0 0
M  V30 END ATOM
M  V30 BEGIN BOND
M  V30 1 1 1 2
M  V30 2 2 2 3
M  V30 3 1 3 4
M  V30 4 2 4 5
M  V30 5 1 5 6
M  V30 6 2 1 6
M  V30 7 1 8 9
M  V30 8 1 7 6
M  V30 9 1 5 8
M  V30 10 2 7 9
M  V30 11 1 9 10
M  V30 12 1 10 11
M  V30 13 1 12 13 ENDPTS=(3 4 3 2) ATTACH=ANY
M  V30 END BOND
M  V30 LINKNODE 1 2 2 10 9 10 11
M  V30 END CTAB
M  END)CTAB"_ctab;
    REQUIRE(queryMol);
    GenericGroups::setGenericQueriesFromProperties(*queryMol);
    auto xrq = GeneralizedSubstruct::createExtendedQueryMol(*queryMol);
#ifdef RDK_USE_BOOST_SERIALIZATION
    auto results = synthonspace.substructureSearch(xrq);
    CHECK(results.getHitMolecules().size() == 12);
#else
    CHECK_THROWS_AS(synthonspace.substructureSearch(xrq), Invar::Invariant);
#endif
  }

  {
    // Check maxHits is working correctly.
    auto queryMol = v2::SmilesParse::MolFromSmarts(
        "[#6]-1-[#6]-c2ccccc2-[#7]-1 |LN:1:1.2|");
    REQUIRE(queryMol);
    auto xrq = GeneralizedSubstruct::createExtendedQueryMol(*queryMol);
#ifdef RDK_USE_BOOST_SERIALIZATION
    auto results = synthonspace.substructureSearch(xrq);
    CHECK(results.getHitMolecules().size() == 8);
#else
    CHECK_THROWS_AS(synthonspace.substructureSearch(xrq), Invar::Invariant);
#endif

    SynthonSpaceSearch::SynthonSpaceSearchParams params;
    params.maxHits = 5;
    SubstructMatchParameters mparams;
#ifdef RDK_USE_BOOST_SERIALIZATION
    auto results1 = synthonspace.substructureSearch(xrq, mparams, params);
    CHECK(results1.getHitMolecules().size() == 5);
#else
    CHECK_THROWS_AS(synthonspace.substructureSearch(xrq, mparams, params),
                    Invar::Invariant);
#endif
  }

  {
    // Generic query check.
    auto queryMol = R"CTAB(
  Mrv2401 02062512582D

  0  0  0     0  0            999 V3000
M  V30 BEGIN CTAB
M  V30 COUNTS 12 13 1 0 0
M  V30 BEGIN ATOM
M  V30 1 C -2.4167 7.8733 0 0
M  V30 2 C -3.7503 7.1033 0 0
M  V30 3 C -3.7503 5.5632 0 0
M  V30 4 N -2.4167 4.7932 0 0
M  V30 5 C -1.083 5.5632 0 0
M  V30 6 C -1.083 7.1033 0 0
M  V30 7 N 0.3973 7.5278 0 0
M  V30 8 N 0.3104 5.0376 0 0
M  V30 9 C 1.2585 6.251 0 0
M  V30 10 C 2.7975 6.1973 0 0
M  V30 11 N 3.6136 7.5032 0 0
M  V30 12 * -2.4167 9.4133 0 0
M  V30 END ATOM
M  V30 BEGIN BOND
M  V30 1 1 1 2
M  V30 2 2 2 3
M  V30 3 1 3 4
M  V30 4 2 4 5
M  V30 5 1 5 6
M  V30 6 2 1 6
M  V30 7 1 7 6
M  V30 8 1 5 8
M  V30 9 1 8 9
M  V30 10 2 7 9
M  V30 11 1 9 10
M  V30 12 1 10 11
M  V30 13 1 1 12
M  V30 END BOND
M  V30 LINKNODE 1 3 2 10 9 10 11
M  V30 BEGIN SGROUP
M  V30 1 SUP 0 ATOMS=(1 12) SAP=(3 12 1 1) XBONDS=(1 13) LABEL=ARY ESTATE=E
M  V30 END SGROUP
M  V30 END CTAB
M  END)CTAB"_ctab;
    REQUIRE(queryMol);
    GenericGroups::setGenericQueriesFromProperties(*queryMol);
    auto xrq = GeneralizedSubstruct::createExtendedQueryMol(*queryMol);
    SubstructMatchParameters mparams;
    mparams.useGenericMatchers = true;
#ifdef RDK_USE_BOOST_SERIALIZATION
    auto results1 = synthonspace.substructureSearch(xrq, mparams);
    CHECK(results1.getHitMolecules().size() == 2);
#else
    CHECK_THROWS_AS(synthonspace.substructureSearch(xrq, mparams),
                    Invar::Invariant);
#endif
  }
}

<<<<<<< HEAD
TEST_CASE("Chiral substructure search") {
=======
TEST_CASE("Fails simple test (Github 8502)") {
>>>>>>> 3eadb40d
  SynthonSpace space;
  std::istringstream iss(R"(SMILES	synton_id	synton#	reaction_id
F[1*]	277310376-742385846	0	fake-chiral
Cl[1*]	287123986-010598048	0	fake-chiral
<<<<<<< HEAD
O[C@H](F)C(N)([1*])[2*]	584456271-623025187	1	fake-chiral
O[C@H](F)C(Br)([1*])[2*]	584456271-623025187	1	fake-chiral
=======
OC(N)([1*])[2*]	584456271-623025187	1	fake-chiral
OC(Br)([1*])[2*]	584456271-623025187	1	fake-chiral
>>>>>>> 3eadb40d
F[2*]	277310376-742385dd	2	fake-chiral
)");
  bool cancelled = false;
  space.readStream(iss, cancelled);

<<<<<<< HEAD
  auto qmol = "N-C-C"_smarts;
  REQUIRE(qmol);
  auto res1 = space.substructureSearch(*qmol);
  CHECK(res1.getHitMolecules().size() == 2);

  SubstructMatchParameters mparams;
  SynthonSpaceSearchParams sparams;
  sparams.minHitChiralAtoms = 2;
  auto res2 = space.substructureSearch(*qmol, mparams, sparams);
  REQUIRE(res2.getHitMolecules().size() == 1);
  CHECK(MolToSmiles(*res2.getHitMolecules().front()) == "NC(F)(Cl)[C@H](O)F");

  sparams.minHitChiralAtoms = 0;
  sparams.maxHitChiralAtoms = 1;
  auto res3 = space.substructureSearch(*qmol, mparams, sparams);
  REQUIRE(res3.getHitMolecules().size() == 1);
  CHECK(MolToSmiles(*res3.getHitMolecules().front()) == "NC(F)(F)[C@H](O)F");

  sparams.maxHitChiralAtoms = 0;
  auto res4 = space.substructureSearch(*qmol, mparams, sparams);
  CHECK(res4.getHitMolecules().size() == 0);
=======
  auto mol1 = "C"_smiles;
  REQUIRE(mol1);
  auto res1 = space.substructureSearch(*mol1);
  CHECK(res1.getHitMolecules().size() == 2);

  auto mol2 = "CF"_smiles;
  REQUIRE(mol2);
  auto res2 = space.substructureSearch(*mol2);
  CHECK(res2.getHitMolecules().size() == 2);
>>>>>>> 3eadb40d
}<|MERGE_RESOLUTION|>--- conflicted
+++ resolved
@@ -704,28 +704,40 @@
   }
 }
 
-<<<<<<< HEAD
-TEST_CASE("Chiral substructure search") {
-=======
 TEST_CASE("Fails simple test (Github 8502)") {
->>>>>>> 3eadb40d
   SynthonSpace space;
   std::istringstream iss(R"(SMILES	synton_id	synton#	reaction_id
 F[1*]	277310376-742385846	0	fake-chiral
 Cl[1*]	287123986-010598048	0	fake-chiral
-<<<<<<< HEAD
+OC(N)([1*])[2*]	584456271-623025187	1	fake-chiral
+OC(Br)([1*])[2*]	584456271-623025187	1	fake-chiral
+F[2*]	277310376-742385dd	2	fake-chiral
+)");
+  bool cancelled = false;
+  space.readStream(iss, cancelled);
+
+  auto mol1 = "C"_smiles;
+  REQUIRE(mol1);
+  auto res1 = space.substructureSearch(*mol1);
+  CHECK(res1.getHitMolecules().size() == 2);
+
+  auto mol2 = "CF"_smiles;
+  REQUIRE(mol2);
+  auto res2 = space.substructureSearch(*mol2);
+  CHECK(res2.getHitMolecules().size() == 2);
+}
+TEST_CASE("Chiral substructure search") {
+  SynthonSpace space;
+  std::istringstream iss(R"(SMILES	synton_id	synton#	reaction_id
+F[1*]	277310376-742385846	0	fake-chiral
+Cl[1*]	287123986-010598048	0	fake-chiral
 O[C@H](F)C(N)([1*])[2*]	584456271-623025187	1	fake-chiral
 O[C@H](F)C(Br)([1*])[2*]	584456271-623025187	1	fake-chiral
-=======
-OC(N)([1*])[2*]	584456271-623025187	1	fake-chiral
-OC(Br)([1*])[2*]	584456271-623025187	1	fake-chiral
->>>>>>> 3eadb40d
 F[2*]	277310376-742385dd	2	fake-chiral
 )");
   bool cancelled = false;
   space.readStream(iss, cancelled);
 
-<<<<<<< HEAD
   auto qmol = "N-C-C"_smarts;
   REQUIRE(qmol);
   auto res1 = space.substructureSearch(*qmol);
@@ -747,15 +759,4 @@
   sparams.maxHitChiralAtoms = 0;
   auto res4 = space.substructureSearch(*qmol, mparams, sparams);
   CHECK(res4.getHitMolecules().size() == 0);
-=======
-  auto mol1 = "C"_smiles;
-  REQUIRE(mol1);
-  auto res1 = space.substructureSearch(*mol1);
-  CHECK(res1.getHitMolecules().size() == 2);
-
-  auto mol2 = "CF"_smiles;
-  REQUIRE(mol2);
-  auto res2 = space.substructureSearch(*mol2);
-  CHECK(res2.getHitMolecules().size() == 2);
->>>>>>> 3eadb40d
 }