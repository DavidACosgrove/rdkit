//
// Copyright (C) David Cosgrove 2024.
//
//   @@ All Rights Reserved @@
//  This file is part of the RDKit.
//  The contents are covered by the terms of the BSD license
//  which is included in the file license.txt, found at the root
//  of the RDKit source tree.
//

#ifndef RDKIT_SYNTHONSPACESEARCHDETAILS_H
#define RDKIT_SYNTHONSPACESEARCHDETAILS_H

#include <chrono>
#include <vector>

#include <RDGeneral/export.h>
#include <RDGeneral/ControlCHandler.h>

using Clock = std::chrono::steady_clock;
using TimePoint = std::chrono::time_point<Clock>;

namespace RDKit {
class ROMol;
namespace SynthonSpaceSearch::details {

RDKIT_SYNTHONSPACESEARCH_EXPORT bool checkTimeOut(const TimePoint *endTime);

// Find all combinations of M things selected from N.
RDKIT_SYNTHONSPACESEARCH_EXPORT std::vector<std::vector<unsigned int>>
combMFromN(unsigned int m, unsigned int n);
// Find all permutations of M things selected from N.
RDKIT_SYNTHONSPACESEARCH_EXPORT std::vector<std::vector<unsigned int>>
permMFromN(unsigned int m, unsigned int n);
RDKIT_SYNTHONSPACESEARCH_EXPORT void fixAromaticRingSplits(
    std::vector<std::unique_ptr<ROMol>> &molFrags);

// Split the molecule into fragments.  maxBondSplits gives the maximum number
// of bonds to be used in each split.  There will a vector of vectors of
// molecules, 1 inner vector for each split i.e. maxBondSplits in total, the
// first with 1 split, the 2nd with 2 etc.  Each inner vector contains the
// fragments from a split molecule.  The maxBondSplits will be constrained to
// between 1 and 4 inclusive, so if it is supplied outside that range, it will
// be altered.  Also, you can't split a molecule on 3 bonds if it only contains
// 2.
RDKIT_SYNTHONSPACESEARCH_EXPORT std::vector<std::vector<std::unique_ptr<ROMol>>>
splitMolecule(const ROMol &query, unsigned int maxBondSplits,
<<<<<<< HEAD
              TimePoint *endTime, bool &timedOut,
              ControlCHandler &signalHandler);
=======
              std::uint64_t maxNumFrags);
>>>>>>> c2944e70
// Counts the number of [1*], [2*]...[4*] in the string.
RDKIT_SYNTHONSPACESEARCH_EXPORT int countConnections(const ROMol &frag);

// Return a bitset for each fragment giving the connector patterns
RDKIT_SYNTHONSPACESEARCH_EXPORT std::vector<boost::dynamic_bitset<>>
getConnectorPatterns(const std::vector<std::unique_ptr<ROMol>> &fragSet);

// Return a bitset giving the different connector types in this
// molecule.
RDKIT_SYNTHONSPACESEARCH_EXPORT boost::dynamic_bitset<> getConnectorPattern(
    const std::vector<std::unique_ptr<ROMol>> &fragSet);

// Return copies of the mol fragments will all permutations of the connectors
// in the reaction onto the connectors in the fragments.
// E.g. if the reaction has 3 connectors, 1, 2 and 3 and the fragged mol has
// 2, return all permutations of 2 from 3.  It's ok if the fragged mol doesn't
// have all the connections in the reaction, although this may well result in
// a lot of hits.
RDKIT_SYNTHONSPACESEARCH_EXPORT std::vector<std::vector<std::unique_ptr<ROMol>>>
getConnectorPermutations(const std::vector<std::unique_ptr<ROMol>> &molFrags,
                         const boost::dynamic_bitset<> &fragConns,
                         const boost::dynamic_bitset<> &reactionConns);

// If all bits in one of the bitsets is unset, it means that nothing matched
// that synthon.  If at least one of the bitsets has a set bit, all products
// incorporating the synthon with no bits set must match the query so
// should be used because the query matches products that don't incorporate
// anything from 1 of the synthon lists.  For example, if the synthons are
// [1*]Nc1c([2*])cccc1 and [1*]=CC=C[2*] and the query is c1ccccc1.
RDKIT_SYNTHONSPACESEARCH_EXPORT void expandBitSet(
    std::vector<boost::dynamic_bitset<>> &bitSets);

// class to step through all combinations of lists of different sizes.
// returns (0,0,0), (0,0,1), (0,1,0) etc.
struct RDKIT_SYNTHONSPACESEARCH_EXPORT Stepper {
  explicit Stepper(const std::vector<size_t> &sizes) : d_sizes(sizes) {
    d_currState = std::vector<size_t>(sizes.size(), 0);
  }
  void step() {
    // Don't do anything if we're at the end, but expect an infinite
    // loop if the user isn't wise to this.
    if (d_currState[0] == d_sizes[0]) {
      return;
    }
    std::int64_t i = static_cast<std::int64_t>(d_currState.size()) - 1;
    while (i >= 0) {
      ++d_currState[i];
      if (d_currState[0] == d_sizes[0]) {
        return;
      }
      if (d_currState[i] == d_sizes[i]) {
        d_currState[i] = 0;
      } else {
        break;
      }
      --i;
    }
  }
  std::vector<size_t> d_currState;
  std::vector<size_t> d_sizes;
};

}  // namespace SynthonSpaceSearch::details
}  // namespace RDKit

#endif  // RDKIT_SYNTHONSPACESEARCHDETAILS_H<|MERGE_RESOLUTION|>--- conflicted
+++ resolved
@@ -45,12 +45,8 @@
 // 2.
 RDKIT_SYNTHONSPACESEARCH_EXPORT std::vector<std::vector<std::unique_ptr<ROMol>>>
 splitMolecule(const ROMol &query, unsigned int maxBondSplits,
-<<<<<<< HEAD
-              TimePoint *endTime, bool &timedOut,
+              std::uint64_t maxNumFrags, TimePoint *endTime, bool &timedOut,
               ControlCHandler &signalHandler);
-=======
-              std::uint64_t maxNumFrags);
->>>>>>> c2944e70
 // Counts the number of [1*], [2*]...[4*] in the string.
 RDKIT_SYNTHONSPACESEARCH_EXPORT int countConnections(const ROMol &frag);
 
