//
// Copyright (C) David Cosgrove 2024.
//
//   @@ All Rights Reserved @@
//  This file is part of the RDKit.
//  The contents are covered by the terms of the BSD license
//  which is included in the file license.txt, found at the root
//  of the RDKit source tree.
//

#include <algorithm>
#include <list>
#include <regex>
#include <vector>

#include <boost/dynamic_bitset.hpp>

#include <GraphMol/MolOps.h>
#include <GraphMol/QueryAtom.h>
#include <GraphMol/QueryBond.h>
#include <GraphMol/ChemTransforms/MolFragmenter.h>
#include <GraphMol/SmilesParse/SmilesWrite.h>
#include <GraphMol/SynthonSpaceSearch/SynthonSpace.h>
#include <GraphMol/SynthonSpaceSearch/SynthonSpaceSearch_details.h>

namespace RDKit::SynthonSpaceSearch::details {

bool checkTimeOut(const TimePoint *endTime) {
  if (endTime != nullptr && Clock::now() > *endTime) {
    BOOST_LOG(rdWarningLog) << "Timed out.\n";
    return true;
  }
  return false;
}

// get a vector of vectors of unsigned ints that are all combinations of
// M items chosen from N e.g. all combinations of 3 bonds from a
// molecule. A modified form of the code in the first answer from
// https://stackoverflow.com/questions/12991758/creating-all-possible-k-combinations-of-n-items-in-c
std::vector<std::vector<unsigned int>> combMFromN(const unsigned int m,
                                                  const unsigned int n) {
  std::string allN(m, 1);
  allN.resize(n, 0);
  std::vector<std::vector<unsigned int>> combs;
  do {
    combs.emplace_back();
    for (unsigned int i = 0; i < n; ++i) {
      if (allN[i]) {
        combs.back().push_back(i);
      }
    }
  } while (std::prev_permutation(allN.begin(), allN.end()));
  return combs;
}

std::vector<std::vector<unsigned int>> permMFromN(const unsigned int m,
                                                  const unsigned int n) {
  std::vector<std::vector<unsigned int>> perms;
  auto combs = combMFromN(m, n);
  for (auto &c : combs) {
    do {
      perms.push_back(c);
    } while (std::next_permutation(c.begin(), c.end()));
  }

  return perms;
}

// The fragmentation is valid if the 2 ends of each bond are in different
// fragments.  This assumes there are no ring-closing reactions in the
// library, which is probably ok.
bool checkConnectorsInDifferentFrags(
    const std::vector<std::unique_ptr<ROMol>> &molFrags, const int numSplits) {
  // Loop over the isotope numbers of the ends of the splits
  for (const auto &frag : molFrags) {
    for (int j = 1; j <= numSplits; ++j) {
      int dummyCount = 0;
      for (const auto &atom : frag->atoms()) {
        if (!atom->getAtomicNum() &&
            atom->getIsotope() == static_cast<unsigned int>(j)) {
          if (dummyCount) {
            return false;
          }
          ++dummyCount;
        }
      }
    }
  }
  return true;
}

// Traverse the bonds from aromBond and return all the ones that are aromatic.
std::vector<const Bond *> getContiguousAromaticBonds(const ROMol &mol,
                                                     const Bond *aromBond) {
  std::vector<const Bond *> aromBonds(1, aromBond);
  std::list<const Bond *> toDo(1, aromBond);
  boost::dynamic_bitset<> done(mol.getNumBonds());
  done[aromBond->getIdx()] = true;
  while (!toDo.empty()) {
    const auto nextBond = toDo.front();
    toDo.pop_front();
    for (const auto nbr :
         make_iterator_range(mol.getAtomNeighbors(nextBond->getBeginAtom()))) {
      if (auto bond = mol.getBondBetweenAtoms(nextBond->getBeginAtomIdx(), nbr);
          !done[bond->getIdx()] && bond->getIsAromatic()) {
        aromBonds.push_back(bond);
        done[bond->getIdx()] = true;
        toDo.push_back(bond);
      }
    }
    for (const auto nbr :
         make_iterator_range(mol.getAtomNeighbors(nextBond->getEndAtom()))) {
      if (auto bond = mol.getBondBetweenAtoms(nextBond->getEndAtomIdx(), nbr);
          !done[bond->getIdx()] && bond->getIsAromatic()) {
        aromBonds.push_back(bond);
        done[bond->getIdx()] = true;
        toDo.push_back(bond);
      }
    }
  }
  return aromBonds;
}

std::vector<std::vector<std::unique_ptr<ROMol>>> splitMolecule(
<<<<<<< HEAD
    const ROMol &query, unsigned int maxBondSplits, TimePoint *endTime,
    bool &timedOut, ControlCHandler &signalHandler) {
=======
    const ROMol &query, unsigned int maxBondSplits, std::uint64_t maxNumFrags) {
>>>>>>> c2944e70
  if (maxBondSplits < 1) {
    maxBondSplits = 1;
  }
  maxBondSplits =
      std::min({maxBondSplits, MAX_CONNECTOR_NUM, query.getNumBonds()});
  const auto ringInfo = query.getRingInfo();
  if (!ringInfo->isInitialized()) {
    // Query molecules don't seem to have the ring info generated on creation.
    MolOps::findSSSR(query);
  }
  boost::dynamic_bitset<> ringBonds(query.getNumBonds());
  for (const auto &r : ringInfo->bondRings()) {
    for (const auto b : r) {
      ringBonds.set(b);
    }
  }
  std::vector<std::vector<std::unique_ptr<ROMol>>> fragments;
  // Keep the molecule itself (i.e. 0 splits).  It will probably produce
  // lots of hits but it is necessary if, for example, the query is a match
  // for a single synthon set.
  fragments.emplace_back();
  fragments.back().emplace_back(new ROMol(query));

<<<<<<< HEAD
  bool cancelled = false;
  timedOut = false;
  std::uint64_t numTries = 100;

  // Now do the splits.
=======
  // Now do the splits.  Symmetrical molecules can give rise to the same
  // fragment set in different ways so keep track of what we've had to
  // avoid duplicates.
  std::set<std::string> fragSmis;
>>>>>>> c2944e70
  for (unsigned int i = 1; i <= maxBondSplits; ++i) {
    if (timedOut || cancelled) {
      break;
    }
    auto combs = combMFromN(i, static_cast<int>(query.getNumBonds()));
    std::vector<std::pair<unsigned int, unsigned int>> dummyLabels;
    for (unsigned int j = 1; j <= i; ++j) {
      dummyLabels.emplace_back(j, j);
    }
    for (auto &c : combs) {
      if (signalHandler.getGotSignal()) {
        cancelled = true;
        break;
      }
      --numTries;
      if (!numTries) {
        numTries = 100;
        timedOut = checkTimeOut(endTime);
        if (timedOut) {
          break;
        }
      }

      // don't break just 1 ring bond, as it can't create 2 fragments.  It
      // could be better than this, by checking that any number of ring
      // bonds are all in the same ring system.  Maybe look at that
      // if necessary for performance.  Triazoles can be created from 3
      // synthons, so breaking 3 ring bonds is ok.  This will still pass
      // through cases that break 2 ring bonds in separate ring systems,
      // such as a bond in each of the 2 phenyl rings in c1ccccc1c2ccccc2,
      // but they will be caught below.
      const auto numRingBonds = std::reduce(
          c.begin(), c.end(), 0, [&](const int prevRes, const int bondNum) {
            if (ringBonds[bondNum]) {
              return prevRes + 1;
            }
            return prevRes;
          });
      if (numRingBonds == 1) {
        continue;
      }
      std::unique_ptr<ROMol> fragMol(
          MolFragmenter::fragmentOnBonds(query, c, true, &dummyLabels));
      std::vector<std::unique_ptr<ROMol>> molFrags;
      // Must have been a ring-opening.
      if (const auto numFrags = MolOps::getMolFrags(*fragMol, molFrags, false);
          numFrags == 1) {
        continue;
      }
      if (checkConnectorsInDifferentFrags(molFrags, i)) {
        std::string fragSmi(MolToSmiles(*fragMol));
        if (!fragSmis.insert(fragSmi).second) {
          continue;
        }
        fragments.emplace_back(std::move(molFrags));
        if (fragments.size() > maxNumFrags) {
          BOOST_LOG(rdWarningLog)
              << "Maximum number of fragments reached." << std::endl;
          break;
        }
      }
    }
    if (fragments.size() > maxNumFrags) {
      break;
    }
  }
  return fragments;
}

int countConnections(const ROMol &mol) {
  int res = 0;
  for (const auto atom : mol.atoms()) {
    if (!atom->getAtomicNum() && atom->getIsotope() >= 1 &&
        atom->getIsotope() <= MAX_CONNECTOR_NUM) {
      ++res;
    }
  }
  return res;
}

std::vector<boost::dynamic_bitset<>> getConnectorPatterns(
    const std::vector<std::unique_ptr<ROMol>> &mols) {
  std::vector<boost::dynamic_bitset<>> connPatterns(
      mols.size(), boost::dynamic_bitset<>(MAX_CONNECTOR_NUM + 1));
  for (size_t i = 0; i < mols.size(); i++) {
    for (const auto &a : mols[i]->atoms()) {
      if (!a->getAtomicNum() && a->getIsotope() <= MAX_CONNECTOR_NUM) {
        connPatterns[i].set(a->getIsotope());
      }
    }
  }
  return connPatterns;
}

boost::dynamic_bitset<> getConnectorPattern(
    const std::vector<std::unique_ptr<ROMol>> &fragSet) {
  boost::dynamic_bitset<> conns(MAX_CONNECTOR_NUM + 1);
  const auto connPatterns = getConnectorPatterns(fragSet);
  for (const auto &cp : connPatterns) {
    conns |= cp;
  }
  return conns;
}

std::vector<std::vector<std::unique_ptr<ROMol>>> getConnectorPermutations(
    const std::vector<std::unique_ptr<ROMol>> &molFrags,
    const boost::dynamic_bitset<> &fragConns,
    const boost::dynamic_bitset<> &reactionConns) {
  std::vector<std::vector<std::unique_ptr<ROMol>>> connPerms;
  auto bitsToInts =
      [](const boost::dynamic_bitset<> &bits) -> std::vector<int> {
    std::vector<int> ints;
    for (size_t i = 0; i < bits.size(); ++i) {
      if (bits[i]) {
        ints.push_back(static_cast<int>(i));
      }
    }
    return ints;
  };
  const auto numFragConns = fragConns.count();
  auto rConns = bitsToInts(reactionConns);
  const auto perms = permMFromN(numFragConns, reactionConns.count());

  for (const auto &perm : perms) {
    connPerms.emplace_back();
    // Copy the fragments and set the isotope numbers according to this
    // permutation.
    for (const auto &f : molFrags) {
      connPerms.back().emplace_back(new RWMol(*f));
      boost::dynamic_bitset<> atomDone(f->getNumAtoms());
      for (const auto atom : connPerms.back().back()->atoms()) {
        if (!atom->getAtomicNum()) {
          for (size_t i = 0; i < perm.size(); ++i) {
            if (!atomDone[atom->getIdx()] && atom->getIsotope() == i + 1) {
              atom->setIsotope(perm[i] + 1);
              if (atom->hasQuery()) {
                atom->setQuery(makeAtomTypeQuery(0, false));
                atom->expandQuery(makeAtomIsotopeQuery(perm[i] + 1));
              }
              atomDone[atom->getIdx()] = true;
            }
          }
        }
      }
    }
  }

  return connPerms;
}

void expandBitSet(std::vector<boost::dynamic_bitset<>> &bitSets) {
  const bool someSet = std::any_of(
      bitSets.begin(), bitSets.end(),
      [](const boost::dynamic_bitset<> &bs) -> bool { return bs.any(); });
  if (someSet) {
    for (auto &bs : bitSets) {
      if (!bs.count()) {
        bs.set();
      }
    }
  }
}

}  // namespace RDKit::SynthonSpaceSearch::details<|MERGE_RESOLUTION|>--- conflicted
+++ resolved
@@ -122,12 +122,8 @@
 }
 
 std::vector<std::vector<std::unique_ptr<ROMol>>> splitMolecule(
-<<<<<<< HEAD
-    const ROMol &query, unsigned int maxBondSplits, TimePoint *endTime,
+    const ROMol &query, unsigned int maxBondSplits, std::uint64_t maxNumFrags, TimePoint *endTime,
     bool &timedOut, ControlCHandler &signalHandler) {
-=======
-    const ROMol &query, unsigned int maxBondSplits, std::uint64_t maxNumFrags) {
->>>>>>> c2944e70
   if (maxBondSplits < 1) {
     maxBondSplits = 1;
   }
@@ -151,18 +147,15 @@
   fragments.emplace_back();
   fragments.back().emplace_back(new ROMol(query));
 
-<<<<<<< HEAD
-  bool cancelled = false;
-  timedOut = false;
-  std::uint64_t numTries = 100;
-
-  // Now do the splits.
-=======
   // Now do the splits.  Symmetrical molecules can give rise to the same
   // fragment set in different ways so keep track of what we've had to
   // avoid duplicates.
   std::set<std::string> fragSmis;
->>>>>>> c2944e70
+  bool cancelled = false;
+  timedOut = false;
+  std::uint64_t numTries = 100;
+
+  // Now do the splits.
   for (unsigned int i = 1; i <= maxBondSplits; ++i) {
     if (timedOut || cancelled) {
       break;
