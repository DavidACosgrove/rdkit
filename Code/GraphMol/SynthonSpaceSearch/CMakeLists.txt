--- conflicted
+++ resolved
@@ -5,12 +5,7 @@
         SynthonSpaceRascalSearcher.cpp SynthonSpaceShapeSearcher.cpp
         SynthonSpaceHitSet.cpp SearchResults.cpp MemoryMappedFileReader.cpp
         LINK_LIBRARIES SmilesParse FileParsers ChemTransforms Fingerprints SubstructMatch GraphMol RascalMCES
-<<<<<<< HEAD
-        GeneralizedSubstruct DistGeomHelpers DistGeometry SimDivPickers
-        PubChemShape)
-=======
-        GeneralizedSubstruct Descriptors)
->>>>>>> f10e5b5e
+        GeneralizedSubstruct DistGeomHelpers DistGeometry SimDivPickers PubChemShape Descriptors)
 target_compile_definitions(SynthonSpaceSearch PRIVATE RDKIT_SYNTHONSPACESEARCH_BUILD)
 
 rdkit_headers(SynthonSpace.h SynthonSet.h Synthon.h SearchResults.h
