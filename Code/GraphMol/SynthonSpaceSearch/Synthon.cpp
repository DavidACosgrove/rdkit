--- conflicted
+++ resolved
@@ -10,10 +10,7 @@
 
 #include <../External/pubchem_shape/PubChemShape.hpp>
 #include <DataStructs/ExplicitBitVect.h>
-<<<<<<< HEAD
-=======
 #include <GraphMol/Chirality.h>
->>>>>>> 22dfa851
 #include <GraphMol/Descriptors/MolDescriptors.h>
 #include <GraphMol/MolOps.h>
 #include <GraphMol/MolPickler.h>
@@ -52,10 +49,7 @@
       d_numDummies(other.d_numDummies),
       d_numHeavyAtoms(other.d_numHeavyAtoms),
       d_numChiralAtoms(other.d_numChiralAtoms),
-<<<<<<< HEAD
-=======
       d_numChiralAtomsExcDummies(other.d_numChiralAtomsExcDummies),
->>>>>>> 22dfa851
       d_molWt(other.d_molWt) {}
 
 Synthon &Synthon::operator=(const Synthon &other) {
@@ -97,10 +91,7 @@
   d_numDummies = other.d_numDummies;
   d_numHeavyAtoms = other.d_numHeavyAtoms;
   d_numChiralAtoms = other.d_numChiralAtoms;
-<<<<<<< HEAD
-=======
   d_numChiralAtomsExcDummies = other.d_numChiralAtomsExcDummies;
->>>>>>> 22dfa851
   d_molWt = other.d_molWt;
   return *this;
 }
@@ -166,7 +157,6 @@
   streamWrite(os, d_numHeavyAtoms);
   streamWrite(os, d_numChiralAtoms);
   streamWrite(os, d_molWt);
-<<<<<<< HEAD
   if (dp_shapes) {
     streamWrite(os, true);
     auto pickle = dp_shapes->toString();
@@ -177,11 +167,6 @@
 }
 
 void Synthon::readFromDBStream(std::istream &is, const std::uint32_t version) {
-=======
-}
-
-void Synthon::readFromDBStream(std::istream &is, std::uint32_t version) {
->>>>>>> 22dfa851
   streamRead(is, d_smiles, 0);
   dp_origMol = std::make_unique<ROMol>();
   MolPickler::molFromPickle(is, *dp_origMol);
@@ -212,7 +197,6 @@
   } else {
     calcProperties();
   }
-<<<<<<< HEAD
   if (version > 3010) {
     bool haveShapes = false;
     streamRead(is, haveShapes);
@@ -222,8 +206,6 @@
       dp_shapes = std::make_unique<SearchShapeInput>(pickle);
     }
   }
-=======
->>>>>>> 22dfa851
 }
 
 void Synthon::finishInitialization() {
@@ -241,11 +223,6 @@
 void Synthon::calcProperties() {
   d_numDummies = 0;
   d_numHeavyAtoms = 0;
-<<<<<<< HEAD
-  d_numChiralAtoms = 0;
-  d_molWt = 0;
-=======
->>>>>>> 22dfa851
   MolOps::assignStereochemistry(*dp_origMol);
   for (const auto atom : dp_origMol->atoms()) {
     if (atom->getAtomicNum() == 0) {
@@ -253,18 +230,10 @@
     } else if (atom->getAtomicNum() > 1) {
       d_numHeavyAtoms++;
     }
-<<<<<<< HEAD
-    if (atom->hasProp("_CIPCode") || atom->hasProp("_ChiralityPossible")) {
-      d_numChiralAtoms++;
-    }
-  }
-  d_molWt = Descriptors::calcExactMW(*dp_origMol);
-=======
   }
   Chirality::findPotentialStereo(*dp_origMol, true, true);
   d_numChiralAtoms =
       details::countChiralAtoms(*dp_origMol, &d_numChiralAtomsExcDummies);
   d_molWt = Descriptors::calcAMW(*dp_origMol);
->>>>>>> 22dfa851
 }
 }  // namespace RDKit::SynthonSpaceSearch