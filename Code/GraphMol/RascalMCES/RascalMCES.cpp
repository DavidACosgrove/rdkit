//
// Copyright (C) David Cosgrove 2023
//
//   @@ All Rights Reserved @@
//  This file is part of the RDKit.
//  The contents are covered by the terms of the BSD license
//  which is included in the file license.txt, found at the root
//  of the RDKit source tree.
//
// This file contains the driving functions for the determination of
// the Maximum Common Edge Substructure (MCES) between 2 molecules.
// It uses the RASCAL algorithm of John Raymond:
// RASCAL: Calculation of Graph Similarity using Maximum Common
// Edge Subgraphs, John W. Raymond, Eleanor J. Gardiner, Peter Willett
// 'The Computer Journal', 45, 631-644 (2002).
// https://eprints.whiterose.ac.uk/3568/1/willets3.pdf

#include <chrono>
#include <functional>
#include <iostream>
#include <map>
#include <regex>
#include <stdexcept>
#include <unordered_set>
#include <utility>
#include <vector>

#include <RDGeneral/BoostStartInclude.h>
#include <boost/dynamic_bitset.hpp>
#include <boost/tokenizer.hpp>
#include <boost/algorithm/string.hpp>
#include <RDGeneral/BoostEndInclude.h>

#include <GraphMol/atomic_data.h>
#include <GraphMol/ROMol.h>
#include <GraphMol/MolOps.h>
#include <GraphMol/new_canon.h>
#include <GraphMol/SmilesParse/SmilesParse.h>
#include <GraphMol/SmilesParse/SmilesWrite.h>
#include <GraphMol/Substruct/SubstructMatch.h>

#include <GraphMol/RascalMCES/RascalMCES.h>
#include <GraphMol/RascalMCES/PartitionSet.h>
#include <GraphMol/RascalMCES/RascalOptions.h>
#include <GraphMol/RascalMCES/RascalResult.h>
#include <GraphMol/RascalMCES/RascalDetails.h>

#include <RDGeneral/ControlCHandler.h>

using Clock = std::chrono::steady_clock;
using TimePoint = std::chrono::time_point<Clock>;

namespace RDKit {
namespace RascalMCES {
class TimedOutException : public std::exception {
 public:
  TimedOutException(long long int run_time,
                    std::vector<std::vector<unsigned int>> &bestCliques)
      : d_cliques(bestCliques) {
    d_message = "Timed out after " + std::to_string(run_time) + " second";
    if (run_time == 1) {
      d_message += ".";
    } else {
      d_message += "s.";
    }
  }

  const char *what() const throw() override { return d_message.c_str(); }

  std::vector<std::vector<unsigned int>> d_cliques;

 private:
  std::string d_message;
};

// This is in lap_a_la_scipy.cpp and solves the linear assignment problem.
int lapMaximize(const std::vector<std::vector<int>> &costsMat,
                std::vector<size_t> &a, std::vector<size_t> &b);

// Contains the information used to start off a Rascal job.
struct RascalStartPoint {
  // The tier one and tier two similarities.  The initial PartitionSet
  // will only be constructed if they are both above the RascalOptions
  // threshold.
  double d_tier1Sim{-1.0};
  double d_tier2Sim{-1.0};
  // The lower bound on the maximum clique size.  Depends, amongst other things,
  // on opts.similarityThreshold.
  unsigned int d_lowerBound{0};
  // a Delta-Y exchange requires extra treatment.  They're rare, though.
  bool d_deltaYPoss{false};

  // Some parts require mol2 to be the larger molecule.  This records if they
  // have been swapped with respect to the input molecules.
  bool d_swapped{false};
  // Pointers to copies of the input molecules, swapped if necessary,
  // so that d_mol1 is always the smaller molecule.
  std::unique_ptr<ROMol> d_mol1;
  std::unique_ptr<ROMol> d_mol2;

<<<<<<< HEAD
  std::vector<std::vector<const boost::dynamic_bitset<> *>> d_adjMatrix1,
      d_adjMatrix2;
=======
  // The line graphs of the 2 molecules as adjacency matrices
  std::vector<std::vector<int>> d_adjMatrix1, d_adjMatrix2;
>>>>>>> d3f75a11
  std::vector<std::pair<int, int>> d_vtxPairs;
  std::vector<boost::dynamic_bitset<>> d_modProd;

  // We might need to know which bonds are symmetrical equivalent.
  std::vector<int> d_equivBonds1, d_equivBonds2;

  // The initial partition set.  May be empty if the thresholds weren't met.
  std::shared_ptr<PartitionSet> d_partSet;
};

// Get the sorted degree sequences for the molecule, one sequence for each
// atomic number in the molecule.  Each element in the degree sequence is
// the degree of the atom and its index.
void sortedDegreeSeqs(
    const ROMol &mol,
    std::map<int, std::vector<std::pair<int, int>>> &degSeqs) {
  for (const auto &a : mol.atoms()) {
    degSeqs[a->getAtomicNum()].push_back(
        std::make_pair(a->getDegree(), a->getIdx()));
  }
  for (auto &it : degSeqs) {
    std::sort(it.second.begin(), it.second.end(),
              [](const std::pair<int, int> &p1, const std::pair<int, int> &p2)
                  -> bool { return p1.first > p2.first; });
  }
}

void sortedDegreeSeqs(
    const ROMol &mol, const std::vector<boost::dynamic_bitset<>> &atomLabels,
    std::map<int, std::vector<std::pair<int, int>>> &degSeqs) {
  for (const auto &a : mol.atoms()) {
    const auto &al = atomLabels[a->getIdx()];
    for (unsigned int i = 0; i < al.size(); i++) {
      if (al[i]) {
        degSeqs[i].push_back(std::make_pair(a->getDegree(), a->getIdx()));
      }
    }
  }
  for (auto &it : degSeqs) {
    std::sort(it.second.begin(), it.second.end(),
              [](const std::pair<int, int> &p1, const std::pair<int, int> &p2)
                  -> bool { return p1.first > p2.first; });
  }
}

bool bitsetLess(const boost::dynamic_bitset<> &bs1,
                const boost::dynamic_bitset<> &bs2) {
  // bs1 is less than bs2 if the first bit set in bs1 for which the
  // corresponding bit in bs2 isn't set has a lower index than the first
  // bit set in bs2.
  PRECONDITION(bs1.size() == bs2.size(), "bitsets different sizes.");
  for (size_t i = 0; i < bs1.size(); ++i) {
    if (bs1[i] && !bs2[i]) {
      return true;
    }
    if (bs2[i] && !bs1[i]) {
      return false;
    }
  }
  return false;
}

// Find the number of bonds incident on atom i that match a bond incident
// on atom j.
unsigned int calcCost(
    const std::vector<
        std::pair<boost::dynamic_bitset<>, boost::dynamic_bitset<>>> &atomiBLs,
    const std::vector<
        std::pair<boost::dynamic_bitset<>, boost::dynamic_bitset<>>> &atomjBLs,
    unsigned int atomiDegree, unsigned int atomjDegree) {
  std::vector<std::pair<boost::dynamic_bitset<>, boost::dynamic_bitset<>>>
      uniqAtomiBLs(atomiBLs);
  std::sort(uniqAtomiBLs.begin(), uniqAtomiBLs.end(),
            [](const auto &p1, const auto &p2) -> bool {
              // The bitsets should be the same size.
              if (p1.first == p2.first) {
                return bitsetLess(p1.second, p2.second);
              }
              return bitsetLess(p1.first, p2.first);
            });
  uniqAtomiBLs.erase(std::unique(uniqAtomiBLs.begin(), uniqAtomiBLs.end()),
                     uniqAtomiBLs.end());

  auto countMatches =
      [](const std::vector<
             std::pair<boost::dynamic_bitset<>, boost::dynamic_bitset<>>> &vec,
         const std::pair<boost::dynamic_bitset<>, boost::dynamic_bitset<>> &q)
      -> unsigned int {
    unsigned int count = 0;
    for (const auto &p : vec) {
      if ((p.first & q.first).count() && (p.second & q.second).count()) {
        ++count;
      }
    }
    return count;
  };

  unsigned int cost = 0;
  for (const auto &uai : uniqAtomiBLs) {
    int numAtomi = countMatches(atomiBLs, uai);
    int numAtomj = countMatches(atomjBLs, uai);
    cost += std::min(numAtomi, numAtomj);
  }
  return std::min({cost, atomiDegree, atomjDegree});
}

void assignCosts(const std::vector<std::pair<int, int>> &atomDegrees1,
                 const std::vector<std::pair<int, int>> &atomDegrees2,
                 const std::vector<boost::dynamic_bitset<>> atomLabels1,
                 const std::vector<boost::dynamic_bitset<>> &atomLabels2,
                 const std::vector<boost::dynamic_bitset<>> &bondLabels1,
                 const std::vector<boost::dynamic_bitset<>> &bondLabels2,
                 const ROMol &mol1, const ROMol &mol2,
                 std::vector<std::vector<int>> &costsMat) {
  // For each pair of atoms in mol1 and mol2, find the number of incident
  // matching bonds with each atom that match.
  std::vector<std::pair<boost::dynamic_bitset<>, boost::dynamic_bitset<>>>
      atomiBLs, atomjBLs;
  for (auto i = 0u; i < atomDegrees1.size(); ++i) {
    atomiBLs.clear();
    const auto atomi = mol1.getAtomWithIdx(atomDegrees1[i].second);
    for (const auto b : mol1.atomBonds(atomi)) {
      atomiBLs.push_back(
          std::make_pair(bondLabels1[b->getIdx()],
                         atomLabels1[b->getOtherAtomIdx(atomi->getIdx())]));
    }
    for (auto j = 0u; j < atomDegrees2.size(); ++j) {
      atomjBLs.clear();
      const auto atomj = mol2.getAtomWithIdx(atomDegrees2[j].second);
      for (const auto b : mol2.atomBonds(atomj)) {
        atomjBLs.push_back(
            std::make_pair(bondLabels2[b->getIdx()],
                           atomLabels2[b->getOtherAtomIdx(atomj->getIdx())]));
      }
      costsMat[i][j] =
          calcCost(atomiBLs, atomjBLs, atomi->getDegree(), atomj->getDegree());
    }
  }
}

// Return the assignment score for the best match of the atoms and bonds in mol1
// to the atoms and bonds in mol2 for this vertex label (the atomDegrees[12]).
int getAssignmentScore(const std::vector<std::pair<int, int>> &atomDegrees1,
                       const std::vector<std::pair<int, int>> &atomDegrees2,
                       const std::vector<boost::dynamic_bitset<>> atomLabels1,
                       const std::vector<boost::dynamic_bitset<>> &atomLabels2,
                       const std::vector<boost::dynamic_bitset<>> &bondLabels1,
                       const std::vector<boost::dynamic_bitset<>> &bondLabels2,
                       const ROMol &mol1, const ROMol &mol2) {
  constexpr int bigScore(9999);
  constexpr size_t unassignedValue(99999999);
  std::vector<std::vector<int>> costsMat(
      atomDegrees1.size(), std::vector<int>(atomDegrees2.size(), bigScore));
  assignCosts(atomDegrees1, atomDegrees2, atomLabels1, atomLabels2, bondLabels1,
              bondLabels2, mol1, mol2, costsMat);
  std::vector<size_t> a(std::min(atomDegrees1.size(), atomDegrees2.size()),
                        unassignedValue);
  std::vector<size_t> b(std::min(atomDegrees1.size(), atomDegrees2.size()),
                        unassignedValue);
  int retVal = lapMaximize(costsMat, a, b);
  if (retVal < 0) {
    // no solution for the LAP was possible.
    return 0;
  }
  int totalCost = 0;
  for (auto i = 0u; i < a.size(); ++i) {
    totalCost += costsMat[a[i]][b[i]];
  }
  return totalCost;
}

namespace details {
double tier1Sim(const ROMol &mol1, const ROMol &mol2,
                const std::vector<boost::dynamic_bitset<>> &atomLabels1,
                const std::vector<boost::dynamic_bitset<>> &atomLabels2,
                std::map<int, std::vector<std::pair<int, int>>> &degSeqs1,
                std::map<int, std::vector<std::pair<int, int>>> &degSeqs2) {
  sortedDegreeSeqs(mol1, atomLabels1, degSeqs1);
  sortedDegreeSeqs(mol2, atomLabels2, degSeqs2);
  unsigned int vg1g2 = 0;
  unsigned int eg1g2 = 0;
  for (const auto &it1 : degSeqs1) {
    const auto &seq2 = degSeqs2.find(it1.first);
    if (seq2 != degSeqs2.end()) {
      vg1g2 += std::min(it1.second.size(), seq2->second.size());
      auto numToDo = std::min(it1.second.size(), seq2->second.size());
      for (auto i = 0U; i < numToDo; ++i) {
        eg1g2 += std::min(it1.second[i].first, seq2->second[i].first);
      }
    }
  }
  eg1g2 /= 2;

  // An atom can be in more than 1 label class, but the number of atoms
  // and bonds in the MCES clearly can't be more than the
  // number of atoms and bonds in the smaller molecule.
  vg1g2 = std::min({vg1g2, mol1.getNumAtoms(), mol2.getNumAtoms()});
  eg1g2 = std::min({eg1g2, mol1.getNumBonds(), mol2.getNumBonds()});
  double sim = double((vg1g2 + eg1g2) * (vg1g2 + eg1g2)) /
               double((mol1.getNumAtoms() + mol1.getNumBonds()) *
                      (mol2.getNumAtoms() + mol2.getNumBonds()));

  return sim;
}

double tier2Sim(const ROMol &mol1, const ROMol &mol2,
                const std::map<int, std::vector<std::pair<int, int>>> &degSeqs1,
                const std::map<int, std::vector<std::pair<int, int>>> &degSeqs2,
                const std::vector<boost::dynamic_bitset<>> &atomLabels1,
                const std::vector<boost::dynamic_bitset<>> &atomLabels2,
                const std::vector<boost::dynamic_bitset<>> &bondLabels1,
                const std::vector<boost::dynamic_bitset<>> &bondLabels2) {
  unsigned int vg1g2 = 0;
  unsigned int eg1g2 = 0;
  for (const auto &seq1 : degSeqs1) {
    if (const auto &seq2 = degSeqs2.find(seq1.first); seq2 != degSeqs2.end()) {
      vg1g2 += std::min(seq1.second.size(), seq2->second.size());
      eg1g2 +=
          getAssignmentScore(seq1.second, seq2->second, atomLabels1,
                             atomLabels2, bondLabels1, bondLabels2, mol1, mol2);
    }
  }
  eg1g2 /= 2;
  vg1g2 = std::min({vg1g2, mol1.getNumAtoms(), mol2.getNumAtoms()});
  eg1g2 = std::min({eg1g2, mol1.getNumBonds(), mol2.getNumBonds()});
  double sim = double((vg1g2 + eg1g2) * (vg1g2 + eg1g2)) /
               double((mol1.getNumAtoms() + mol1.getNumBonds()) *
                      (mol2.getNumAtoms() + mol2.getNumBonds()));
  return sim;
}
}  // namespace details

// make the line graph for the molecule, as an adjacency matrix.  Each
// row/column is a bond, with a connection between 2 bonds if they share an
// atom.  The adjacency matrix is 0 for no bond, the atomic number of the
// connecting atom otherwise.
void makeLineGraph(
    const ROMol &mol, const std::vector<boost::dynamic_bitset<>> &atomLabels,
    std::vector<std::vector<const boost::dynamic_bitset<> *>> &adjMatrix) {
  adjMatrix = std::vector<std::vector<const boost::dynamic_bitset<> *>>(
      mol.getNumBonds(),
      std::vector<const boost::dynamic_bitset<> *>(mol.getNumBonds(), 0));
  for (const auto &a : mol.atoms()) {
    for (const auto &b1 : mol.atomBonds(a)) {
      for (const auto &b2 : mol.atomBonds(a)) {
        if (b1 != b2) {
          adjMatrix[b1->getIdx()][b2->getIdx()] = &atomLabels[a->getIdx()];
        }
      }
    }
  }
}

namespace {
// Take the string holding the _smilesAtomOutputOrder and convert it to
// a vector of unsigned ints.
std::vector<unsigned int> orderStringToInts(const std::string &str) {
  std::string sht(str.substr(1, str.size() - 2));
  std::vector<unsigned int> res;
  typedef boost::tokenizer<boost::char_separator<char>> tokenizer;
  boost::char_separator<char> sep(",");
  tokenizer tokens{sht, sep};
  for (const auto &token : tokens) {
    res.push_back(std::stoul(token));
  }
  return res;
}
}  // namespace
// make sure that mol1_bond in mol1 and mol2_bond in mol2 are, in at least one
// ring that is the same. If aromaticRingsMatchOnly is true, then only aromatic
// bonds are considered.
bool checkRings(const ROMol &mol1, std::vector<std::string> &mol1RingSmiles,
<<<<<<< HEAD
                const std::vector<std::unique_ptr<ROMol>> &mol1Rings,
                const std::vector<boost::dynamic_bitset<>> &vtxLabels1,
                const std::vector<boost::dynamic_bitset<>> &edgeLabels1,
                int mol1BondIdx, const ROMol &mol2,
                std::vector<std::string> &mol2RingSmiles,
                const std::vector<std::unique_ptr<ROMol>> &mol2Rings,
                const std::vector<boost::dynamic_bitset<>> &vtxLabels2,
                const std::vector<boost::dynamic_bitset<>> &edgeLabels2,
                int mol2BondIdx, bool aromaticRingsMatchOnly) {
=======
                int mol1BondIdx, const ROMol &mol2,
                std::vector<std::string> &mol2RingSmiles, int mol2BondIdx,
                bool aromaticRingsMatchOnly) {
>>>>>>> d3f75a11
  auto mol1Bond = mol1.getBondWithIdx(mol1BondIdx);
  auto mol2Bond = mol2.getBondWithIdx(mol2BondIdx);
  if (aromaticRingsMatchOnly &&
      (!mol1Bond->getIsAromatic() || !mol2Bond->getIsAromatic())) {
    return true;
  }

  if (mol1Bond->getBondType() != mol2Bond->getBondType()) {
    return false;
  }

  // If neither bond was in a ring, but they were marked aromatic, then
  // the two mols are fragments so it's ok to match these bonds.
  const auto &mol1BondRings = mol1.getRingInfo()->bondRings();
  const auto &mol2BondRings = mol2.getRingInfo()->bondRings();
  bool mol1BondInRing = mol1.getRingInfo()->numBondRings(mol1BondIdx);
  bool mol2BondInRing = mol2.getRingInfo()->numBondRings(mol2BondIdx);
  if (!mol1BondInRing && !mol2BondInRing) {
    return true;
  }

  for (size_t i = 0u; i < mol1BondRings.size(); ++i) {
    if (std::find(mol1BondRings[i].begin(), mol1BondRings[i].end(),
                  mol1BondIdx) == mol1BondRings[i].end()) {
      continue;
    }
    for (size_t j = 0u; j < mol2BondRings.size(); ++j) {
      if (mol1Rings[i]->getNumAtoms() != mol2Rings[j]->getNumAtoms()) {
        continue;
      }
      if (std::find(mol2BondRings[j].begin(), mol2BondRings[j].end(),
                    mol2BondIdx) == mol2BondRings[j].end()) {
        continue;
      }
      // If the 2 SMILES strings for the rings match, then it's easy.
      if (mol1RingSmiles[i] == mol2RingSmiles[j]) {
        return true;
      }
      // The SMILES didn't match, but that might be because of the use
      // of equivalent atoms, so check the atoms by their vertexLabels.
      if (vtxLabels1.front().size() > elementNames.size() + 1) {
        bool match = true;
        // If the atom bitstring is bigger than the number of elements
        // RDKit knows about, check the case where 2 atoms have different
        // atomic numbers but have otherwise been deemed equivalent.
        // If the input contained equivalentAtoms or equivalentBonds the
        // SMILES won't necessarily match (e.g. with c1ccccc1 and c1cccnc1
        // and [c,n] for equivalentAtoms, so we need to check the vertex
        // labels.

        // First get the atoms in the corresponding unique SMILES orders.
        auto mol1AtomOrder =
            orderStringToInts(mol1Rings[i]->getProp<std::string>(
                common_properties::_smilesAtomOutputOrder));
        auto mol2AtomOrder =
            orderStringToInts(mol2Rings[j]->getProp<std::string>(
                common_properties::_smilesAtomOutputOrder));
        for (size_t k = 0; k < mol1AtomOrder.size(); ++k) {
          auto origMol1Atom = mol1Rings[i]
                                  ->getAtomWithIdx(mol1AtomOrder[k])
                                  ->getProp<int>("ORIG_INDEX");
          auto origMol2Atom = mol2Rings[j]
                                  ->getAtomWithIdx(mol2AtomOrder[k])
                                  ->getProp<int>("ORIG_INDEX");
          if (!(vtxLabels1[origMol1Atom] & vtxLabels2[origMol2Atom]).count()) {
            match = false;
            break;
          }
        }
        // The atoms matched, so now check the bonds.
        if (match) {
          auto mol1BondOrder =
              orderStringToInts(mol1Rings[i]->getProp<std::string>(
                  common_properties::_smilesBondOutputOrder));
          auto mol2BondOrder =
              orderStringToInts(mol2Rings[j]->getProp<std::string>(
                  common_properties::_smilesBondOutputOrder));
          for (size_t k = 0; k < mol1BondOrder.size(); ++k) {
            auto origMol1Bond = mol1Rings[i]
                                    ->getBondWithIdx(mol1BondOrder[k])
                                    ->getProp<int>("ORIG_INDEX");
            auto origMol2bond = mol2Rings[j]
                                    ->getBondWithIdx(mol2BondOrder[k])
                                    ->getProp<int>("ORIG_INDEX");
            if (!(edgeLabels1[origMol1Bond] & edgeLabels2[origMol2bond])
                     .count()) {
              match = false;
              break;
            }
          }
        }
        if (match) {
          return true;
        }
      }
    }
  }
  return false;
}

// Extract the rings from the given molecule, both as mol objects and SMILES
// strings. The mol objects will have the original atom and bond indices
// stored in the property ORIG_INDEX.
void extractRings(const ROMol &mol,
                  std::vector<std::unique_ptr<ROMol>> &molRings,
                  std::vector<std::string> &molRingSmiles) {
  const auto &molBondRings = mol.getRingInfo()->bondRings();
  for (size_t i = 0u; i < molBondRings.size(); ++i) {
    std::unique_ptr<RWMol> ringMol(new RWMol(mol));
    const auto &molAtomRings = mol.getRingInfo()->atomRings();
    boost::dynamic_bitset<> atomsInRing(mol.getNumAtoms());
    for (auto a : molAtomRings[i]) {
      atomsInRing.set(a);
    }
    for (auto ringBondIdx : molBondRings[i]) {
      auto ringBond = ringMol->getBondWithIdx(ringBondIdx);
      ringBond->setProp<int>("ORIG_INDEX", ringBond->getIdx());
    }
    ringMol->beginBatchEdit();
    for (auto b : ringMol->bonds()) {
      if (!b->hasProp("ORIG_INDEX)")) {
        if (!atomsInRing[b->getBeginAtomIdx()]) {
          ringMol->removeAtom(b->getBeginAtom());
        } else {
          b->getBeginAtom()->setProp<int>("ORIG_INDEX",
                                          b->getBeginAtom()->getIdx());
        }
        if (!atomsInRing[b->getEndAtomIdx()]) {
          ringMol->removeAtom(b->getEndAtom());
        } else {
          b->getEndAtom()->setProp<int>("ORIG_INDEX",
                                        b->getEndAtom()->getIdx());
        }
      }
    }
    ringMol->commitBatchEdit();
    molRingSmiles.push_back(MolToSmiles(*ringMol));
    molRings.push_back(std::move(ringMol));
  }
}

bool checkRingMatchesRing(const ROMol &mol1, int mol1BondIdx, const ROMol &mol2,
                          int mol2BondIdx) {
  if (mol1.getRingInfo()->numBondRings(mol1BondIdx) &&
      !mol2.getRingInfo()->numBondRings(mol2BondIdx)) {
    return false;
  }
  if (!mol1.getRingInfo()->numBondRings(mol1BondIdx) &&
      mol2.getRingInfo()->numBondRings(mol2BondIdx)) {
    return false;
  }
  return true;
}

bool bondsMatch(const Bond &bond1, const Bond &bond2,
                const std::vector<boost::dynamic_bitset<>> &vtxLabels1,
                const std::vector<boost::dynamic_bitset<>> &edgeLabels1,
                const std::vector<boost::dynamic_bitset<>> &vtxLabels2,
                const std::vector<boost::dynamic_bitset<>> &edgeLabels2,
                const RascalOptions &opts) {
  if (opts.bondCompareFunction) {
    if (!opts.bondCompareFunction(bond1.getOwningMol(), bond1.getIdx(),
                                  bond2.getOwningMol(), bond2.getIdx(),
                                  opts.bondCompareUserData)) {
      return false;
    }
  } else {
    if (!(edgeLabels1[bond1.getIdx()] & edgeLabels2[bond2.getIdx()]).count()) {
      return false;
    }
  }

  if (!opts.ignoreAtomAromaticity) {
    if (!((bond1.getBeginAtom()->getIsAromatic() ==
               bond2.getBeginAtom()->getIsAromatic() &&
           bond1.getEndAtom()->getIsAromatic() ==
               bond2.getEndAtom()->getIsAromatic()) ||
          (bond1.getBeginAtom()->getIsAromatic() ==
               bond2.getEndAtom()->getIsAromatic() &&
           bond1.getEndAtom()->getIsAromatic() ==
               bond2.getBeginAtom()->getIsAromatic()))) {
      return false;
    }
  }

  if (opts.exactConnectionsMatch) {
    auto b1bd = bond1.getBeginAtom()->getDegree();
    auto b1ed = bond1.getEndAtom()->getDegree();
    auto b2bd = bond2.getBeginAtom()->getDegree();
    auto b2ed = bond2.getEndAtom()->getDegree();
    bool match = false;
    if (b1bd == b2bd && b1ed == b2ed) {
      match = true;
    }
    if (b1bd == b2ed && b1ed == b2bd) {
      match = true;
    }
    if (!match) {
      return false;
    }
  }
  if ((vtxLabels1[bond1.getBeginAtomIdx()] &
       vtxLabels2[bond2.getBeginAtomIdx()])
          .count() &&
      (vtxLabels1[bond1.getEndAtomIdx()] & vtxLabels2[bond2.getEndAtomIdx()])
          .count()) {
    return true;
  }
  if ((vtxLabels1[bond1.getBeginAtomIdx()] & vtxLabels2[bond2.getEndAtomIdx()])
          .count() &&
      (vtxLabels1[bond1.getEndAtomIdx()] & vtxLabels2[bond2.getBeginAtomIdx()])
          .count()) {
    return true;
  }
  if (opts.atomCompareFunction) {
    if (opts.atomCompareFunction(bond1.getOwningMol(), bond1.getBeginAtomIdx(),
                                 bond2.getOwningMol(), bond2.getBeginAtomIdx(),
                                 opts.atomCompareUserData) &&
        opts.atomCompareFunction(bond1.getOwningMol(), bond1.getEndAtomIdx(),
                                 bond2.getOwningMol(), bond2.getEndAtomIdx(),
                                 opts.atomCompareUserData)) {
      return true;
    }
    if (opts.atomCompareFunction(bond1.getOwningMol(), bond1.getBeginAtomIdx(),
                                 bond2.getOwningMol(), bond2.getEndAtomIdx(),
                                 opts.atomCompareUserData) &&
        opts.atomCompareFunction(bond1.getOwningMol(), bond1.getEndAtomIdx(),
                                 bond2.getOwningMol(), bond2.getBeginAtomIdx(),
                                 opts.atomCompareUserData)) {
      return true;
    }
  }
  return false;
}

// Make the set of pairs of vertices, where they're a pair if the labels
// match.
void buildPairs(const ROMol &mol1,
                const std::vector<boost::dynamic_bitset<>> &vtxLabels1,
                const std::vector<boost::dynamic_bitset<>> &edgeLabels1,
                const ROMol &mol2,
                const std::vector<boost::dynamic_bitset<>> &vtxLabels2,
                const std::vector<boost::dynamic_bitset<>> &edgeLabels2,
                const RascalOptions &opts,
                std::vector<std::pair<int, int>> &vtxPairs) {
  std::vector<std::string> mol1RingSmiles, mol2RingSmiles;
  std::vector<std::unique_ptr<ROMol>> mol1Rings, mol2Rings;
  // For these purposes, it is correct that n1cccc1 and [nH]1cccc1 match - the
  // former would be from an N-substituted pyrrole, the latter from a plain
  // one.
  static const std::regex reg(R"(\[([np])H\])");
  if (opts.completeAromaticRings) {
    extractRings(mol1, mol1Rings, mol1RingSmiles);
    for (auto &mrs : mol1RingSmiles) {
      mrs = std::regex_replace(mrs, reg, "$1");
    }
    extractRings(mol2, mol2Rings, mol2RingSmiles);
    for (auto &mrs : mol2RingSmiles) {
      mrs = std::regex_replace(mrs, reg, "$1");
    }
  }

<<<<<<< HEAD
  for (const auto &bond1 : mol1.bonds()) {
    for (const auto &bond2 : mol2.bonds()) {
      if (bondsMatch(*bond1, *bond2, vtxLabels1, edgeLabels1, vtxLabels2,
                     edgeLabels2, opts)) {
        // completeSmallestRings automatically implies completeAromaticRings and
        // ringMatchesRingsOnly
        if (opts.completeSmallestRings &&
            !checkRings(mol1, mol1RingSmiles, mol1Rings, vtxLabels1,
                        edgeLabels1, bond1->getIdx(), mol2, mol2RingSmiles,
                        mol2Rings, vtxLabels2, edgeLabels2, bond2->getIdx(),
                        false)) {
          continue;
        }
        if (opts.completeAromaticRings &&
            !checkRings(mol1, mol1RingSmiles, mol1Rings, vtxLabels1,
                        edgeLabels1, bond1->getIdx(), mol2, mol2RingSmiles,
                        mol2Rings, vtxLabels2, edgeLabels2, bond2->getIdx(),
                        true)) {
=======
  for (auto i = 0u; i < vtxLabels1.size(); ++i) {
    for (auto j = 0u; j < vtxLabels2.size(); ++j) {
      if (vtxLabels1[i] == vtxLabels2[j]) {
        // completeSmallestRings automatically implies completeAromaticRings and
        // ringMatchesRingsOnly
        if (opts.completeSmallestRings &&
            !checkRings(mol1, mol1RingSmiles, i, mol2, mol2RingSmiles, j,
                        false)) {
          continue;
        } else if (opts.completeAromaticRings &&
                   !checkRings(mol1, mol1RingSmiles, i, mol2, mol2RingSmiles, j,
                               true)) {
>>>>>>> d3f75a11
          continue;
        }
        if (!opts.completeSmallestRings && opts.ringMatchesRingOnly &&
            !checkRingMatchesRing(mol1, bond1->getIdx(), mol2,
                                  bond2->getIdx())) {
          continue;
        }
        vtxPairs.push_back(std::make_pair(bond1->getIdx(), bond2->getIdx()));
      }
    }
  }
}

// Use the Floyd-Warshall algorithm to compute the distance matrix from the
// adjacency matrix.
// Adapted from https://en.wikipedia.org/wiki/Floyd–Warshall_algorithm
void calcDistMatrix(const std::vector<std::vector<int>> &adjMatrix,
                    std::vector<std::vector<int>> &distMatrix) {
  distMatrix = std::vector<std::vector<int>>(
      adjMatrix.size(),
      std::vector<int>(adjMatrix.size(), adjMatrix.size() + 1));
  for (size_t i = 0u; i < adjMatrix.size(); ++i) {
    distMatrix[i][i] = 0;
    for (size_t j = 0u; j < adjMatrix.size(); ++j) {
      if (i != j && adjMatrix[i][j]) {
        distMatrix[i][j] = 1;
      }
    }
  }
  for (size_t k = 0u; k < adjMatrix.size(); ++k) {
    for (size_t i = 0u; i < adjMatrix.size(); ++i) {
      for (size_t j = 0u; j < adjMatrix.size(); ++j) {
        distMatrix[i][j] = std::min(distMatrix[i][j], distMatrix[i][k] + distMatrix[k][j]);
      }
    }
  }
}

// Make the modular product between the 2 graphs passed in.  Each node in the
// graph is a pair of vertices, one from the first graph, the other from the
// second, whose labels match.  Two vertices are connected in the modular
// product if either the 2 matching vertices in the 2 input vertices are
// connected by edges with the same label, or neither is connected.
<<<<<<< HEAD
void makeModularProduct(
    const ROMol &mol1,
    const std::vector<std::vector<const boost::dynamic_bitset<> *>> &adjMatrix1,
    const std::vector<boost::dynamic_bitset<>> &vtxLabels1,
    const std::vector<boost::dynamic_bitset<>> &edgeLabels1,
    const std::vector<std::vector<int>> &distMatrix1, const ROMol &mol2,
    const std::vector<std::vector<const boost::dynamic_bitset<> *>> &adjMatrix2,
    const std::vector<boost::dynamic_bitset<>> &vtxLabels2,
    const std::vector<boost::dynamic_bitset<>> &edgeLabels2,
    const std::vector<std::vector<int>> &distMatrix2, const RascalOptions &opts,
    std::vector<std::pair<int, int>> &vtxPairs,
    std::vector<boost::dynamic_bitset<>> &modProd) {
  buildPairs(mol1, vtxLabels1, edgeLabels1, mol2, vtxLabels2, edgeLabels2, opts,
             vtxPairs);
=======
void makeModularProduct(const ROMol &mol1,
                        const std::vector<std::vector<int>> &adjMatrix1,
                        const std::vector<unsigned int> &vtxLabels1,
                        const ROMol &mol2,
                        const std::vector<std::vector<int>> &adjMatrix2,
                        const std::vector<unsigned int> &vtxLabels2,
                        const RascalOptions &opts,
                        std::vector<std::pair<int, int>> &vtxPairs,
                        std::vector<boost::dynamic_bitset<>> &modProd) {
  buildPairs(mol1, vtxLabels1, mol2, vtxLabels2, opts, vtxPairs);
>>>>>>> d3f75a11
  if (vtxPairs.empty()) {
    // There was nothing in common at all.  But, what was the screening doing?
    modProd.clear();
    return;
  }
  if (vtxPairs.size() > opts.maxBondMatchPairs) {
    BOOST_LOG(rdErrorLog) << "Too many matching bond pairs (" << vtxPairs.size()
                          << ") so can't continue." << std::endl;
    modProd.clear();
    return;
  }
  std::vector<std::vector<int>> distMatrix1, distMatrix2;
  if (opts.maxFragSeparation > -1) {
    calcDistMatrix(adjMatrix1, distMatrix1);
    calcDistMatrix(adjMatrix2, distMatrix2);
  }

  modProd = std::vector<boost::dynamic_bitset<>>(
      vtxPairs.size(), boost::dynamic_bitset<>(vtxPairs.size()));
  for (auto i = 0u; i < vtxPairs.size() - 1; ++i) {
    for (auto j = i + 1; j < vtxPairs.size(); ++j) {
      if (vtxPairs[i].first == vtxPairs[j].first ||
          vtxPairs[i].second == vtxPairs[j].second) {
        continue;
      }
      bool distsOk = true;
      if (opts.maxFragSeparation != -1) {
        if (std::abs(distMatrix1[vtxPairs[i].first][vtxPairs[j].first] -
                     distMatrix2[vtxPairs[i].second][vtxPairs[j].second]) >
            opts.maxFragSeparation) {
          distsOk = false;
        }
      }
<<<<<<< HEAD
      if (opts.singleLargestFrag &&
          distMatrix1[vtxPairs[i].first][vtxPairs[j].first] !=
              distMatrix2[vtxPairs[i].second][vtxPairs[j].second]) {
        distsOk = false;
      }
      if (distsOk && (!adjMatrix1[vtxPairs[i].first][vtxPairs[j].first] &&
                      !adjMatrix2[vtxPairs[i].second][vtxPairs[j].second]) ||
          (adjMatrix1[vtxPairs[i].first][vtxPairs[j].first] &&
           adjMatrix2[vtxPairs[i].second][vtxPairs[j].second] &&
           (*adjMatrix1[vtxPairs[i].first][vtxPairs[j].first] &
            *adjMatrix2[vtxPairs[i].second][vtxPairs[j].second])
               .count())) {
=======
      if (distsOk && adjMatrix1[vtxPairs[i].first][vtxPairs[j].first] ==
                         adjMatrix2[vtxPairs[i].second][vtxPairs[j].second]) {
>>>>>>> d3f75a11
        modProd[i][j] = modProd[j][i] = true;
      }
    }
  }
}

// Calculate the lower bound on the size of the MCES.  This requires that mol1
// has more atoms than mol2 which is not checked.  Returns a minimum of 1.
unsigned int calcLowerBound(const ROMol &mol1, const ROMol &mol2,
                            double simThresh) {
  std::unordered_set<int> mol1AtNos;
  int maxAtNo = 0;
  for (const auto &a : mol1.atoms()) {
    mol1AtNos.insert(a->getAtomicNum());
    maxAtNo = std::max(a->getAtomicNum(), maxAtNo);
  }
  boost::dynamic_bitset<> mol2AtNos(maxAtNo + 1);
  for (const auto &a : mol2.atoms()) {
    // since we're interested in the atoms that match in the 2 molecules,
    // it doesn't matter if mol2 has an atomic number higher than anything
    // in mol1 - that can't be a match.
    if (a->getAtomicNum() < maxAtNo) {
      mol2AtNos.set(a->getAtomicNum());
    }
  }
  int deltaVg1 = 0;
  for (auto mol1AtNo : mol1AtNos) {
    if (!mol2AtNos[mol1AtNo]) {
      ++deltaVg1;
    }
  }
  double lb = sqrt((mol1.getNumAtoms() + mol1.getNumBonds()) *
                   (mol2.getNumAtoms() + mol2.getNumBonds()));
  lb = lb * simThresh - mol1.getNumAtoms() + deltaVg1;
  lb = lb < 0 ? 0 : lb;
  unsigned int ilb(lb);
  if (ilb < 1) {
    ilb = 1;
  }
  return ilb;
}

void printClique(const std::vector<unsigned int> &clique,
                 const std::vector<std::pair<int, int>> &vtxPairs, bool swapped,
                 std::ostream &os) {
  os << "Clique : " << clique.size() << " :";
  for (auto mem : clique) {
    os << " " << mem;
  }
  os << std::endl;
  for (auto mem : clique) {
    if (swapped) {
      os << "{" << vtxPairs[mem].second << ", " << vtxPairs[mem].first << "},";
    } else {
      os << "{" << vtxPairs[mem].first << ", " << vtxPairs[mem].second << "},";
    }
  }
  os << std::endl;
  os << "mol 1 bonds : [";
  for (auto mem : clique) {
    if (swapped) {
      os << vtxPairs[mem].second << ", ";
    } else {
      os << vtxPairs[mem].first << ", ";
    }
  }
  os << "]" << std::endl;
  os << "mol 2 bonds : [";
  for (auto mem : clique) {
    if (swapped) {
      os << vtxPairs[mem].first << ", ";
    } else {
      os << vtxPairs[mem].second << ", ";
    }
  }
  os << "]" << std::endl;
}

// if the clique involves a delta-y exchange, returns true.  Should only be
// called if it's a possibility.
bool deltaYInClique(const std::vector<unsigned int> &clique, const ROMol &mol1,
                    const ROMol &mol2,
                    const std::vector<std::pair<int, int>> &vtxPairs) {
  if (clique.size() < 3) {
    // there must be 3 bonds for a delta-y exchange, obs.
    return false;
  }
  // Map the clique onto the 2 molecules, counting the degrees of the atoms
  // if they are involved in the clique.  When sorted, they will be the same
  // if no delta-y exchange has occurred.
  std::vector<std::pair<int, int>> bondMatches;
  for (auto mem : clique) {
    bondMatches.push_back(
        std::make_pair(vtxPairs[mem].first, vtxPairs[mem].second));
  }
  std::vector<int> cliqueDegs1(mol1.getNumAtoms(), 0);
  std::vector<int> cliqueDegs2(mol2.getNumAtoms(), 0);
  for (const auto &bm : bondMatches) {
    const auto b1 = mol1.getBondWithIdx(bm.first);
    cliqueDegs1[b1->getBeginAtomIdx()]++;
    cliqueDegs1[b1->getEndAtomIdx()]++;
    const auto b2 = mol2.getBondWithIdx(bm.second);
    cliqueDegs2[b2->getBeginAtomIdx()]++;
    cliqueDegs2[b2->getEndAtomIdx()]++;
  }
  cliqueDegs1.erase(std::remove(cliqueDegs1.begin(), cliqueDegs1.end(), 0),
                    cliqueDegs1.end());
  std::sort(cliqueDegs1.begin(), cliqueDegs1.end());
  cliqueDegs2.erase(std::remove(cliqueDegs2.begin(), cliqueDegs2.end(), 0),
                    cliqueDegs2.end());
  std::sort(cliqueDegs2.begin(), cliqueDegs2.end());
  return cliqueDegs1 != cliqueDegs2;
}

// Return a molecule with the clique in it.  Each atom will have the property
// ORIG_INDEX giving its index in the original molecule.
RWMol *makeCliqueFrags(const ROMol &mol,
                       const std::vector<unsigned int> &clique,
                       const std::vector<std::pair<int, int>> &vtxPairs,
                       int pairNum) {
  auto *molFrags = new RWMol(mol);
  boost::dynamic_bitset<> aInClique(mol.getNumAtoms());
  boost::dynamic_bitset<> bInClique(mol.getNumBonds());
  for (auto mem : clique) {
    const Bond *bond = nullptr;
    if (pairNum == 1) {
      bond = molFrags->getBondWithIdx(vtxPairs[mem].first);
    } else {
      bond = molFrags->getBondWithIdx(vtxPairs[mem].second);
    }
    bInClique[bond->getIdx()] = 1;
    aInClique.set(bond->getBeginAtomIdx());
    bond->getBeginAtom()->setProp<int>("ORIG_INDEX", bond->getBeginAtomIdx());
    aInClique.set(bond->getEndAtomIdx());
    bond->getEndAtom()->setProp<int>("ORIG_INDEX", bond->getEndAtomIdx());
  }
  molFrags->beginBatchEdit();
  for (auto &a : molFrags->atoms()) {
    if (!aInClique[a->getIdx()]) {
      molFrags->removeAtom(a);
    }
  }
  for (auto &b : molFrags->bonds()) {
    if (!bInClique[b->getIdx()]) {
      molFrags->removeBond(b->getBeginAtomIdx(), b->getEndAtomIdx());
    }
  }
  molFrags->commitBatchEdit();
  return molFrags;
}

// Calculate the shortest bond distance between the 2 fragments in the
// molecule.
int minFragSeparation(const ROMol &mol, const ROMol &molFrags,
                      std::vector<int> &fragMapping, int frag1, int frag2) {
  auto extractFragAtoms = [&](int fragNum, std::vector<int> &fragAtoms) {
    for (size_t i = 0u; i < fragMapping.size(); ++i) {
      if (fragMapping[i] == fragNum) {
        int origIdx = molFrags.getAtomWithIdx(i)->getProp<int>("ORIG_INDEX");
        fragAtoms.push_back(origIdx);
      }
    }
  };
  std::vector<int> frag1Atoms, frag2Atoms;
  extractFragAtoms(frag1, frag1Atoms);
  extractFragAtoms(frag2, frag2Atoms);
  auto pathMatrix = MolOps::getDistanceMat(mol);
  double minDist = std::numeric_limits<double>::max();
  for (const auto &at1 : frag1Atoms) {
    for (const auto &at2 : frag2Atoms) {
      auto dist = pathMatrix[mol.getNumAtoms() * at1 + at2];
      minDist = std::min(dist, minDist);
    }
  }
  return std::nearbyint(minDist);
}

// Assess the clique in terms of opts, returning true if it satisfies them all
bool cliqueOk(const std::vector<unsigned int> clique, const RascalOptions &opts,
              const ROMol &mol1, const ROMol &mol2,
              const std::vector<std::pair<int, int>> &vtxPairs) {
  std::unique_ptr<RWMol> mol1Frags, mol2Frags;
  std::vector<int> mol1FragMapping, mol2FragMapping;
  int numMol1Frags = 0, numMol2Frags = 0;

  auto buildFrags = [&]() -> void {
    if (mol1Frags) {
      return;
    }
    mol1Frags.reset(makeCliqueFrags(mol1, clique, vtxPairs, 1));
    mol2Frags.reset(makeCliqueFrags(mol2, clique, vtxPairs, 2));
    numMol1Frags = MolOps::getMolFrags(*mol1Frags, mol1FragMapping);
    numMol2Frags = MolOps::getMolFrags(*mol2Frags, mol2FragMapping);
  };

  if (opts.minFragSize > 0) {
    buildFrags();
    // only need to do it for mol1, as the fragments should match.
    for (int i = 0; i < numMol1Frags; ++i) {
      auto fragSize =
          std::count(mol1FragMapping.begin(), mol1FragMapping.end(), i);
      if (fragSize < opts.minFragSize) {
        return false;
      }
    }
  }

  return true;
}

// If this clique warrants it, update maxCliques.
void updateMaxClique(const std::vector<unsigned int> &clique, bool deltaYPoss,
                     const RascalOptions &opts, const ROMol &mol1,
                     const ROMol &mol2,
                     const std::vector<std::pair<int, int>> &vtxPairs,
                     std::vector<std::vector<unsigned int>> &maxCliques,
                     unsigned int &lowerBound) {
  if (!maxCliques.empty() && clique.size() < maxCliques.front().size()) {
    return;
  }
  bool didDeltaY =
      !deltaYPoss ? false : deltaYInClique(clique, mol1, mol2, vtxPairs);
  if (!didDeltaY) {
    if (maxCliques.empty()) {
      if (cliqueOk(clique, opts, mol1, mol2, vtxPairs)) {
        maxCliques.push_back((clique));
      }
    } else {
      bool goodClique = false, didCliqueOk = false;
      if (clique.size() > maxCliques.front().size()) {
        goodClique = cliqueOk(clique, opts, mol1, mol2, vtxPairs);
        didCliqueOk = true;
        if (goodClique) {
          maxCliques.clear();
        }
      }
      if (!didCliqueOk) {
        goodClique = cliqueOk(clique, opts, mol1, mol2, vtxPairs);
      }
      if (goodClique &&
          (maxCliques.empty() || clique.size() == maxCliques.front().size())) {
        maxCliques.push_back(clique);
      }
    }
    if (!maxCliques.empty() && maxCliques.front().size() > lowerBound) {
      lowerBound = maxCliques.front().size();
    }
  }
}

// If the current time is beyond the timeout limit, throws a
// TimedOutException.
void checkTimeout(const TimePoint &startTime, const TimePoint *endTime,
                  const std::vector<unsigned int> &clique,
                  std::vector<std::vector<unsigned int>> &maxCliques,
                  unsigned long long &numSteps) {
  ++numSteps;
  if (numSteps == 100) {
    // This clock is very convenient, but seems quite expensive.  Calling it
    // every step added 10% to the runtime.
    if (endTime != nullptr && Clock::now() > *endTime) {
      if (maxCliques.empty()) {
        maxCliques.push_back(clique);
      } else {
        if (clique.size() > maxCliques.front().size()) {
          maxCliques.clear();
        }
        if (clique.size() >= maxCliques.front().size()) {
          maxCliques.push_back(clique);
        }
      }
      auto currTime = std::chrono::high_resolution_clock::now();
      auto runTime =
          std::chrono::duration_cast<std::chrono::seconds>(currTime - startTime)
              .count();
      throw TimedOutException(runTime, maxCliques);
    }
    numSteps = 0ULL;
  }
}

bool equivalentRootAlreadyDone(unsigned int rootVtx,
                               const std::vector<std::pair<int, int>> &vtxPairs,
                               const std::vector<int> &equivBonds1,
                               const std::vector<int> &equivBonds2,
                               std::set<std::pair<int, int>> &rootClasses) {
  std::pair<int, int> newClasses{equivBonds1[vtxPairs[rootVtx].first],
                                 equivBonds2[vtxPairs[rootVtx].second]};
  if (newClasses.first == -1) {
    return false;
  }
  if (!rootClasses.empty() &&
      rootClasses.find(newClasses) != rootClasses.end()) {
    return true;
  }
  rootClasses.insert(newClasses);
  return false;
}

namespace {
bool hasSubstructMatch(const ROMol &mol, const ROMol &query) {
  SubstructMatchParameters ps;
  ps.maxMatches = 1;
  return !SubstructMatch(mol, query, ps).empty();
}
}  // namespace

// There are some simple substructures for which equivalent bond pruning isn't
// allowed.
bool checkEquivalentsAllowed(const ROMol &mol) {
  const static std::vector<std::string> notSmarts{
      "*~*", "*~*1~*~*~1", "*12~*~*~2~*~1", "*14~*(~*~2~3~4)~*~2~*~3~1"};
  static std::vector<std::unique_ptr<ROMol>> notStructs;
  if (notStructs.empty()) {
    for (const auto &smt : notSmarts) {
      notStructs.emplace_back(SmartsToMol(smt));
    }
  }
  const static std::vector<std::pair<unsigned int, unsigned int>> notStats{
      {2, 1}, {4, 4}, {4, 5}, {5, 8}};
  for (size_t i = 0; i < notStructs.size(); ++i) {
    if (mol.getNumAtoms() == notStats[i].first &&
        mol.getNumBonds() == notStats[i].second &&
        hasSubstructMatch(mol, *notStructs[i])) {
      return false;
    }
  }
  return true;
}

void explorePartitions(RascalStartPoint &starter, const RascalOptions &opts,
                       std::vector<std::vector<unsigned int>> &maxCliques,
                       bool &cancelled) {
  unsigned long long numSteps = 0ULL;
  std::vector<std::shared_ptr<PartitionSet>> parts(1, starter.d_partSet);
  std::vector<unsigned int> clique;
  std::set<std::pair<int, int>> rootClasses;
  bool canDoEquivs = false;
  if (opts.doEquivBondPruning) {
    canDoEquivs = checkEquivalentsAllowed(*starter.d_mol1) &&
                  checkEquivalentsAllowed(*starter.d_mol2);
  }
  const TimePoint *endTime = nullptr;
  TimePoint endTimePt;
  if (opts.timeout > 0) {
    endTimePt = Clock::now() + std::chrono::seconds(opts.timeout);
    endTime = &endTimePt;
  }

  ControlCHandler::reset();
  const TimePoint startTime = Clock::now();
  while (!parts.empty()) {
    if (opts.timeout != -1) {
      checkTimeout(startTime, endTime, clique, maxCliques, numSteps);
    }
    if (ControlCHandler::getGotSignal()) {
      cancelled = true;
      break;
    }
    auto part = parts.back();
    bool goDeeper = false;
    bool backtrack = false;
    if (opts.allBestMCESs) {
      if (clique.size() + part->numParts() < starter.d_lowerBound) {
        backtrack = true;
      }
    } else {
      if (clique.size() + part->numParts() <= starter.d_lowerBound) {
        backtrack = true;
      }
    }
    if (!backtrack) {
      if (opts.allBestMCESs) {
        goDeeper = clique.size() + part->upperBound() >= starter.d_lowerBound;
      } else {
        goDeeper = clique.size() + part->upperBound() > starter.d_lowerBound;
      }
      if (goDeeper) {
        if (!part->isEmpty()) {
          std::shared_ptr<PartitionSet> nextPart(new PartitionSet(*part));
          clique.push_back(nextPart->popLastVertex());
          if (clique.size() == 1 && canDoEquivs &&
              equivalentRootAlreadyDone(clique.front(), starter.d_vtxPairs,
                                        starter.d_equivBonds1,
                                        starter.d_equivBonds2, rootClasses)) {
            clique.pop_back();
            backtrack = true;
          } else {
            nextPart->pruneVertices(clique.back());
            updateMaxClique(clique, starter.d_deltaYPoss, opts, *starter.d_mol1,
                            *starter.d_mol2, starter.d_vtxPairs, maxCliques,
                            starter.d_lowerBound);
            parts.push_back(nextPart);
          }
        } else {
          backtrack = true;
        }
      } else {
        backtrack = true;
      }
    }
    if (backtrack || (!parts.empty() && parts.back()->isEmpty())) {
      while (!parts.empty()) {
        if (parts.back()->isEmpty()) {
          parts.pop_back();
          if (!clique.empty()) {
            clique.pop_back();
          }
        } else {
          parts.back()->popLastVertex();
          if (!parts.back()->isEmpty()) {
            break;
          }
        }
      }
    }
    if (parts.empty()) {
      break;
    }
  }
}

bool deltaYExchangePossible(const ROMol &mol1, const ROMol &mol2) {
  // A Delta-y exchange is an incorrect match when a cyclopropyl ring (the
  // delta) is matched to a C(C)(C) group (the y) because they both have
  // isomorphic line graphs.  This checks to see if that's something we need
  // to worry about for these molecules.
  const static std::unique_ptr<ROMol> delta(SmartsToMol("C1CC1"));
  const static std::unique_ptr<ROMol> y(SmartsToMol("C(C)C"));
  return (hasSubstructMatch(mol1, *delta) && hasSubstructMatch(mol2, *y)) ||
         (hasSubstructMatch(mol2, *delta) && hasSubstructMatch(mol1, *y));
}

void findEquivalentBonds(const ROMol &mol, std::vector<int> &equivBonds) {
  equivBonds = std::vector<int>(mol.getNumBonds(), -1);
  std::vector<unsigned int> ranks(mol.getNumAtoms());
  bool breakTies = false;
  Canon::rankMolAtoms(mol, ranks, breakTies);
  int nextClass = 0;
  for (const auto &b1 : mol.bonds()) {
    for (const auto &b2 : mol.bonds()) {
      if (b1->getIdx() != b2->getIdx()) {
        if ((ranks[b1->getBeginAtomIdx()] == ranks[b2->getBeginAtomIdx()] &&
             ranks[b1->getEndAtomIdx()] == ranks[b2->getEndAtomIdx()]) ||
            (ranks[b1->getBeginAtomIdx()] == ranks[b2->getEndAtomIdx()] &&
             ranks[b1->getEndAtomIdx()] == ranks[b2->getBeginAtomIdx()])) {
          if (equivBonds[b1->getIdx()] == -1 &&
              equivBonds[b2->getIdx()] == -1) {
            equivBonds[b1->getIdx()] = nextClass;
            equivBonds[b2->getIdx()] = nextClass;
            ++nextClass;
          } else if (equivBonds[b1->getIdx()] == -1) {
            equivBonds[b1->getIdx()] = equivBonds[b2->getIdx()];
          } else if (equivBonds[b2->getIdx()] == -1) {
            equivBonds[b2->getIdx()] = equivBonds[b1->getIdx()];
          }
        }
      }
    }
  }
}

<<<<<<< HEAD
// Use the Floyd-Warshall algorithm to compute the distance matrix from the
// adjacency matrix.
// Adapted from https://en.wikipedia.org/wiki/Floyd–Warshall_algorithm
void calcDistMatrix(
    const std::vector<std::vector<const boost::dynamic_bitset<> *>> &adjMatrix,
    std::vector<std::vector<int>> &distMatrix) {
  distMatrix = std::vector<std::vector<int>>(
      adjMatrix.size(),
      std::vector<int>(adjMatrix.size(), adjMatrix.size() + 1));
  for (size_t i = 0u; i < adjMatrix.size(); ++i) {
    distMatrix[i][i] = 0;
    for (size_t j = 0u; j < adjMatrix.size(); ++j) {
      if (i != j && adjMatrix[i][j]) {
        distMatrix[i][j] = 1;
      }
    }
  }
  for (size_t k = 0u; k < adjMatrix.size(); ++k) {
    for (size_t i = 0u; i < adjMatrix.size(); ++i) {
      for (size_t j = 0u; j < adjMatrix.size(); ++j) {
        if (distMatrix[i][j] > distMatrix[i][k] + distMatrix[k][j]) {
          distMatrix[i][j] = distMatrix[i][k] + distMatrix[k][j];
        }
      }
    }
  }
}

namespace details {
// Set a bit in the bitset for each atom for its atomic number OR
// all the equivalent atom classes it is in.  If an O atom in one
// molecule is in a class "H bond donor", for example, and the only
// O atom in the other molecule is not, we don't want them to match.
// Add any matching SMARTS to the atom as the property "EQUIV_SMARTS".
void makeAtomLabels(const ROMol &mol, const RascalOptions &opts,
                    std::vector<boost::dynamic_bitset<>> &atomLabels) {
=======
// Set the atomic number of the atoms that match the SMARTS in
// RascalOptions.EquivalentAtoms to 110, 111 etc.  These will
// be mapped back at the end.
void assignEquivalentAtoms(ROMol &mol, const std::string &equivalentAtoms) {
  if (equivalentAtoms.empty()) {
    return;
  }
>>>>>>> d3f75a11
  std::vector<std::string> classSmarts;
  if (!opts.equivalentAtoms.empty()) {
    boost::split(classSmarts, opts.equivalentAtoms, boost::is_any_of(" "),
                 boost::token_compress_on);
    classSmarts.erase(
        std::remove_if(classSmarts.begin(), classSmarts.end(),
                       [](const auto &s) -> bool { return s.empty(); }),
        classSmarts.end());
  }
  unsigned int numBits = elementNames.size() + 1 + classSmarts.size();
  // Use another bit for atoms that match the atomCompareFunction.  It
  // will be filled in later.
  if (opts.atomCompareFunction) {
    numBits++;
  }

  atomLabels.resize(mol.getNumAtoms());
  for (const auto &atom : mol.atoms()) {
    atomLabels[atom->getIdx()] = boost::dynamic_bitset<>(numBits);
    atomLabels[atom->getIdx()][atom->getAtomicNum()] = true;
  }

  for (size_t i = 0; i < classSmarts.size(); ++i) {
    if (classSmarts[i].empty()) {
      continue;
    }
    auto qmol = v2::SmilesParse::MolFromSmarts(classSmarts[i]);
    std::vector<RDKit::MatchVectType> hits_vect;
    if (RDKit::SubstructMatch(mol, *qmol, hits_vect)) {
      for (const auto &hv : hits_vect) {
        for (const auto &h : hv) {
          auto a = mol.getAtomWithIdx(h.second);
          atomLabels[h.second][i + elementNames.size()] = true;
          atomLabels[h.second][a->getAtomicNum()] = false;
          if (a->hasProp("EQUIV_SMARTS")) {
            auto currProp = a->getProp<std::string>("EQUIV_SMARTS");
            currProp += " " + classSmarts[i];
            a->setProp("EQUIV_SMARTS", currProp);
          } else {
            a->setProp<std::string>("EQUIV_SMARTS", classSmarts[i]);
          }
        }
      }
    }
  }
}

// Label atom i from mol1, atom j from mol2 if i,j match the
// atomCompareFunction.
void makeAtomLabels(const ROMol &mol1, const ROMol &mol2,
                    const RascalOptions &opts,
                    std::vector<boost::dynamic_bitset<>> &atomLabels1,
                    std::vector<boost::dynamic_bitset<>> &atomLabels2) {
  PRECONDITION(opts.atomCompareFunction, "no atomCompareFunction");
  PRECONDITION(!atomLabels1.empty(), "no atomLabels");
  const unsigned int lastBit = atomLabels1.front().size() - 1;
  for (auto atom1 : mol1.atoms()) {
    for (auto atom2 : mol2.atoms()) {
      if (opts.atomCompareFunction(mol1, atom1->getIdx(), mol2, atom2->getIdx(),
                                   nullptr)) {
        atomLabels1[atom1->getIdx()][lastBit] = true;
        atomLabels1[atom1->getIdx()][atom1->getAtomicNum()] = false;
        atomLabels2[atom2->getIdx()][lastBit] = true;
        atomLabels2[atom2->getIdx()][atom2->getAtomicNum()] = false;
      }
    }
  }
}

void makeBondBitstrings(const ROMol &mol, const RascalOptions &opts,
                        std::vector<boost::dynamic_bitset<>> &bondLabels) {
  bondLabels.resize(mol.getNumBonds());
  unsigned int numBits = Bond::BondType::ZERO + 1;
  if (opts.bondCompareFunction) {
    numBits++;
  }
  for (const auto &bond : mol.bonds()) {
    bondLabels[bond->getIdx()] = boost::dynamic_bitset<>(numBits);
    if (opts.ignoreBondOrders) {
      bondLabels[bond->getIdx()][0] = true;
    } else {
      bondLabels[bond->getIdx()][bond->getBondType()] = true;
    }
  }
}

void makeBondBitstrings(const ROMol &mol1, const ROMol &mol2,
                        const RascalOptions &opts,
                        std::vector<boost::dynamic_bitset<>> &bondLabels1,
                        std::vector<boost::dynamic_bitset<>> &bondLabels2) {
  PRECONDITION(opts.bondCompareFunction, "no BondCompareFunction");
  PRECONDITION(!bondLabels1.empty(), "no BondLabels");
  const unsigned int lastBit = bondLabels1.front().size() - 1;
  for (auto bond1 : mol1.bonds()) {
    for (auto bond2 : mol2.bonds()) {
      if (opts.bondCompareFunction(mol1, bond1->getIdx(), mol2, bond2->getIdx(),
                                   opts.bondCompareUserData)) {
        bondLabels1[bond1->getIdx()][lastBit] = true;
        bondLabels2[bond2->getIdx()][lastBit] = true;
      }
    }
  }
}
}  // namespace details

// Add the unique entries in bitsets to uniqueBitSets.
void uniqueBitsets(const std::vector<boost::dynamic_bitset<>> &bitsets,
                   std::vector<boost::dynamic_bitset<>> &uniqueBitsets) {
  uniqueBitsets.insert(uniqueBitsets.end(), bitsets.begin(), bitsets.end());
  std::sort(uniqueBitsets.begin(), uniqueBitsets.end(), bitsetLess);
  uniqueBitsets.erase(std::unique(uniqueBitsets.begin(), uniqueBitsets.end()),
                      uniqueBitsets.end());
}

// Make the bond labels as indices into the unique bond and atom labels in
// order bond, atom1, atom2 where atom1 and atom2 are in their bitset
// order, i.e. uniqueAtomLabels[atom1] < uniqueAtomLabels[atom2].
void makeBondLabels(
    const ROMol &mol, const std::vector<boost::dynamic_bitset<>> &bondLabels,
    const std::vector<boost::dynamic_bitset<>> &uniqueBondLabels,
    const std::vector<boost::dynamic_bitset<>> &atomLabels,
    const std::vector<boost::dynamic_bitset<>> &uniqueAtomLabels,
    std::vector<std::tuple<unsigned int, unsigned int, unsigned int>>
        &bondTypeLabels) {
  auto getType =
      [](const boost::dynamic_bitset<> &bs,
         const std::vector<boost::dynamic_bitset<>> &types) -> unsigned int {
    const auto it = std::find(types.begin(), types.end(), bs);
    return std::distance(types.begin(), it);
  };

  bondTypeLabels.resize(mol.getNumBonds());
  for (const auto bond : mol.bonds()) {
    unsigned int atom1 = bond->getBeginAtomIdx();
    unsigned int atom2 = bond->getEndAtomIdx();
    if (atomLabels[atom2] < atomLabels[atom1]) {
      std::swap(atom1, atom2);
    }
    bondTypeLabels[bond->getIdx()] =
        std::make_tuple(getType(bondLabels[bond->getIdx()], uniqueBondLabels),
                        getType(atomLabels[atom1], uniqueAtomLabels),
                        getType(atomLabels[atom2], uniqueAtomLabels));
  }
}

RascalStartPoint makeInitialPartitionSet(const ROMol *mol1, const ROMol *mol2,
                                         const RascalOptions &opts) {
  RascalStartPoint starter;
  if (mol1->getNumAtoms() <= mol2->getNumAtoms()) {
    starter.d_swapped = false;
    starter.d_mol1.reset(new ROMol(*mol1));
    starter.d_mol2.reset(new ROMol(*mol2));
  } else {
    starter.d_swapped = true;
    starter.d_mol1.reset(new ROMol(*mol2));
    starter.d_mol2.reset(new ROMol(*mol1));
  }
  std::vector<boost::dynamic_bitset<>> atomLabels1, atomLabels2;
  details::makeAtomLabels(*starter.d_mol1, opts, atomLabels1);
  details::makeAtomLabels(*starter.d_mol2, opts, atomLabels2);
  if (opts.atomCompareFunction) {
    // These atom labels depend on an atom from each molecule.
    details::makeAtomLabels(*starter.d_mol1, *starter.d_mol2, opts, atomLabels1,
                            atomLabels2);
  }

  std::map<int, std::vector<std::pair<int, int>>> degSeqs1, degSeqs2;
  starter.d_tier1Sim =
      details::tier1Sim(*starter.d_mol1, *starter.d_mol2, atomLabels1,
                        atomLabels2, degSeqs1, degSeqs2);
  if (starter.d_tier1Sim < opts.similarityThreshold) {
    return starter;
  }

  std::vector<boost::dynamic_bitset<>> bondStrings1, bondStrings2;
  details::makeBondBitstrings(*starter.d_mol1, opts, bondStrings1);
  details::makeBondBitstrings(*starter.d_mol2, opts, bondStrings2);
  if (opts.bondCompareFunction) {
    // These bond labels depend on a bond from each molecule.
    details::makeBondBitstrings(*starter.d_mol1, *starter.d_mol2, opts,
                                bondStrings1, bondStrings2);
  }

  starter.d_tier2Sim =
      details::tier2Sim(*starter.d_mol1, *starter.d_mol2, degSeqs1, degSeqs2,
                        atomLabels1, atomLabels2, bondStrings1, bondStrings2);
  if (starter.d_tier2Sim < opts.similarityThreshold) {
    return starter;
  }

  // Get the line graphs for the two molecules as adjacency matrices.
  makeLineGraph(*starter.d_mol1, atomLabels1, starter.d_adjMatrix1);
  makeLineGraph(*starter.d_mol2, atomLabels2, starter.d_adjMatrix2);

  // pairs are vertices in the 2 line graphs that are the same type.
  // d_modProd is the modular product/correspondence graph of the two
  // line graphs.
<<<<<<< HEAD
  makeModularProduct(*starter.d_mol1, starter.d_adjMatrix1, atomLabels1,
                     bondStrings1, distMat1, *starter.d_mol2,
                     starter.d_adjMatrix2, atomLabels2, bondStrings2, distMat2,
                     opts, starter.d_vtxPairs, starter.d_modProd);
=======
  makeModularProduct(*starter.d_mol1, starter.d_adjMatrix1, bondLabels1,
                     *starter.d_mol2, starter.d_adjMatrix2, bondLabels2, opts,
                     starter.d_vtxPairs, starter.d_modProd);
>>>>>>> d3f75a11
  if (starter.d_modProd.empty()) {
    return starter;
  }
  if (opts.minCliqueSize > 0) {
    starter.d_lowerBound = opts.minCliqueSize;
  } else {
    starter.d_lowerBound = calcLowerBound(*starter.d_mol1, *starter.d_mol2,
                                          opts.similarityThreshold);
  }
  std::vector<boost::dynamic_bitset<>> uniqueAtomLabels, uniqueBondLabels;
  uniqueBitsets(bondStrings1, uniqueBondLabels);
  uniqueBitsets(bondStrings2, uniqueBondLabels);
  uniqueBitsets(atomLabels1, uniqueAtomLabels);
  uniqueBitsets(atomLabels2, uniqueAtomLabels);
  std::vector<std::tuple<unsigned int, unsigned int, unsigned int>> bondLabels1,
      bondLabels2;
  makeBondLabels(*starter.d_mol1, bondStrings1, uniqueBondLabels, atomLabels1,
                 uniqueAtomLabels, bondLabels1);
  makeBondLabels(*starter.d_mol2, bondStrings2, uniqueBondLabels, atomLabels2,
                 uniqueAtomLabels, bondLabels2);

  starter.d_partSet.reset(new PartitionSet(
      starter.d_modProd, starter.d_vtxPairs, bondLabels1, bondLabels2,
      uniqueAtomLabels, uniqueBondLabels, starter.d_lowerBound));

  starter.d_deltaYPoss =
      deltaYExchangePossible(*starter.d_mol1, *starter.d_mol2);

  if (opts.doEquivBondPruning) {
    // if equiv_bonds1[i] and equiv_bonds1[j] are equal, the bonds are
    // equivalent.
    findEquivalentBonds(*starter.d_mol1, starter.d_equivBonds1);
    findEquivalentBonds(*starter.d_mol2, starter.d_equivBonds2);
  } else {
    starter.d_equivBonds1 = std::vector<int>(starter.d_mol1->getNumBonds(), -1);
    starter.d_equivBonds2 = std::vector<int>(starter.d_mol2->getNumBonds(), -1);
  }

  return starter;
}

std::vector<RascalResult> findMCES(RascalStartPoint &starter,
                                   const RascalOptions &opts) {
  std::vector<unsigned int> clique;
  std::vector<std::vector<unsigned int>> maxCliques;
  bool timedOut = false;
  RascalOptions tmpOpts{opts};
  if (opts.singleLargestFrag) {
    tmpOpts.allBestMCESs = true;
  }
  bool cancelled = false;
  try {
    explorePartitions(starter, tmpOpts, maxCliques, cancelled);
  } catch (TimedOutException &e) {
    BOOST_LOG(rdWarningLog) << e.what() << std::endl;
    maxCliques = e.d_cliques;
    timedOut = true;
  }
  if (cancelled && maxCliques.empty()) {
    return std::vector<RascalResult>(
        1, RascalResult(starter.d_tier1Sim, starter.d_tier2Sim, cancelled));
  }
  std::vector<RascalResult> results;
  for (const auto &c : maxCliques) {
    results.push_back(RascalResult(
        *starter.d_mol1, *starter.d_mol2, starter.d_adjMatrix1,
        starter.d_adjMatrix2, c, starter.d_vtxPairs, timedOut,
        starter.d_swapped, starter.d_tier1Sim, starter.d_tier2Sim,
        opts.ringMatchesRingOnly, opts.singleLargestFrag,
        opts.maxFragSeparation, cancelled, opts.exactConnectionsMatch,
        opts.equivalentAtoms, opts.ignoreBondOrders));
  }
  if (opts.singleLargestFrag) {
    std::sort(
        results.begin(), results.end(),
        [](const RascalResult &r1, const RascalResult &r2) -> bool {
          if (r1.getAtomMatches().size() == r2.getAtomMatches().size()) {
            if (r1.getBondMatches().size() == r2.getBondMatches().size()) {
              if (r1.getAtomMatches() == r2.getAtomMatches()) {
                return (r1.getBondMatches() < r2.getBondMatches());
              }
              return r1.getAtomMatches() < r2.getAtomMatches();
            }
            return r1.getBondMatches().size() > r2.getBondMatches().size();
          }
          return (r1.getAtomMatches().size() > r2.getAtomMatches().size());
        });

    // the singleLargestFrag method throws bits of solutions out, so there may
    // now be duplicates and results that are different sizes.
    results.erase(
        std::unique(results.begin(), results.end(),
                    [](const RascalResult &r1, const RascalResult &r2) -> bool {
                      return (r1.getAtomMatches() == r2.getAtomMatches() &&
                              r1.getBondMatches() == r2.getBondMatches());
                    }),
        results.end());
    boost::dynamic_bitset<> want(results.size());
    want.set();
    for (size_t i = 1; i < results.size(); ++i) {
      if (results[i].getAtomMatches().size() <
              results[0].getAtomMatches().size() ||
          results[i].getBondMatches().size() <
              results[0].getBondMatches().size()) {
        want[i] = false;
      }
    }
    if (want.count() < results.size()) {
      size_t j = 0;
      for (size_t i = 0; i < results.size(); ++i) {
        if (want[i]) {
          results[j++] = results[i];
        }
      }
      results.erase(results.begin() + j, results.end());
    }
  } else {
    // If 2 cliques are the same size, this sort puts the one with the smaller
    // number of fragments first, which may have fewer atoms.
    std::sort(results.begin(), results.end(), details::resultCompare);
  }
  return results;
}

// calculate the RASCAL MCES between the 2 molecules, provided it is within
// the similarity threshold given.
std::vector<RascalResult> rascalMCES(const ROMol &mol1, const ROMol &mol2,
                                     const RascalOptions &opts) {
  auto starter = makeInitialPartitionSet(&mol1, &mol2, opts);
  if (!starter.d_partSet) {
    if (opts.returnEmptyMCES) {
      return std::vector<RascalResult>(
          1, RascalResult(starter.d_tier1Sim, starter.d_tier2Sim));
    }
    return std::vector<RascalResult>();
  }
  auto results = findMCES(starter, opts);
  if (results.empty() && opts.returnEmptyMCES) {
    return std::vector<RascalResult>(
        1, RascalResult(starter.d_tier1Sim, starter.d_tier2Sim));
  }
  if (!opts.allBestMCESs && results.size() > 1) {
    results.erase(results.begin() + 1, results.end());
  }
  return results;
}
}  // namespace RascalMCES
}  // namespace RDKit<|MERGE_RESOLUTION|>--- conflicted
+++ resolved
@@ -98,13 +98,9 @@
   std::unique_ptr<ROMol> d_mol1;
   std::unique_ptr<ROMol> d_mol2;
 
-<<<<<<< HEAD
+  // The line graphs of the 2 molecules as adjacency matrices
   std::vector<std::vector<const boost::dynamic_bitset<> *>> d_adjMatrix1,
       d_adjMatrix2;
-=======
-  // The line graphs of the 2 molecules as adjacency matrices
-  std::vector<std::vector<int>> d_adjMatrix1, d_adjMatrix2;
->>>>>>> d3f75a11
   std::vector<std::pair<int, int>> d_vtxPairs;
   std::vector<boost::dynamic_bitset<>> d_modProd;
 
@@ -211,6 +207,8 @@
   return std::min({cost, atomiDegree, atomjDegree});
 }
 
+// assign the costs of matching each atom in atomDegrees1 to each atom in
+// atomDegrees2.
 void assignCosts(const std::vector<std::pair<int, int>> &atomDegrees1,
                  const std::vector<std::pair<int, int>> &atomDegrees2,
                  const std::vector<boost::dynamic_bitset<>> atomLabels1,
@@ -377,7 +375,6 @@
 // ring that is the same. If aromaticRingsMatchOnly is true, then only aromatic
 // bonds are considered.
 bool checkRings(const ROMol &mol1, std::vector<std::string> &mol1RingSmiles,
-<<<<<<< HEAD
                 const std::vector<std::unique_ptr<ROMol>> &mol1Rings,
                 const std::vector<boost::dynamic_bitset<>> &vtxLabels1,
                 const std::vector<boost::dynamic_bitset<>> &edgeLabels1,
@@ -387,11 +384,6 @@
                 const std::vector<boost::dynamic_bitset<>> &vtxLabels2,
                 const std::vector<boost::dynamic_bitset<>> &edgeLabels2,
                 int mol2BondIdx, bool aromaticRingsMatchOnly) {
-=======
-                int mol1BondIdx, const ROMol &mol2,
-                std::vector<std::string> &mol2RingSmiles, int mol2BondIdx,
-                bool aromaticRingsMatchOnly) {
->>>>>>> d3f75a11
   auto mol1Bond = mol1.getBondWithIdx(mol1BondIdx);
   auto mol2Bond = mol2.getBondWithIdx(mol2BondIdx);
   if (aromaticRingsMatchOnly &&
@@ -654,7 +646,6 @@
     }
   }
 
-<<<<<<< HEAD
   for (const auto &bond1 : mol1.bonds()) {
     for (const auto &bond2 : mol2.bonds()) {
       if (bondsMatch(*bond1, *bond2, vtxLabels1, edgeLabels1, vtxLabels2,
@@ -673,20 +664,6 @@
                         edgeLabels1, bond1->getIdx(), mol2, mol2RingSmiles,
                         mol2Rings, vtxLabels2, edgeLabels2, bond2->getIdx(),
                         true)) {
-=======
-  for (auto i = 0u; i < vtxLabels1.size(); ++i) {
-    for (auto j = 0u; j < vtxLabels2.size(); ++j) {
-      if (vtxLabels1[i] == vtxLabels2[j]) {
-        // completeSmallestRings automatically implies completeAromaticRings and
-        // ringMatchesRingsOnly
-        if (opts.completeSmallestRings &&
-            !checkRings(mol1, mol1RingSmiles, i, mol2, mol2RingSmiles, j,
-                        false)) {
-          continue;
-        } else if (opts.completeAromaticRings &&
-                   !checkRings(mol1, mol1RingSmiles, i, mol2, mol2RingSmiles, j,
-                               true)) {
->>>>>>> d3f75a11
           continue;
         }
         if (!opts.completeSmallestRings && opts.ringMatchesRingOnly &&
@@ -703,8 +680,9 @@
 // Use the Floyd-Warshall algorithm to compute the distance matrix from the
 // adjacency matrix.
 // Adapted from https://en.wikipedia.org/wiki/Floyd–Warshall_algorithm
-void calcDistMatrix(const std::vector<std::vector<int>> &adjMatrix,
-                    std::vector<std::vector<int>> &distMatrix) {
+void calcDistMatrix(
+    const std::vector<std::vector<const boost::dynamic_bitset<> *>> &adjMatrix,
+    std::vector<std::vector<int>> &distMatrix) {
   distMatrix = std::vector<std::vector<int>>(
       adjMatrix.size(),
       std::vector<int>(adjMatrix.size(), adjMatrix.size() + 1));
@@ -719,7 +697,9 @@
   for (size_t k = 0u; k < adjMatrix.size(); ++k) {
     for (size_t i = 0u; i < adjMatrix.size(); ++i) {
       for (size_t j = 0u; j < adjMatrix.size(); ++j) {
-        distMatrix[i][j] = std::min(distMatrix[i][j], distMatrix[i][k] + distMatrix[k][j]);
+        if (distMatrix[i][j] > distMatrix[i][k] + distMatrix[k][j]) {
+          distMatrix[i][j] = distMatrix[i][k] + distMatrix[k][j];
+        }
       }
     }
   }
@@ -730,33 +710,18 @@
 // second, whose labels match.  Two vertices are connected in the modular
 // product if either the 2 matching vertices in the 2 input vertices are
 // connected by edges with the same label, or neither is connected.
-<<<<<<< HEAD
 void makeModularProduct(
     const ROMol &mol1,
     const std::vector<std::vector<const boost::dynamic_bitset<> *>> &adjMatrix1,
     const std::vector<boost::dynamic_bitset<>> &vtxLabels1,
-    const std::vector<boost::dynamic_bitset<>> &edgeLabels1,
-    const std::vector<std::vector<int>> &distMatrix1, const ROMol &mol2,
+    const std::vector<boost::dynamic_bitset<>> &edgeLabels1, const ROMol &mol2,
     const std::vector<std::vector<const boost::dynamic_bitset<> *>> &adjMatrix2,
     const std::vector<boost::dynamic_bitset<>> &vtxLabels2,
     const std::vector<boost::dynamic_bitset<>> &edgeLabels2,
-    const std::vector<std::vector<int>> &distMatrix2, const RascalOptions &opts,
-    std::vector<std::pair<int, int>> &vtxPairs,
+    const RascalOptions &opts, std::vector<std::pair<int, int>> &vtxPairs,
     std::vector<boost::dynamic_bitset<>> &modProd) {
   buildPairs(mol1, vtxLabels1, edgeLabels1, mol2, vtxLabels2, edgeLabels2, opts,
              vtxPairs);
-=======
-void makeModularProduct(const ROMol &mol1,
-                        const std::vector<std::vector<int>> &adjMatrix1,
-                        const std::vector<unsigned int> &vtxLabels1,
-                        const ROMol &mol2,
-                        const std::vector<std::vector<int>> &adjMatrix2,
-                        const std::vector<unsigned int> &vtxLabels2,
-                        const RascalOptions &opts,
-                        std::vector<std::pair<int, int>> &vtxPairs,
-                        std::vector<boost::dynamic_bitset<>> &modProd) {
-  buildPairs(mol1, vtxLabels1, mol2, vtxLabels2, opts, vtxPairs);
->>>>>>> d3f75a11
   if (vtxPairs.empty()) {
     // There was nothing in common at all.  But, what was the screening doing?
     modProd.clear();
@@ -790,12 +755,6 @@
           distsOk = false;
         }
       }
-<<<<<<< HEAD
-      if (opts.singleLargestFrag &&
-          distMatrix1[vtxPairs[i].first][vtxPairs[j].first] !=
-              distMatrix2[vtxPairs[i].second][vtxPairs[j].second]) {
-        distsOk = false;
-      }
       if (distsOk && (!adjMatrix1[vtxPairs[i].first][vtxPairs[j].first] &&
                       !adjMatrix2[vtxPairs[i].second][vtxPairs[j].second]) ||
           (adjMatrix1[vtxPairs[i].first][vtxPairs[j].first] &&
@@ -803,10 +762,6 @@
            (*adjMatrix1[vtxPairs[i].first][vtxPairs[j].first] &
             *adjMatrix2[vtxPairs[i].second][vtxPairs[j].second])
                .count())) {
-=======
-      if (distsOk && adjMatrix1[vtxPairs[i].first][vtxPairs[j].first] ==
-                         adjMatrix2[vtxPairs[i].second][vtxPairs[j].second]) {
->>>>>>> d3f75a11
         modProd[i][j] = modProd[j][i] = true;
       }
     }
@@ -1269,35 +1224,6 @@
   }
 }
 
-<<<<<<< HEAD
-// Use the Floyd-Warshall algorithm to compute the distance matrix from the
-// adjacency matrix.
-// Adapted from https://en.wikipedia.org/wiki/Floyd–Warshall_algorithm
-void calcDistMatrix(
-    const std::vector<std::vector<const boost::dynamic_bitset<> *>> &adjMatrix,
-    std::vector<std::vector<int>> &distMatrix) {
-  distMatrix = std::vector<std::vector<int>>(
-      adjMatrix.size(),
-      std::vector<int>(adjMatrix.size(), adjMatrix.size() + 1));
-  for (size_t i = 0u; i < adjMatrix.size(); ++i) {
-    distMatrix[i][i] = 0;
-    for (size_t j = 0u; j < adjMatrix.size(); ++j) {
-      if (i != j && adjMatrix[i][j]) {
-        distMatrix[i][j] = 1;
-      }
-    }
-  }
-  for (size_t k = 0u; k < adjMatrix.size(); ++k) {
-    for (size_t i = 0u; i < adjMatrix.size(); ++i) {
-      for (size_t j = 0u; j < adjMatrix.size(); ++j) {
-        if (distMatrix[i][j] > distMatrix[i][k] + distMatrix[k][j]) {
-          distMatrix[i][j] = distMatrix[i][k] + distMatrix[k][j];
-        }
-      }
-    }
-  }
-}
-
 namespace details {
 // Set a bit in the bitset for each atom for its atomic number OR
 // all the equivalent atom classes it is in.  If an O atom in one
@@ -1306,15 +1232,6 @@
 // Add any matching SMARTS to the atom as the property "EQUIV_SMARTS".
 void makeAtomLabels(const ROMol &mol, const RascalOptions &opts,
                     std::vector<boost::dynamic_bitset<>> &atomLabels) {
-=======
-// Set the atomic number of the atoms that match the SMARTS in
-// RascalOptions.EquivalentAtoms to 110, 111 etc.  These will
-// be mapped back at the end.
-void assignEquivalentAtoms(ROMol &mol, const std::string &equivalentAtoms) {
-  if (equivalentAtoms.empty()) {
-    return;
-  }
->>>>>>> d3f75a11
   std::vector<std::string> classSmarts;
   if (!opts.equivalentAtoms.empty()) {
     boost::split(classSmarts, opts.equivalentAtoms, boost::is_any_of(" "),
@@ -1512,16 +1429,10 @@
   // pairs are vertices in the 2 line graphs that are the same type.
   // d_modProd is the modular product/correspondence graph of the two
   // line graphs.
-<<<<<<< HEAD
   makeModularProduct(*starter.d_mol1, starter.d_adjMatrix1, atomLabels1,
-                     bondStrings1, distMat1, *starter.d_mol2,
-                     starter.d_adjMatrix2, atomLabels2, bondStrings2, distMat2,
-                     opts, starter.d_vtxPairs, starter.d_modProd);
-=======
-  makeModularProduct(*starter.d_mol1, starter.d_adjMatrix1, bondLabels1,
-                     *starter.d_mol2, starter.d_adjMatrix2, bondLabels2, opts,
-                     starter.d_vtxPairs, starter.d_modProd);
->>>>>>> d3f75a11
+                     bondStrings1, *starter.d_mol2, starter.d_adjMatrix2,
+                     atomLabels2, bondStrings2, opts, starter.d_vtxPairs,
+                     starter.d_modProd);
   if (starter.d_modProd.empty()) {
     return starter;
   }
