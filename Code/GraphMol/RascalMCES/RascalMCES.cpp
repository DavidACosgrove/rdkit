--- conflicted
+++ resolved
@@ -351,30 +351,12 @@
     return true;
   }
 
-<<<<<<< HEAD
-  auto isInRing = [](const std::vector<std::vector<int>> &rings,
-                     int bondIdx) -> bool {
-    for (const auto &r : rings) {
-      if (std::find(r.begin(), r.end(), bondIdx) != r.end()) {
-        return true;
-      }
-    }
-    return false;
-  };
-
-=======
->>>>>>> 6db3f982
   // If neither bond was in a ring, but they were marked aromatic, then
   // the two mols are fragments so it's ok to match these bonds.
   const auto &mol1BondRings = mol1.getRingInfo()->bondRings();
   const auto &mol2BondRings = mol2.getRingInfo()->bondRings();
-<<<<<<< HEAD
-  auto mol1BondInRing = isInRing(mol1BondRings, mol1BondIdx);
-  auto mol2BondInRing = isInRing(mol2BondRings, mol2BondIdx);
-=======
   bool mol1BondInRing = mol1.getRingInfo()->numBondRings(mol1BondIdx);
   bool mol2BondInRing = mol2.getRingInfo()->numBondRings(mol2BondIdx);
->>>>>>> 6db3f982
   if (!mol1BondInRing && !mol2BondInRing) {
     return true;
   }
@@ -446,8 +428,7 @@
   return true;
 }
 
-// Make the set of pairs of vertices, where they're a pair if the labels
-// match.
+// Make the set of pairs of vertices, where they're a pair if the labels match.
 void buildPairs(const ROMol &mol1, const std::vector<unsigned int> &vtxLabels1,
                 const ROMol &mol2, const std::vector<unsigned int> &vtxLabels2,
                 const RascalOptions &opts,
@@ -455,8 +436,7 @@
   std::vector<std::string> mol1RingSmiles, mol2RingSmiles;
   std::vector<std::unique_ptr<ROMol>> mol1Rings, mol2Rings;
   // For these purposes, it is correct that n1cccc1 and [nH]1cccc1 match - the
-  // former would be from an N-substituted pyrrole, the latter from a plain
-  // one.
+  // former would be from an N-substituted pyrrole, the latter from a plain one.
   static const std::regex reg(R"(\[([np])H\])");
   if (opts.completeAromaticRings) {
     extractRings(mol1, mol1Rings, mol1RingSmiles);
@@ -689,8 +669,7 @@
   return molFrags;
 }
 
-// Calculate the shortest bond distance between the 2 fragments in the
-// molecule.
+// Calculate the shortest bond distance between the 2 fragments in the molecule.
 int minFragSeparation(const ROMol &mol, const ROMol &molFrags,
                       std::vector<int> &fragMapping, int frag1, int frag2) {
   auto extractFragAtoms = [&](int fragNum, std::vector<int> &fragAtoms) {
@@ -788,8 +767,7 @@
   }
 }
 
-// If the current time is beyond the timeout limit, throws a
-// TimedOutException.
+// If the current time is beyond the timeout limit, throws a TimedOutException.
 void checkTimeout(
     const std::chrono::time_point<std::chrono::high_resolution_clock>
         &startTime,
@@ -955,8 +933,8 @@
 bool deltaYExchangePossible(const ROMol &mol1, const ROMol &mol2) {
   // A Delta-y exchange is an incorrect match when a cyclopropyl ring (the
   // delta) is matched to a C(C)(C) group (the y) because they both have
-  // isomorphic line graphs.  This checks to see if that's something we need
-  // to worry about for these molecules.
+  // isomorphic line graphs.  This checks to see if that's something we need to
+  // worry about for these molecules.
   const static std::unique_ptr<ROMol> delta(SmartsToMol("C1CC1"));
   const static std::unique_ptr<ROMol> y(SmartsToMol("C(C)C"));
   return (hasSubstructMatch(mol1, *delta) && hasSubstructMatch(mol2, *y)) ||
@@ -1157,8 +1135,8 @@
   return results;
 }
 
-// calculate the RASCAL MCES between the 2 molecules, provided it is within
-// the similarity threshold given.
+// calculate the RASCAL MCES between the 2 molecules, provided it is within the
+// similarity threshold given.
 std::vector<RascalResult> rascalMCES(const ROMol &mol1, const ROMol &mol2,
                                      const RascalOptions &opts) {
   auto starter = makeInitialPartitionSet(&mol1, &mol2, opts);
