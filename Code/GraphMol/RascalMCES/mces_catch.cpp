--- conflicted
+++ resolved
@@ -1519,39 +1519,6 @@
   }
 }
 
-<<<<<<< HEAD
-TEST_CASE("Github8255 - incorrect MCES with singleLargestFrag=true") {
-  RascalOptions opts;
-  opts.singleLargestFrag = true;
-  opts.allBestMCESs = true;
-  opts.ignoreAtomAromaticity = true;
-  opts.ringMatchesRingOnly = true;
-  opts.completeAromaticRings = false;
-  {
-    auto m1 = "Cc1ccc(cn1)-c1ccc(cn1)-c1ccc2ccccc2n1"_smiles;
-    REQUIRE(m1);
-    auto m2 = "Cc1ccc(cn1)-c1ccc(cn1)-c1cc2ccccc2[nH]1"_smiles;
-    REQUIRE(m2);
-    auto res = rascalMCES(*m1, *m2, opts);
-    CHECK(res.size() == 3);
-    for (auto &r : res) {
-      CHECK(r.getAtomMatches().size() == 20);
-      CHECK(r.getBondMatches().size() == 21);
-    }
-  }
-  {
-    auto m1 = "Cc1ncc(cc1)c2ncc(cc2)c3ccc4c(c3)cn[nH]4"_smiles;
-    REQUIRE(m1);
-    auto m2 = "Cc1ncc(cc1)c2ncc(cc2)c3ccc4c(c3)nccn4"_smiles;
-    REQUIRE(m2);
-    auto res = rascalMCES(*m1, *m2, opts);
-    CHECK(res.size() == 2);
-    for (auto &r : res) {
-      CHECK(r.getAtomMatches().size() == 20);
-      CHECK(r.getBondMatches().size() == 22);
-    }
-  }
-=======
 TEST_CASE(
     "Github 8246 - equivalentAtoms SMARTS not translated back in the SMARTS string") {
   auto m1 = "COC1=CC2(Oc3ccc(-c4ccc(OC)c(OC)c4)cc3C2=O)C(OC)=CC1O"_smiles;
@@ -1584,5 +1551,37 @@
   opts.minCliqueSize = 17;
   auto res2 = rascalMCES(*m1, *m2, opts);
   REQUIRE(res2.empty());
->>>>>>> 73113900
+}
+
+TEST_CASE("Github8255 - incorrect MCES with singleLargestFrag=true") {
+  RascalOptions opts;
+  opts.singleLargestFrag = true;
+  opts.allBestMCESs = true;
+  opts.ignoreAtomAromaticity = true;
+  opts.ringMatchesRingOnly = true;
+  opts.completeAromaticRings = false;
+  {
+    auto m1 = "Cc1ccc(cn1)-c1ccc(cn1)-c1ccc2ccccc2n1"_smiles;
+    REQUIRE(m1);
+    auto m2 = "Cc1ccc(cn1)-c1ccc(cn1)-c1cc2ccccc2[nH]1"_smiles;
+    REQUIRE(m2);
+    auto res = rascalMCES(*m1, *m2, opts);
+    CHECK(res.size() == 3);
+    for (auto &r : res) {
+      CHECK(r.getAtomMatches().size() == 20);
+      CHECK(r.getBondMatches().size() == 21);
+    }
+  }
+  {
+    auto m1 = "Cc1ncc(cc1)c2ncc(cc2)c3ccc4c(c3)cn[nH]4"_smiles;
+    REQUIRE(m1);
+    auto m2 = "Cc1ncc(cc1)c2ncc(cc2)c3ccc4c(c3)nccn4"_smiles;
+    REQUIRE(m2);
+    auto res = rascalMCES(*m1, *m2, opts);
+    CHECK(res.size() == 2);
+    for (auto &r : res) {
+      CHECK(r.getAtomMatches().size() == 20);
+      CHECK(r.getBondMatches().size() == 22);
+    }
+  }
 }