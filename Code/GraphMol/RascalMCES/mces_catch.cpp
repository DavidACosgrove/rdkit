--- conflicted
+++ resolved
@@ -1519,7 +1519,6 @@
   }
 }
 
-<<<<<<< HEAD
 TEST_CASE(
     "Github 8246 - equivalentAtoms SMARTS not translated back in the SMARTS string") {
   auto m1 = "COC1=CC2(Oc3ccc(-c4ccc(OC)c(OC)c4)cc3C2=O)C(OC)=CC1O"_smiles;
@@ -1535,7 +1534,8 @@
       res.front().getSmarts() ==
       "C-[O,S]-[C&R]1=&@[C&R]-&@[C&R]2(-&@[O,S;R]-&@c3:c:c:c(-c4:c:c:c:c:c:4):c:c:3-&@[C&R]-&@2=[O,S])-&@[C&R](-[O,S]-C)=&@[C&R]-&@[C&R]-&@1-[O,S]");
   check_smarts_ok(*m1, *m2, res.front());
-=======
+}
+
 TEST_CASE("Specify minimum clique size directly.") {
   auto m1 = "CC12CCC3C(C1CCC2O)CCC4=CC(=O)CCC34C"_smiles;
   REQUIRE(m1);
@@ -1551,5 +1551,4 @@
   opts.minCliqueSize = 17;
   auto res2 = rascalMCES(*m1, *m2, opts);
   REQUIRE(res2.empty());
->>>>>>> 932208d4
 }