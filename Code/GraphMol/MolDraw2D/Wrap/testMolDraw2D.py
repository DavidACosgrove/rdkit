import random
import re
import unittest
from os import environ

import numpy as np

from rdkit import Chem, Geometry, RDConfig
from rdkit.Chem import AllChem, Draw, rdDepictor
from rdkit.Chem.Draw import rdMolDraw2D


class TestCase(unittest.TestCase):

    def setUp(self):
        pass

    def test1(self):
        m = Chem.MolFromSmiles('c1ccc(C)c(C)c1C')
        AllChem.Compute2DCoords(m)
        d = Draw.MolDraw2DSVG(300, 300)
        d.DrawMolecule(m)
        d.FinishDrawing()
        txt = d.GetDrawingText()
        self.assertTrue(txt.find("<svg") != -1)
        self.assertTrue(txt.find("</svg>") != -1)

    def test2(self):
        m = Chem.MolFromSmiles('c1ccc(C)c(C)c1C')
        AllChem.Compute2DCoords(m)
        d = Draw.MolDraw2DSVG(300, 300, -1, -1, True)
        do = d.drawOptions()
        do.atomLabels[3] = 'foolabel'
        d.DrawMolecule(m)
        d.FinishDrawing()
        txt = d.GetDrawingText()
        self.assertTrue(txt.find(">f</text>") != -1)
        self.assertTrue(txt.find(">o</text>") != -1)
        self.assertTrue(txt.find(">l</text>") != -1)
        self.assertTrue(txt.find(">a</text>") != -1)

    @unittest.skipUnless(hasattr(Draw, 'MolDraw2DCairo'), 'Cairo support not enabled')
    def testGithubIssue571(self):
        m = Chem.MolFromSmiles('c1ccc(C)c(C)c1C')
        AllChem.Compute2DCoords(m)
        d = Draw.MolDraw2DCairo(300, 300)
        d.DrawMolecule(m)
        d.FinishDrawing()
        txt = d.GetDrawingText()

    def testPrepareForDrawing(self):
        m = Chem.MolFromSmiles('c1ccccc1[C@H](F)Cl')
        nm = rdMolDraw2D.PrepareMolForDrawing(m)
        self.assertEqual(nm.GetNumAtoms(), 9)
        self.assertEqual(nm.GetNumConformers(), 1)
        m = Chem.MolFromSmiles('C1CC[C@H]2NCCCC2C1')
        nm = rdMolDraw2D.PrepareMolForDrawing(m)
        self.assertEqual(nm.GetNumAtoms(), 11)
        self.assertEqual(nm.GetNumConformers(), 1)
        nm = rdMolDraw2D.PrepareMolForDrawing(m, addChiralHs=False)
        self.assertEqual(nm.GetNumAtoms(), 10)
        self.assertEqual(nm.GetNumConformers(), 1)

        m = Chem.MolFromSmiles('CC=CC')
        m.GetBondWithIdx(1).SetStereo(Chem.BondStereo.STEREOANY)
        nm = rdMolDraw2D.PrepareMolForDrawing(m)
        self.assertEqual(nm.GetBondWithIdx(1).GetStereo(), Chem.BondStereo.STEREOANY)
        self.assertEqual(nm.GetBondWithIdx(0).GetBondDir(), Chem.BondDir.NONE)
        nm = rdMolDraw2D.PrepareMolForDrawing(m, wavyBonds=True)
        self.assertEqual(nm.GetBondWithIdx(1).GetStereo(), Chem.BondStereo.STEREONONE)
        self.assertEqual(nm.GetBondWithIdx(0).GetBondDir(), Chem.BondDir.UNKNOWN)

    def testRepeatedPrepareForDrawingCalls(self):
        m = Chem.MolFromMolBlock("""
          11280715312D 1   1.00000     0.00000     0

 33 36  0     1  0            999 V2000
    7.6125   -5.7917    0.0000 C   0  0  0  0  0  0           0  0  0
    7.0917   -6.0917    0.0000 C   0  0  1  0  0  0           0  0  0
    6.4792   -6.8917    0.0000 C   0  0  2  0  0  0           0  0  0
    8.1292   -6.0792    0.0000 N   0  0  0  0  0  0           0  0  0
    5.5042   -6.8917    0.0000 C   0  0  3  0  0  0           0  0  0
   11.2375   -4.8542    0.0000 N   0  0  0  0  0  0           0  0  0
    9.6792   -5.1667    0.0000 N   0  0  3  0  0  0           0  0  0
    5.9917   -6.5417    0.0000 C   0  0  0  0  0  0           0  0  0
    7.6042   -5.1917    0.0000 O   0  0  0  0  0  0           0  0  0
   10.7167   -5.1625    0.0000 C   0  0  0  0  0  0           0  0  0
    6.2917   -7.4667    0.0000 C   0  0  0  0  0  0           0  0  0
    6.5750   -5.7917    0.0000 C   0  0  0  0  0  0           0  0  0
   10.2000   -4.8667    0.0000 C   0  0  0  0  0  0           0  0  0
    8.6500   -5.7792    0.0000 C   0  0  3  0  0  0           0  0  0
    8.6417   -5.1792    0.0000 C   0  0  0  0  0  0           0  0  0
    9.1667   -6.0750    0.0000 C   0  0  0  0  0  0           0  0  0
    9.6875   -5.7667    0.0000 C   0  0  0  0  0  0           0  0  0
    9.1542   -4.8750    0.0000 C   0  0  0  0  0  0           0  0  0
    5.6917   -7.4667    0.0000 C   0  0  0  0  0  0           0  0  0
    5.2042   -7.4042    0.0000 F   0  0  0  0  0  0           0  0  0
    4.9875   -6.5917    0.0000 F   0  0  0  0  0  0           0  0  0
    7.5167   -6.5167    0.0000 O   0  0  0  0  0  0           0  0  0
   11.7542   -5.1500    0.0000 C   0  0  0  0  0  0           0  0  0
   11.2417   -6.0542    0.0000 C   0  0  0  0  0  0           0  0  0
   10.7250   -5.7625    0.0000 C   0  0  0  0  0  0           0  0  0
    6.5750   -5.1917    0.0000 C   0  0  0  0  0  0           0  0  0
    6.0542   -6.0917    0.0000 C   0  0  0  0  0  0           0  0  0
   11.7667   -5.7542    0.0000 C   0  0  0  0  0  0           0  0  0
   12.2750   -4.8417    0.0000 C   0  0  0  0  0  0           0  0  0
    6.0542   -4.8917    0.0000 C   0  0  0  0  0  0           0  0  0
    5.5375   -5.7917    0.0000 C   0  0  0  0  0  0           0  0  0
    5.5375   -5.1917    0.0000 C   0  0  0  0  0  0           0  0  0
    6.3167   -6.3042    0.0000 H   0  0  0  0  0  0           0  0  0
  2  1  1  0     0  0
  3  2  1  0     0  0
  4  1  1  0     0  0
  5  8  1  0     0  0
  6 10  1  0     0  0
  7 17  1  0     0  0
  8  3  1  0     0  0
  9  1  2  0     0  0
 10 13  1  0     0  0
 11  3  1  0     0  0
 12  2  1  0     0  0
 13  7  1  0     0  0
 14  4  1  0     0  0
 15 14  1  0     0  0
 16 14  1  0     0  0
 17 16  1  0     0  0
 18 15  1  0     0  0
 19 11  1  0     0  0
 20  5  1  0     0  0
 21  5  1  0     0  0
  2 22  1  6     0  0
 23  6  2  0     0  0
 24 25  1  0     0  0
 25 10  2  0     0  0
 26 12  1  0     0  0
 27 12  2  0     0  0
 28 24  2  0     0  0
 29 23  1  0     0  0
 30 26  2  0     0  0
 31 27  1  0     0  0
 32 31  2  0     0  0
  3 33  1  6     0  0
  7 18  1  0     0  0
 19  5  1  0     0  0
 32 30  1  0     0  0
 28 23  1  0     0  0
M  END""")
        nm = Draw.PrepareMolForDrawing(m)
        self.assertEqual(nm.GetBondBetweenAtoms(2, 1).GetBondType(), Chem.BondType.SINGLE)
        self.assertEqual(nm.GetBondBetweenAtoms(2, 1).GetBondDir(), Chem.BondDir.NONE)
        self.assertEqual(nm.GetBondBetweenAtoms(2, 7).GetBondType(), Chem.BondType.SINGLE)
        self.assertEqual(nm.GetBondBetweenAtoms(2, 7).GetBondDir(), Chem.BondDir.BEGINWEDGE)
        nm = Draw.PrepareMolForDrawing(nm)
        self.assertEqual(nm.GetBondBetweenAtoms(2, 1).GetBondType(), Chem.BondType.SINGLE)
        self.assertEqual(nm.GetBondBetweenAtoms(2, 1).GetBondDir(), Chem.BondDir.NONE)
        self.assertEqual(nm.GetBondBetweenAtoms(2, 7).GetBondType(), Chem.BondType.SINGLE)
        self.assertEqual(nm.GetBondBetweenAtoms(2, 7).GetBondDir(), Chem.BondDir.BEGINWEDGE)

    def testDrawMoleculesArgs(self):
        smis = [
            'O=C1c2cccc3c(N4CCCCC4)ccc(c23)C(=O)N1c1ccccn1', 'Cc1ccc[n+](C2=Nc3ccccc3[N-]C2=C(C#N)C#N)c1',
            'CC(=O)NC1=NN(C(C)=O)C(c2ccccn2)S1', 'COc1cc(Cc2nccc3cc(OC)c(OC)cc23)c(S(=O)(=O)O)cc1OC'
        ]
        tms = [Chem.MolFromSmiles(x) for x in smis]
        [rdMolDraw2D.PrepareMolForDrawing(x) for x in tms]
        drawer = rdMolDraw2D.MolDraw2DSVG(600, 600, 300, 300)
        p = Chem.MolFromSmarts('c1ccccn1')
        matches = [x.GetSubstructMatch(p) for x in tms]
        acolors = []
        for mv in matches:
            clrs = {}
            random.seed(0xf00d)
            for idx in mv:
                clrs[idx] = (random.random(), random.random(), random.random())
            acolors.append(clrs)
        # the bonds between the matching atoms too
        bnds = []
        for mol, mv in zip(tms, matches):
            tmp = []
            for bnd in p.GetBonds():
                tmp.append(
                    mol.GetBondBetweenAtoms(mv[bnd.GetBeginAtomIdx()], mv[bnd.GetEndAtomIdx()]).GetIdx())
            bnds.append(tmp)
        drawer.DrawMolecules(tms, highlightAtoms=matches, highlightBonds=bnds,
                             highlightAtomColors=acolors)
        drawer.FinishDrawing()
        svg = drawer.GetDrawingText()
        # 4 molecules, 6 bonds each:
        re_str = r"path class='bond-\d+ atom-\d+ atom-\d+' d='M \d+.\d+,\d+.\d+ L \d+.\d+,\d+.\d+ L \d+.\d+,\d+.\d+ L \d+.\d+,\d+.\d+ Z' style='fill:"
        patt = re.compile(re_str)
        self.assertEqual(len(patt.findall(svg)), 24)
        # 4 molecules, one atom each:
        self.assertEqual(svg.count('fill:#DB2D2B;fill-rule:evenodd;stroke:#DB2D2B'), 4)

    def testGetDrawCoords(self):
        m = Chem.MolFromSmiles('c1ccc(C)c(C)c1C')
        AllChem.Compute2DCoords(m)
        d = Draw.MolDraw2DSVG(300, 300)
        d.DrawMolecule(m)
        conf = m.GetConformer()
        for idx in range(m.GetNumAtoms()):
            pos = conf.GetAtomPosition(idx)
            pos = Geometry.Point2D(pos.x, pos.y)
            dpos1 = d.GetDrawCoords(idx)
            dpos2 = d.GetDrawCoords(pos)
            self.assertAlmostEqual(dpos1.x, dpos2.x, 6)
            self.assertAlmostEqual(dpos1.y, dpos2.y, 6)

    def testReaction1(self):
        rxn = AllChem.ReactionFromSmarts(
            '[CH3:1][C:2](=[O:3])[OH:4].[CH3:5][NH2:6]>CC(O)C.[Pt]>[CH3:1][C:2](=[O:3])[NH:6][CH3:5].[OH2:4]',
            useSmiles=True)
        d = Draw.MolDraw2DSVG(900, 300)
        d.DrawReaction(rxn)
        d.FinishDrawing()
        txt = d.GetDrawingText()
        self.assertTrue(txt.find("<svg") != -1)
        self.assertTrue(txt.find("</svg>") != -1)
        # print(txt,file=open('blah1.svg','w+'))

    def testReaction2(self):
        rxn = AllChem.ReactionFromSmarts(
            '[CH3:1][C:2](=[O:3])[OH:4].[CH3:5][NH2:6]>CC(O)C.[Pt]>[CH3:1][C:2](=[O:3])[NH:6][CH3:5].[OH2:4]',
            useSmiles=True)
        d = Draw.MolDraw2DSVG(900, 300)
        d.DrawReaction(rxn, highlightByReactant=True)
        d.FinishDrawing()
        txt = d.GetDrawingText()
        self.assertTrue(txt.find("<svg") != -1)
        self.assertTrue(txt.find("</svg>") != -1)
        # print(txt,file=open('blah2.svg','w+'))

    def testReaction3(self):
        rxn = AllChem.ReactionFromSmarts(
            '[CH3:1][C:2](=[O:3])[OH:4].[CH3:5][NH2:6]>CC(O)C.[Pt]>[CH3:1][C:2](=[O:3])[NH:6][CH3:5].[OH2:4]',
            useSmiles=True)
        colors = [(0.3, 0.7, 0.9), (0.9, 0.7, 0.9), (0.6, 0.9, 0.3), (0.9, 0.9, 0.1)]
        d = Draw.MolDraw2DSVG(900, 300)
        d.DrawReaction(rxn, highlightByReactant=True, highlightColorsReactants=colors)
        d.FinishDrawing()
        txt = d.GetDrawingText()
        self.assertTrue(txt.find("<svg") != -1)
        self.assertTrue(txt.find("</svg>") != -1)

    def testReaction4(self):
        rxn = AllChem.ReactionFromSmarts(
            '[CH3:1][C:2](=[O:3])[OH:4].[CH3:5][NH2:6]>CC(O)C.[Pt]>[CH3:1][C:2](=[O:3])[NH:6][CH3:5].[OH2:4]',
            useSmiles=True)
        colors = [(100, 155, 245), (0, 45, 155)]
        d = Draw.MolDraw2DSVG(900, 300)
        self.assertRaises(ValueError, d.DrawReaction, rxn, True, colors)

    def testBWDrawing(self):
        m = Chem.MolFromSmiles('CCOCNCCl')
        dm = Draw.PrepareMolForDrawing(m)
        d = Draw.MolDraw2DSVG(300, 300)
        d.DrawMolecule(dm)
        d.FinishDrawing()
        txt = d.GetDrawingText()
        self.assertTrue(txt.find("stroke:#000000") >= 0)
        self.assertTrue(txt.find("stroke:#00CC00") >= 0)

        d = Draw.MolDraw2DSVG(300, 300)
        d.drawOptions().useBWAtomPalette()
        d.DrawMolecule(dm)
        d.FinishDrawing()
        txt = d.GetDrawingText()
        self.assertTrue(txt.find("stroke:#000000") >= 0)
        self.assertTrue(txt.find("stroke:#00CC00") == -1)

    def testUpdatePalette(self):
        m = Chem.MolFromSmiles('CCOCNCCl')
        dm = Draw.PrepareMolForDrawing(m)
        d = Draw.MolDraw2DSVG(300, 300)
        d.DrawMolecule(dm)
        d.FinishDrawing()
        txt = d.GetDrawingText()
        self.assertTrue(txt.find("stroke:#000000") >= 0)
        self.assertTrue(txt.find("stroke:#00CC00") >= 0)

        d = Draw.MolDraw2DSVG(300, 300)
        d.drawOptions().updateAtomPalette({6: (1, 1, 0)})
        d.DrawMolecule(dm)
        d.FinishDrawing()
        txt = d.GetDrawingText()
        self.assertTrue(txt.find("stroke:#000000") == -1)
        self.assertTrue(txt.find("stroke:#00CC00") >= 0)
        self.assertTrue(txt.find("stroke:#FFFF00") >= 0)

    def testSetPalette(self):
        m = Chem.MolFromSmiles('CCOCNCCl')
        dm = Draw.PrepareMolForDrawing(m)
        d = Draw.MolDraw2DSVG(300, 300)
        d.DrawMolecule(dm)
        d.FinishDrawing()
        txt = d.GetDrawingText()
        self.assertTrue(txt.find("stroke:#000000") >= 0)
        self.assertTrue(txt.find("stroke:#00CC00") >= 0)

        d = Draw.MolDraw2DSVG(300, 300)
        d.drawOptions().setAtomPalette({-1: (1, 1, 0)})
        d.DrawMolecule(dm)
        d.FinishDrawing()
        txt = d.GetDrawingText()
        self.assertTrue(txt.find("stroke:#000000") == -1)
        self.assertTrue(txt.find("stroke:#00CC00") == -1)
        self.assertTrue(txt.find("stroke:#FFFF00") >= 0)

        # try a palette that doesn't have a default:
        d = Draw.MolDraw2DSVG(300, 300)
        d.drawOptions().setAtomPalette({0: (1, 1, 0)})
        d.DrawMolecule(dm)
        d.FinishDrawing()
        txt = d.GetDrawingText()
        self.assertTrue(txt.find("stroke:#000000") >= 0)
        self.assertTrue(txt.find("stroke:#00CC00") == -1)
        self.assertTrue(txt.find("stroke:#FFFF00") == -1)

    def testGithub1829(self):
        d = Draw.MolDraw2DSVG(300, 300, 100, 100)
        d.DrawMolecules(tuple())
        d.FinishDrawing()
        d.GetDrawingText()

    def testSetLineWidth(self):
        " this was github #2149 "
        m = Chem.MolFromSmiles('CC')
        dm = Draw.PrepareMolForDrawing(m)
        d = Draw.MolDraw2DSVG(300, 300)
        d.DrawMolecule(dm)
        d.FinishDrawing()
        txt = d.GetDrawingText()
        self.assertTrue(txt.find("stroke-width:2.0px") >= 0)
        self.assertTrue(txt.find("stroke-width:4.0px") == -1)
        d = Draw.MolDraw2DSVG(300, 300)
        d.SetLineWidth(4)
        d.DrawMolecule(dm)
        d.FinishDrawing()
        txt = d.GetDrawingText()
        self.assertTrue(txt.find("stroke-width:2.0px") == -1)
        self.assertTrue(txt.find("stroke-width:4.0px") >= 0)

    def testPrepareAndDrawMolecule(self):
        m = Chem.MolFromSmiles("C1N[C@@H]2OCC12")
        d = Draw.MolDraw2DSVG(300, 300, -1, -1, True)
        rdMolDraw2D.PrepareAndDrawMolecule(d, m)
        d.FinishDrawing()
        txt = d.GetDrawingText()
        self.assertTrue(txt.find(">H</text>") > 0)

        m = Chem.MolFromSmiles("c1ccccc1")
        d = Draw.MolDraw2DSVG(300, 300, -1, -1, True)
        rdMolDraw2D.PrepareAndDrawMolecule(d, m)
        d.FinishDrawing()
        txt = d.GetDrawingText()
        self.assertLess(txt.find("stroke-dasharray"), 0)
        d = Draw.MolDraw2DSVG(300, 300, -1, -1, True)
        rdMolDraw2D.PrepareAndDrawMolecule(d, m, kekulize=False)
        d.FinishDrawing()
        txt = d.GetDrawingText()
        self.assertGreater(txt.find("stroke-dasharray"), 0)

    def testAtomTagging(self):
        m = Chem.MolFromSmiles("C1N[C@@H]2OCC12")
        d = Draw.MolDraw2DSVG(300, 300)
        dm = Draw.PrepareMolForDrawing(m)
        rdMolDraw2D.PrepareAndDrawMolecule(d, dm)
        d.TagAtoms(dm, events={'onclick': 'alert'})
        d.FinishDrawing()
        txt = d.GetDrawingText()
        self.assertTrue(txt.find("<circle") > 0)
        self.assertTrue(txt.find("onclick=") > 0)

    def testMolContours(self):
        m = Chem.MolFromSmiles("C1N[C@@H]2OCC12")
        dm = Draw.PrepareMolForDrawing(m)

        conf = dm.GetConformer()
        gs = []
        ws = []
        hs = []
        for i in range(conf.GetNumAtoms()):
            p = conf.GetAtomPosition(i)
            p2 = Geometry.Point2D(p.x, p.y)
            gs.append(p2)
            hs.append(0.4)
            if not i % 2:
                ws.append(-0.5)
            else:
                ws.append(1)

        d = Draw.MolDraw2DSVG(300, 300)
        d.ClearDrawing()
        Draw.ContourAndDrawGaussians(d, gs, hs, ws, mol=dm)
        d.drawOptions().clearBackground = False
        d.DrawMolecule(dm)
        d.FinishDrawing()
        txt = d.GetDrawingText()
        with open("contour_from_py_1.svg", 'w+') as outf:
            print(txt, file=outf)

        d = Draw.MolDraw2DSVG(300, 300)
        d.ClearDrawing()
        ps = Draw.ContourParams()
        ps.fillGrid = True
        Draw.ContourAndDrawGaussians(d, gs, hs, ws, params=ps, mol=dm)
        d.drawOptions().clearBackground = False
        d.DrawMolecule(dm)
        d.FinishDrawing()
        txt = d.GetDrawingText()
        with open("contour_from_py_2.svg", 'w+') as outf:
            print(txt, file=outf)

    def testGridContours(self):
        grid = np.zeros((50, 100), np.double)
        ycoords = list(np.arange(0, 5, 0.1))
        xcoords = list(np.arange(0, 10, 0.1))
        for i in range(grid.shape[1]):
            gxp = xcoords[i]
            for j in range(grid.shape[0]):
                gyp = ycoords[j]
                for v in range(1, 4):
                    dvx = 2 * v - gxp
                    dvy = v - gyp
                    d2 = dvx * dvx + dvy * dvy
                    if d2 > 0:
                        grid[j, i] += 1 / np.sqrt(d2)

        # sg = 255 * grid / np.max(grid)
        # from PIL import Image
        # img = Image.fromarray(sg.astype(np.uint8))
        # img.save('img.png')

        d = Draw.MolDraw2DSVG(300, 300)
        d.ClearDrawing()
        Draw.ContourAndDrawGrid(d, np.transpose(grid), xcoords, ycoords)
        d.drawOptions().clearBackground = False
        d.FinishDrawing()
        txt = d.GetDrawingText()
        with open("contour_from_py_3.svg", 'w+') as outf:
            print(txt, file=outf)

    def testExtraDrawingCommands(self):
        " this is another test just to make sure that things work "
        m = Chem.MolFromMolBlock("""
  Mrv1810 07271915232D          

  6  6  0  0  0  0            999 V2000
   -1.5      -1.5       0.0000 C   0  0  0  0  0  0  0  0  0  0  0  0
   -1.5       0.0       0.0000 C   0  0  0  0  0  0  0  0  0  0  0  0
    0.0       0.0       0.0000 C   0  0  0  0  0  0  0  0  0  0  0  0
    0.0      -1.5       0.0000 C   0  0  0  0  0  0  0  0  0  0  0  0
   -1.5       1.5       0.0000 C   0  0  0  0  0  0  0  0  0  0  0  0
    1.5      -1.5       0.0000 C   0  0  0  0  0  0  0  0  0  0  0  0
  1  2  1  0  0  0  0
  2  3  1  0  0  0  0
  3  4  1  0  0  0  0
  4  1  1  0  0  0  0
  2  5  1  0  0  0  0
  4  6  1  0  0  0  0
M  END
""")
<<<<<<< HEAD
    d = Draw.MolDraw2DSVG(300, 300)
    dm = Draw.PrepareMolForDrawing(m)
    d.DrawMolecule(dm)
    conf = dm.GetConformer()
    ps3 = (
      conf.GetAtomPosition(0),
      conf.GetAtomPosition(1),
      conf.GetAtomPosition(3),
    )
    ps = [Geometry.Point2D(p.x, p.y) for p in ps3]
    d.DrawPolygon(ps)
    d.DrawArrow(Geometry.Point2D(0, 0), Geometry.Point2D(0, 1.5))
    d.DrawAttachmentLine(Geometry.Point2D(0, 0), Geometry.Point2D(1.5, 0), (0.5, 0.5, 0.5), len=0.5)
    d.DrawLine(Geometry.Point2D(0, 0), Geometry.Point2D(1.5, 0))
    d.DrawWavyLine(Geometry.Point2D(0, 0), Geometry.Point2D(1.5, 1.5), (0, 0, 0), (1, 0.2, 0.2))
    d.FinishDrawing()
    txt = d.GetDrawingText()
    with open("extras_1.svg", "w+") as outf:
      outf.write(txt)

  def testSetDrawOptions(self):
    m = Chem.MolFromSmiles('CCNC(=O)O')
    d = rdMolDraw2D.MolDraw2DSVG(250, 200, -1, -1, True)
    rdMolDraw2D.PrepareAndDrawMolecule(d, m)
    d.FinishDrawing()
    txt = d.GetDrawingText()
    self.assertNotEqual(txt.find("fill:#0000FF' >N</text>"), -1)
    self.assertEqual(txt.find("fill:#000000' >N</text>"), -1)

    d = rdMolDraw2D.MolDraw2DSVG(250, 200, -1, -1, True)
    do = rdMolDraw2D.MolDrawOptions()
    do.useBWAtomPalette()
    d.SetDrawOptions(do)
    rdMolDraw2D.PrepareAndDrawMolecule(d, m)
    d.FinishDrawing()
    txt = d.GetDrawingText()
    self.assertEqual(txt.find("fill:#0000FF' >N</text>"), -1)
    self.assertNotEqual(txt.find("fill:#000000' >N</text>"), -1)

  def testAlternativeFreetypeFont(self):
    # this one, you have to look at the pictures
    m = Chem.MolFromSmiles('S(=O)(=O)(O)c1c(Cl)c(Br)c(I)c(F)c(N)1')
    d = rdMolDraw2D.MolDraw2DSVG(250, 200)
    rdMolDraw2D.PrepareAndDrawMolecule(d, m)
    d.FinishDrawing()
    txt = d.GetDrawingText()
    with open('test_ff.svg', 'w') as f:
      f.write(txt)

    d = rdMolDraw2D.MolDraw2DSVG(250, 200)
    do = rdMolDraw2D.MolDrawOptions()
    rdbase = environ['RDBASE']
    if rdbase:
      do.fontFile = '{}/Code/GraphMol/MolDraw2D/Amadeus.ttf'.format(rdbase)
      d.SetDrawOptions(do)
      rdMolDraw2D.PrepareAndDrawMolecule(d, m)
      d.FinishDrawing()
      txt = d.GetDrawingText()
      with open('test_aff.svg', 'w') as f:
        f.write(txt)
    else:
      pass

  def testExplictMethyl(self):
    m = Chem.MolFromSmiles('CC')
    d = rdMolDraw2D.MolDraw2DSVG(250, 200)
    rdMolDraw2D.PrepareAndDrawMolecule(d, m)
    d.FinishDrawing()
    txt = d.GetDrawingText()
    self.assertEqual(txt.find("class='atom-"), -1)

    d = rdMolDraw2D.MolDraw2DSVG(250, 200)
    do = rdMolDraw2D.MolDrawOptions()
    do.explicitMethyl = True
    d.SetDrawOptions(do)
    rdMolDraw2D.PrepareAndDrawMolecule(d, m)
    d.FinishDrawing()
    txt = d.GetDrawingText()
    self.assertNotEqual(txt.find("class='atom-"), -1)

  def testDrawMoleculeWithHighlights(self):
    COLS = [(1.0, 0.0, 0.0), (0.0, 1.0, 0.0), (0.0, 0.0, 1.0), (1.0, 0.55, 0.0)]

    def get_hit_atoms_and_bonds(mol, smt):
      alist = []
      blist = []
      q = Chem.MolFromSmarts(smt)
      for match in mol.GetSubstructMatches(q):
        alist.extend(match)

      for ha1 in alist:
        for ha2 in alist:
          if ha1 > ha2:
            b = mol.GetBondBetweenAtoms(ha1, ha2)
            if b:
              blist.append(b.GetIdx())

      return alist, blist

    def add_colours_to_map(els, cols, col_num):
      for el in els:
        if el not in cols:
          cols[el] = []
        if COLS[col_num] not in cols[el]:
          cols[el].append(COLS[col_num])

    def do_a_picture(smi, smarts, label, lasso=None):

      rdDepictor.SetPreferCoordGen(False)
      mol = Chem.MolFromSmiles(smi)
      mol = Draw.PrepareMolForDrawing(mol)

      acols = {}
      bcols = {}
      h_rads = {}
      h_lw_mult = {}

      for i, smt in enumerate(smarts):
        alist, blist = get_hit_atoms_and_bonds(mol, smt)
        h_rads[alist[0]] = 0.4
        h_lw_mult[blist[0]] = 2
        col = i % 4
        add_colours_to_map(alist, acols, col)
        add_colours_to_map(blist, bcols, col)

      d = rdMolDraw2D.MolDraw2DSVG(500, 500)
      d.drawOptions().fillHighlights = False
      if lasso is not None:
        if lasso == "Direct":
          d.drawOptions().multiColourHighlightStyle = Draw.MultiColourHighlightStyle.Lasso
        elif lasso == "ViaJSON":
          print('json lasso')
          Draw.UpdateDrawerParamsFromJSON(d, '{"multiColourHighlightStyle": "Lasso"}')
      d.DrawMoleculeWithHighlights(mol, label, acols, bcols, h_rads, h_lw_mult, -1)

      d.FinishDrawing()
      return d.GetDrawingText()

    smi = 'CO[C@@H](O)C1=C(O[C@H](F)Cl)C(C#N)=C1ONNC[NH3+]'
    smarts = ['CONN', 'N#CC~CO', 'C=CON', 'CONNCN']
    txt = do_a_picture(smi, smarts, 'pyTest2')
    self.assertGreater(txt.find('stroke:#FF8C00;stroke-width:8.0'), -1)
    self.assertEqual(
      txt.find("ellipse cx='244.253' cy='386.518'"
               " rx='11.9872' ry='12.8346'"
               " style='fill:none;stroke:#00FF00'"), -1)
    txt = do_a_picture(smi, smarts, 'pyTest4', lasso="Direct")
    # the lasso mode puts paths, not ellipses.
    self.assertGreater(txt.find("<path class='atom-5'"), -1)
    self.assertEqual(txt.find("ellipse"), -1)

    txt = do_a_picture(smi, smarts, 'pyTest4', lasso="ViaJSON")
    # the lasso mode puts paths, not ellipses.
    self.assertGreater(txt.find("<path class='atom-5'"), -1)
    self.assertEqual(txt.find("ellipse"), -1)

    # test for no-longer-mysterious OSX crash.
    smi = 'c1ccccc1Cl'
    smarts = []
    do_a_picture(smi, smarts, 'pyTest3')

  @unittest.skipUnless(hasattr(Draw, 'MolDraw2DCairo'), 'Cairo support not enabled')
  def testPNGMetadata(self):
    m = Chem.MolFromMolBlock('''
=======
        d = Draw.MolDraw2DSVG(300, 300)
        dm = Draw.PrepareMolForDrawing(m)
        d.DrawMolecule(dm)
        conf = dm.GetConformer()
        ps3 = (
            conf.GetAtomPosition(0),
            conf.GetAtomPosition(1),
            conf.GetAtomPosition(3),
        )
        ps = [Geometry.Point2D(p.x, p.y) for p in ps3]
        d.DrawPolygon(ps)
        d.DrawArrow(Geometry.Point2D(0, 0), Geometry.Point2D(0, 1.5))
        d.DrawAttachmentLine(Geometry.Point2D(0, 0), Geometry.Point2D(1.5, 0), (0.5, 0.5, 0.5), len=0.5)
        d.DrawLine(Geometry.Point2D(0, 0), Geometry.Point2D(1.5, 0))
        d.DrawWavyLine(Geometry.Point2D(0, 0), Geometry.Point2D(1.5, 1.5), (0, 0, 0), (1, 0.2, 0.2))
        d.FinishDrawing()
        txt = d.GetDrawingText()
        with open("extras_1.svg", "w+") as outf:
            outf.write(txt)

    def testSetDrawOptions(self):
        m = Chem.MolFromSmiles('CCNC(=O)O')
        d = rdMolDraw2D.MolDraw2DSVG(250, 200, -1, -1, True)
        rdMolDraw2D.PrepareAndDrawMolecule(d, m)
        d.FinishDrawing()
        txt = d.GetDrawingText()
        self.assertNotEqual(txt.find("fill:#0000FF' >N</text>"), -1)
        self.assertEqual(txt.find("fill:#000000' >N</text>"), -1)

        d = rdMolDraw2D.MolDraw2DSVG(250, 200, -1, -1, True)
        do = rdMolDraw2D.MolDrawOptions()
        do.useBWAtomPalette()
        d.SetDrawOptions(do)
        rdMolDraw2D.PrepareAndDrawMolecule(d, m)
        d.FinishDrawing()
        txt = d.GetDrawingText()
        self.assertEqual(txt.find("fill:#0000FF' >N</text>"), -1)
        self.assertNotEqual(txt.find("fill:#000000' >N</text>"), -1)

    def testAlternativeFreetypeFont(self):
        # this one, you have to look at the pictures
        m = Chem.MolFromSmiles('S(=O)(=O)(O)c1c(Cl)c(Br)c(I)c(F)c(N)1')
        d = rdMolDraw2D.MolDraw2DSVG(250, 200)
        rdMolDraw2D.PrepareAndDrawMolecule(d, m)
        d.FinishDrawing()
        txt = d.GetDrawingText()
        with open('test_ff.svg', 'w') as f:
            f.write(txt)

        d = rdMolDraw2D.MolDraw2DSVG(250, 200)
        do = rdMolDraw2D.MolDrawOptions()
        rdbase = environ['RDBASE']
        if rdbase:
            do.fontFile = '{}/Code/GraphMol/MolDraw2D/Amadeus.ttf'.format(rdbase)
            d.SetDrawOptions(do)
            rdMolDraw2D.PrepareAndDrawMolecule(d, m)
            d.FinishDrawing()
            txt = d.GetDrawingText()
            with open('test_aff.svg', 'w') as f:
                f.write(txt)
        else:
            pass

    def testExplicitMethyl(self):
        m = Chem.MolFromSmiles('CC')
        d = rdMolDraw2D.MolDraw2DSVG(250, 200)
        rdMolDraw2D.PrepareAndDrawMolecule(d, m)
        d.FinishDrawing()
        txt = d.GetDrawingText()
        self.assertEqual(txt.find("class='atom-"), -1)

        d = rdMolDraw2D.MolDraw2DSVG(250, 200)
        do = rdMolDraw2D.MolDrawOptions()
        do.explicitMethyl = True
        d.SetDrawOptions(do)
        rdMolDraw2D.PrepareAndDrawMolecule(d, m)
        d.FinishDrawing()
        txt = d.GetDrawingText()
        self.assertNotEqual(txt.find("class='atom-"), -1)

    def testDrawMoleculeWithHighlights(self):
        COLS = [(1.0, 0.0, 0.0), (0.0, 1.0, 0.0), (0.0, 0.0, 1.0), (1.0, 0.55, 0.0)]

        def get_hit_atoms_and_bonds(mol, smt):
            alist = []
            blist = []
            q = Chem.MolFromSmarts(smt)
            for match in mol.GetSubstructMatches(q):
                alist.extend(match)

            for ha1 in alist:
                for ha2 in alist:
                    if ha1 > ha2:
                        b = mol.GetBondBetweenAtoms(ha1, ha2)
                        if b:
                            blist.append(b.GetIdx())

            return alist, blist

        def add_colours_to_map(els, cols, col_num):
            for el in els:
                if el not in cols:
                    cols[el] = []
                if COLS[col_num] not in cols[el]:
                    cols[el].append(COLS[col_num])

        def do_a_picture(smi, smarts, label):

            rdDepictor.SetPreferCoordGen(False)
            mol = Chem.MolFromSmiles(smi)
            mol = Draw.PrepareMolForDrawing(mol)

            acols = {}
            bcols = {}
            h_rads = {}
            h_lw_mult = {}

            for i, smt in enumerate(smarts):
                alist, blist = get_hit_atoms_and_bonds(mol, smt)
                h_rads[alist[0]] = 0.4
                h_lw_mult[blist[0]] = 2
                col = i % 4
                add_colours_to_map(alist, acols, col)
                add_colours_to_map(blist, bcols, col)

            d = rdMolDraw2D.MolDraw2DSVG(500, 500)
            d.drawOptions().fillHighlights = False
            d.DrawMoleculeWithHighlights(mol, label, acols, bcols, h_rads, h_lw_mult, -1)

            d.FinishDrawing()
            return d.GetDrawingText()

        smi = 'CO[C@@H](O)C1=C(O[C@H](F)Cl)C(C#N)=C1ONNC[NH3+]'
        smarts = ['CONN', 'N#CC~CO', 'C=CON', 'CONNCN']
        txt = do_a_picture(smi, smarts, 'pyTest2')
        self.assertGreater(txt.find('stroke:#FF8C00;stroke-width:8.0'), -1)
        self.assertEqual(
            txt.find("ellipse cx='244.253' cy='386.518'"
                     " rx='11.9872' ry='12.8346'"
                     " style='fill:none;stroke:#00FF00'"), -1)

        # test for no-longer-mysterious OSX crash.
        smi = 'c1ccccc1Cl'
        smarts = []
        do_a_picture(smi, smarts, 'pyTest3')

    @unittest.skipUnless(hasattr(Draw, 'MolDraw2DCairo'), 'Cairo support not enabled')
    def testPNGMetadata(self):
        m = Chem.MolFromMolBlock('''
>>>>>>> 904da614
  Mrv2014 08172015242D          

  0  0  0     0  0            999 V3000
M  V30 BEGIN CTAB
M  V30 COUNTS 3 2 0 0 0
M  V30 BEGIN ATOM
M  V30 1 C 2.31 -1.3337 0 0
M  V30 2 C 3.6437 -2.1037 0 0
M  V30 3 O 4.9774 -1.3337 0 0
M  V30 END ATOM
M  V30 BEGIN BOND
M  V30 1 1 1 2
M  V30 2 1 2 3
M  V30 END BOND
M  V30 END CTAB
M  END''')
        d = Draw.MolDraw2DCairo(200, 200)
        d.DrawMolecule(m)
        txt = d.GetDrawingText()
        nm = Chem.MolFromPNGString(txt)
        self.assertEqual(Chem.MolToSmiles(m), Chem.MolToSmiles(nm))

    def testUpdateMolDrawOptionsAndDrawerParamsFromJSON(self):
        m = Chem.MolFromSmiles('c1ccccc1NC(=O)C1COC1')
        d2d = Draw.MolDraw2DSVG(250, 200, -1, -1, True)
        d2d.DrawMolecule(m)
        d2d.FinishDrawing()
        txt = d2d.GetDrawingText()
        self.assertFalse('>8</text>' in txt)

        drawOptions = rdMolDraw2D.MolDrawOptions()
        Draw.UpdateMolDrawOptionsFromJSON(drawOptions, '{"addAtomIndices": 1}')
        self.assertTrue(drawOptions.addAtomIndices)
        d2d = Draw.MolDraw2DSVG(250, 200, -1, -1, True)
        d2d.SetDrawOptions(drawOptions)
        d2d.DrawMolecule(m)
        d2d.FinishDrawing()
        txt = d2d.GetDrawingText()
        self.assertTrue('>8</text>' in txt)

        d2d = Draw.MolDraw2DSVG(250, 200, -1, -1, True)
        Draw.UpdateDrawerParamsFromJSON(d2d, '{"addAtomIndices": 1}')
        d2d.DrawMolecule(m)
        d2d.FinishDrawing()
        txt = d2d.GetDrawingText()
        self.assertTrue('>8</text>' in txt)

    def testIsotopeLabels(self):
        m = Chem.MolFromSmiles("[1*]c1cc([2*])c([3*])c[14c]1")
        regex = re.compile(r"<text\s+.*>\d</text>")
        self.assertIsNotNone(m)

        d2d = Draw.MolDraw2DSVG(300, 300, -1, -1, True)
        d2d.DrawMolecule(m)
        d2d.FinishDrawing()
        textIsoDummyIso = d2d.GetDrawingText()
        nIsoDummyIso = len(regex.findall(textIsoDummyIso))
        self.assertEqual(nIsoDummyIso, 5)

        d2d = Draw.MolDraw2DSVG(300, 300, -1, -1, True)
        d2d.drawOptions().isotopeLabels = False
        d2d.DrawMolecule(m)
        d2d.FinishDrawing()
        textNoIsoDummyIso = d2d.GetDrawingText()
        nNoIsoDummyIso = len(regex.findall(textNoIsoDummyIso))
        self.assertEqual(nNoIsoDummyIso, 3)

        d2d = Draw.MolDraw2DSVG(300, 300, -1, -1, True)
        d2d.drawOptions().dummyIsotopeLabels = False
        d2d.DrawMolecule(m)
        d2d.FinishDrawing()
        textIsoNoDummyIso = d2d.GetDrawingText()
        nIsoNoDummyIso = len(regex.findall(textIsoNoDummyIso))
        self.assertEqual(nIsoNoDummyIso, 2)

        d2d = Draw.MolDraw2DSVG(300, 300, -1, -1, True)
        d2d.drawOptions().isotopeLabels = False
        d2d.drawOptions().dummyIsotopeLabels = False
        d2d.DrawMolecule(m)
        d2d.FinishDrawing()
        textNoIsoNoDummyIso = d2d.GetDrawingText()
        nNoIsoNoDummyIso = len(regex.findall(textNoIsoNoDummyIso))
        self.assertEqual(nNoIsoNoDummyIso, 0)

        m = Chem.MolFromSmiles("C([1H])([2H])([3H])[H]")
        deuteriumTritiumRegex = re.compile(r"<text\s+.*>[DT]</text>")
        d2d = Draw.MolDraw2DSVG(300, 300, -1, -1, True)
        d2d.drawOptions().isotopeLabels = False
        d2d.drawOptions().dummyIsotopeLabels = False
        d2d.drawOptions().atomLabelDeuteriumTritium = True
        d2d.DrawMolecule(m)
        d2d.FinishDrawing()
        textDeuteriumTritium = d2d.GetDrawingText()
        nDeuteriumTritium = len(deuteriumTritiumRegex.findall(textDeuteriumTritium))
        self.assertEqual(nDeuteriumTritium, 2)

    def testNewDrawingModes(self):
        m = Chem.MolFromSmiles("CS(=O)(=O)COC(=N)c1cc(Cl)cnc1[NH3+] |SgD:7:note:some extra text:=:::|")

        d2d = Draw.MolDraw2DSVG(300, 300)
        rdMolDraw2D.SetDarkMode(d2d)
        d2d.DrawMolecule(m)
        d2d.FinishDrawing()
        text = d2d.GetDrawingText()
        self.assertIn("<rect style='opacity:1.0;fill:#000000;stroke:none'", text)

        d2d = Draw.MolDraw2DSVG(300, 300)
        rdMolDraw2D.SetMonochromeMode(d2d, (1, 1, 1), (.5, .5, .5))
        d2d.DrawMolecule(m)
        d2d.FinishDrawing()
        text = d2d.GetDrawingText()
        self.assertIn("<rect style='opacity:1.0;fill:#7F7F7F;stroke:none'", text)
        self.assertIn("stroke:#FFFFFF;stroke-width:2", text)

        d2d = Draw.MolDraw2DSVG(300, 300)
        d2d.drawOptions().useAvalonAtomPalette()
        d2d.DrawMolecule(m)
        d2d.FinishDrawing()
        text = d2d.GetDrawingText()
        self.assertIn("<rect style='opacity:1.0;fill:#FFFFFF;stroke:none'", text)
        self.assertIn("stroke:#007E00;stroke-width:2", text)

        d2d = Draw.MolDraw2DSVG(300, 300)
        d2d.drawOptions().useCDKAtomPalette()
        d2d.DrawMolecule(m)
        d2d.FinishDrawing()
        text = d2d.GetDrawingText()
        self.assertIn("<rect style='opacity:1.0;fill:#FFFFFF;stroke:none'", text)
        self.assertIn("stroke:#2F50F7;stroke-width:2", text)

    def testGithub4838(self):
        m = Chem.MolFromSmiles("CCCC")
        d2d = Draw.MolDraw2DSVG(300, 300)
        d2d.DrawMolecule(m)
        d2d.DrawString("foo1", Geometry.Point2D(1, 0))
        d2d.DrawString("foo0", Geometry.Point2D(1, 1), 0)
        d2d.DrawString("foo2", Geometry.Point2D(1, 2), 1)
        d2d.DrawString("foo3", Geometry.Point2D(1, 3), 2)
        with self.assertRaises(ValueError):
            d2d.DrawString("fail", Geometry.Point2D(1, 4), 3)

    def testGithub5298(self):
        with self.assertRaises(RuntimeError):
            rdMolDraw2D.PrepareMolForDrawing(None)

    def testACS1996Mode(self):
        m = Chem.MolFromSmiles("CS(=O)(=O)COC(=N)c1cc(Cl)cnc1[NH3+]")
        AllChem.Compute2DCoords(m)
        rdMolDraw2D.PrepareMolForDrawing(m)
        svg = rdMolDraw2D.MolToACS1996SVG(m, "ACS Mode")
        with open("testACSMode_1.svg", 'w') as f:
            f.write(svg)

        highlight_atoms = [0, 2, 4, 6, 8]
        highlight_bonds = [1, 3, 5, 7, 9]
        highlight_atom_cols = {
            0: (1.0, 1.0, 0.0),
            8: (1.0, 0.0, 1.0),
        }
        highlight_bond_cols = {
            0: (0.0, 1.0, 1.0),
            8: (0.0, 0.0, 1.0),
        }

        svg = rdMolDraw2D.MolToACS1996SVG(m, "Highlights", highlight_atoms, highlight_bonds,
                                          highlight_atom_cols, highlight_bond_cols)
        with open("testACSMode_2.svg", 'w') as f:
            f.write(svg)
        if hasattr(Draw, 'MolDraw2DCairo'):
            drawer = rdMolDraw2D.MolDraw2DCairo(-1, -1)
            rdMolDraw2D.DrawMoleculeACS1996(drawer, m)
            drawer.FinishDrawing()
            drawer.WriteDrawingText('testACSMode_1.png')

    def testMolSize(self):
        m = Chem.MolFromSmiles("CS(=O)(=O)COC(=N)c1cc(Cl)cnc1[NH3+]")
        AllChem.Compute2DCoords(m)
        rdMolDraw2D.PrepareMolForDrawing(m)
        d2d = rdMolDraw2D.MolDraw2DSVG(-1, -1)
        d2d.DrawMolecule(m)
        sz = d2d.Width(), d2d.Height()

        d2d = rdMolDraw2D.MolDraw2DSVG(-1, -1)
        sz2 = d2d.GetMolSize(m)
        self.assertEqual(sz, sz2)

    def testQueryColour(self):
        m = Chem.MolFromSmarts("c1ccc2nc([*:1])nc([*:2])c2c1")
        self.assertIsNotNone(m)
        # Check that default queryColour is #7F7F7F.
        d2d = rdMolDraw2D.MolDraw2DSVG(-1, -1)
        d2d.DrawMolecule(m)
        d2d.FinishDrawing()
        text = d2d.GetDrawingText()
        self.assertTrue("#7F7F7F" in text)

        # Check that queryColour can be set to black.
        query_colour = (0.0, 0.0, 0.0)
        d2d = rdMolDraw2D.MolDraw2DSVG(-1, -1)
        d2d.drawOptions().setQueryColour(query_colour)
        d2d.DrawMolecule(m)
        d2d.FinishDrawing()
        text = d2d.GetDrawingText()
        self.assertTrue("#7F7F7F" not in text)


if __name__ == "__main__":
    unittest.main()<|MERGE_RESOLUTION|>--- conflicted
+++ resolved
@@ -460,7 +460,6 @@
   4  6  1  0  0  0  0
 M  END
 """)
-<<<<<<< HEAD
     d = Draw.MolDraw2DSVG(300, 300)
     dm = Draw.PrepareMolForDrawing(m)
     d.DrawMolecule(dm)
@@ -625,157 +624,6 @@
   @unittest.skipUnless(hasattr(Draw, 'MolDraw2DCairo'), 'Cairo support not enabled')
   def testPNGMetadata(self):
     m = Chem.MolFromMolBlock('''
-=======
-        d = Draw.MolDraw2DSVG(300, 300)
-        dm = Draw.PrepareMolForDrawing(m)
-        d.DrawMolecule(dm)
-        conf = dm.GetConformer()
-        ps3 = (
-            conf.GetAtomPosition(0),
-            conf.GetAtomPosition(1),
-            conf.GetAtomPosition(3),
-        )
-        ps = [Geometry.Point2D(p.x, p.y) for p in ps3]
-        d.DrawPolygon(ps)
-        d.DrawArrow(Geometry.Point2D(0, 0), Geometry.Point2D(0, 1.5))
-        d.DrawAttachmentLine(Geometry.Point2D(0, 0), Geometry.Point2D(1.5, 0), (0.5, 0.5, 0.5), len=0.5)
-        d.DrawLine(Geometry.Point2D(0, 0), Geometry.Point2D(1.5, 0))
-        d.DrawWavyLine(Geometry.Point2D(0, 0), Geometry.Point2D(1.5, 1.5), (0, 0, 0), (1, 0.2, 0.2))
-        d.FinishDrawing()
-        txt = d.GetDrawingText()
-        with open("extras_1.svg", "w+") as outf:
-            outf.write(txt)
-
-    def testSetDrawOptions(self):
-        m = Chem.MolFromSmiles('CCNC(=O)O')
-        d = rdMolDraw2D.MolDraw2DSVG(250, 200, -1, -1, True)
-        rdMolDraw2D.PrepareAndDrawMolecule(d, m)
-        d.FinishDrawing()
-        txt = d.GetDrawingText()
-        self.assertNotEqual(txt.find("fill:#0000FF' >N</text>"), -1)
-        self.assertEqual(txt.find("fill:#000000' >N</text>"), -1)
-
-        d = rdMolDraw2D.MolDraw2DSVG(250, 200, -1, -1, True)
-        do = rdMolDraw2D.MolDrawOptions()
-        do.useBWAtomPalette()
-        d.SetDrawOptions(do)
-        rdMolDraw2D.PrepareAndDrawMolecule(d, m)
-        d.FinishDrawing()
-        txt = d.GetDrawingText()
-        self.assertEqual(txt.find("fill:#0000FF' >N</text>"), -1)
-        self.assertNotEqual(txt.find("fill:#000000' >N</text>"), -1)
-
-    def testAlternativeFreetypeFont(self):
-        # this one, you have to look at the pictures
-        m = Chem.MolFromSmiles('S(=O)(=O)(O)c1c(Cl)c(Br)c(I)c(F)c(N)1')
-        d = rdMolDraw2D.MolDraw2DSVG(250, 200)
-        rdMolDraw2D.PrepareAndDrawMolecule(d, m)
-        d.FinishDrawing()
-        txt = d.GetDrawingText()
-        with open('test_ff.svg', 'w') as f:
-            f.write(txt)
-
-        d = rdMolDraw2D.MolDraw2DSVG(250, 200)
-        do = rdMolDraw2D.MolDrawOptions()
-        rdbase = environ['RDBASE']
-        if rdbase:
-            do.fontFile = '{}/Code/GraphMol/MolDraw2D/Amadeus.ttf'.format(rdbase)
-            d.SetDrawOptions(do)
-            rdMolDraw2D.PrepareAndDrawMolecule(d, m)
-            d.FinishDrawing()
-            txt = d.GetDrawingText()
-            with open('test_aff.svg', 'w') as f:
-                f.write(txt)
-        else:
-            pass
-
-    def testExplicitMethyl(self):
-        m = Chem.MolFromSmiles('CC')
-        d = rdMolDraw2D.MolDraw2DSVG(250, 200)
-        rdMolDraw2D.PrepareAndDrawMolecule(d, m)
-        d.FinishDrawing()
-        txt = d.GetDrawingText()
-        self.assertEqual(txt.find("class='atom-"), -1)
-
-        d = rdMolDraw2D.MolDraw2DSVG(250, 200)
-        do = rdMolDraw2D.MolDrawOptions()
-        do.explicitMethyl = True
-        d.SetDrawOptions(do)
-        rdMolDraw2D.PrepareAndDrawMolecule(d, m)
-        d.FinishDrawing()
-        txt = d.GetDrawingText()
-        self.assertNotEqual(txt.find("class='atom-"), -1)
-
-    def testDrawMoleculeWithHighlights(self):
-        COLS = [(1.0, 0.0, 0.0), (0.0, 1.0, 0.0), (0.0, 0.0, 1.0), (1.0, 0.55, 0.0)]
-
-        def get_hit_atoms_and_bonds(mol, smt):
-            alist = []
-            blist = []
-            q = Chem.MolFromSmarts(smt)
-            for match in mol.GetSubstructMatches(q):
-                alist.extend(match)
-
-            for ha1 in alist:
-                for ha2 in alist:
-                    if ha1 > ha2:
-                        b = mol.GetBondBetweenAtoms(ha1, ha2)
-                        if b:
-                            blist.append(b.GetIdx())
-
-            return alist, blist
-
-        def add_colours_to_map(els, cols, col_num):
-            for el in els:
-                if el not in cols:
-                    cols[el] = []
-                if COLS[col_num] not in cols[el]:
-                    cols[el].append(COLS[col_num])
-
-        def do_a_picture(smi, smarts, label):
-
-            rdDepictor.SetPreferCoordGen(False)
-            mol = Chem.MolFromSmiles(smi)
-            mol = Draw.PrepareMolForDrawing(mol)
-
-            acols = {}
-            bcols = {}
-            h_rads = {}
-            h_lw_mult = {}
-
-            for i, smt in enumerate(smarts):
-                alist, blist = get_hit_atoms_and_bonds(mol, smt)
-                h_rads[alist[0]] = 0.4
-                h_lw_mult[blist[0]] = 2
-                col = i % 4
-                add_colours_to_map(alist, acols, col)
-                add_colours_to_map(blist, bcols, col)
-
-            d = rdMolDraw2D.MolDraw2DSVG(500, 500)
-            d.drawOptions().fillHighlights = False
-            d.DrawMoleculeWithHighlights(mol, label, acols, bcols, h_rads, h_lw_mult, -1)
-
-            d.FinishDrawing()
-            return d.GetDrawingText()
-
-        smi = 'CO[C@@H](O)C1=C(O[C@H](F)Cl)C(C#N)=C1ONNC[NH3+]'
-        smarts = ['CONN', 'N#CC~CO', 'C=CON', 'CONNCN']
-        txt = do_a_picture(smi, smarts, 'pyTest2')
-        self.assertGreater(txt.find('stroke:#FF8C00;stroke-width:8.0'), -1)
-        self.assertEqual(
-            txt.find("ellipse cx='244.253' cy='386.518'"
-                     " rx='11.9872' ry='12.8346'"
-                     " style='fill:none;stroke:#00FF00'"), -1)
-
-        # test for no-longer-mysterious OSX crash.
-        smi = 'c1ccccc1Cl'
-        smarts = []
-        do_a_picture(smi, smarts, 'pyTest3')
-
-    @unittest.skipUnless(hasattr(Draw, 'MolDraw2DCairo'), 'Cairo support not enabled')
-    def testPNGMetadata(self):
-        m = Chem.MolFromMolBlock('''
->>>>>>> 904da614
   Mrv2014 08172015242D          
 
   0  0  0     0  0            999 V3000
