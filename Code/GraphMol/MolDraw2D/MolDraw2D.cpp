--- conflicted
+++ resolved
@@ -286,14 +286,8 @@
   startDrawing();
   int xOffset = 0;
   xOffset = drawReactionPart(reagents, plusWidth, xOffset, offsets);
-<<<<<<< HEAD
-  drawArrow(arrowBeg, arrowEnd, false, 0.05, M_PI / 6,
-	    drawOptions().symbolColour, true);
-  drawArrow(arrowBeg, arrowEnd);
-=======
   drawArrow(arrowBeg, arrowEnd, false, 0.05,
             M_PI / 6, drawOptions().symbolColour, true);
->>>>>>> 6d541fd7
   xOffset = drawReactionPart(agents, 0, xOffset, offsets);
   xOffset = drawReactionPart(products, plusWidth, xOffset, offsets);
 
@@ -435,13 +429,8 @@
 
 // ****************************************************************************
 void MolDraw2D::drawArrow(const Point2D &arrowBegin, const Point2D &arrowEnd,
-<<<<<<< HEAD
-                          bool asPolygon, double frac,
-                          double angle, const DrawColour &col, bool rawCoords) {
-=======
                           bool asPolygon, double frac, double angle,
                           const DrawColour &col, bool rawCoords) {
->>>>>>> 6d541fd7
   Point2D delta = arrowBegin - arrowEnd;
   double cos_angle = std::cos(angle), sin_angle = std::sin(angle);
 
