//
//  Copyright (C) 2014-2022 David Cosgrove and Greg Landrum
//
//   @@ All Rights Reserved @@
//  This file is part of the RDKit.
//  The contents are covered by the terms of the BSD license
//  which is included in the file license.txt, found at the root
//  of the RDKit source tree.
//
// Original author: David Cosgrove (AstraZeneca)
// 27th May 2014
//
// Extensively modified by Greg Landrum
//

#include <GraphMol/QueryOps.h>
#include <GraphMol/MolDraw2D/AtomSymbol.h>
#include <GraphMol/MolDraw2D/DrawMol.h>
#include <GraphMol/MolDraw2D/DrawText.h>
#include <GraphMol/MolDraw2D/DrawMol.h>
#include <GraphMol/MolDraw2D/DrawMolMCH.h>
#include <GraphMol/MolDraw2D/MolDraw2D.h>
#include <GraphMol/MolDraw2D/MolDraw2DHelpers.h>
#include <GraphMol/MolDraw2D/MolDraw2DDetails.h>
#include <GraphMol/MolDraw2D/MolDraw2DUtils.h>
#include <GraphMol/ChemReactions/ReactionParser.h>
#include <GraphMol/FileParsers/MolSGroupParsing.h>
#include <GraphMol/Depictor/RDDepictor.h>
#include <Geometry/point.h>
#include <Geometry/Transform2D.h>

#include <GraphMol/FileParsers/FileParserUtils.h>
#include <GraphMol/MolEnumerator/LinkNode.h>

#include <algorithm>
#include <cstdlib>
#include <cmath>
#include <limits>
#include <memory>

#include <boost/lexical_cast.hpp>
#include <boost/assign/list_of.hpp>
#include <boost/format.hpp>

using namespace boost;
using namespace std;

namespace RDKit {

namespace {
// ****************************************************************************
void calcDoubleBondLines(const ROMol &mol, double offset, const Bond &bond,
                         const Point2D &at1_cds, const Point2D &at2_cds,
                         const std::vector<Point2D> &at_cds, Point2D &l1s,
                         Point2D &l1f, Point2D &l2s, Point2D &l2f) {
  // the percent shorter that the extra bonds in a double bond are
  const double multipleBondTruncation = 0.15;
  Atom *at1 = bond.getBeginAtom();
  Atom *at2 = bond.getEndAtom();
  Point2D perp;
  if (1 == at1->getDegree() || 1 == at2->getDegree() ||
      isLinearAtom(*at1, at_cds) || isLinearAtom(*at2, at_cds)) {
    perp = calcPerpendicular(at1_cds, at2_cds) * offset;
    l1s = at1_cds + perp;
    l1f = at2_cds + perp;
    l2s = at1_cds - perp;
    l2f = at2_cds - perp;
  } else if ((Bond::EITHERDOUBLE == bond.getBondDir()) ||
             (Bond::STEREOANY == bond.getStereo())) {
    // crossed bond
    perp = calcPerpendicular(at1_cds, at2_cds) * offset;
    l1s = at1_cds + perp;
    l1f = at2_cds - perp;
    l2s = at1_cds - perp;
    l2f = at2_cds + perp;
  } else {
    l1s = at1_cds;
    l1f = at2_cds;
    offset *= 2.0;
    if (mol.getRingInfo()->numBondRings(bond.getIdx())) {
      // in a ring, we need to draw the bond inside the ring
      perp = bondInsideRing(mol, bond, at1_cds, at2_cds, at_cds);
    } else {
      perp = bondInsideDoubleBond(mol, bond, at_cds);
    }
    Point2D bv = at1_cds - at2_cds;
    l2s = at1_cds - bv * multipleBondTruncation + perp * offset;
    l2f = at2_cds + bv * multipleBondTruncation + perp * offset;
  }
}

// ****************************************************************************
void calcTripleBondLines(double offset, const Bond &bond,
                         const Point2D &at1_cds, const Point2D &at2_cds,
                         Point2D &l1s, Point2D &l1f, Point2D &l2s,
                         Point2D &l2f) {
  // the percent shorter that the extra bonds in a double bond are
  const double multipleBondTruncation = 0.15;

  Atom *at1 = bond.getBeginAtom();
  Atom *at2 = bond.getEndAtom();

  // 2 lines, a bit shorter and offset on the perpendicular
  double dbo = 2.0 * offset;
  Point2D perp = calcPerpendicular(at1_cds, at2_cds);
  double end1_trunc = 1 == at1->getDegree() ? 0.0 : multipleBondTruncation;
  double end2_trunc = 1 == at2->getDegree() ? 0.0 : multipleBondTruncation;
  Point2D bv = at1_cds - at2_cds;
  l1s = at1_cds - (bv * end1_trunc) + perp * dbo;
  l1f = at2_cds + (bv * end2_trunc) + perp * dbo;
  l2s = at1_cds - (bv * end1_trunc) - perp * dbo;
  l2f = at2_cds + (bv * end2_trunc) - perp * dbo;
}

}  // namespace

// ****************************************************************************
MolDraw2D::MolDraw2D(int width, int height, int panelWidth, int panelHeight)
    : needs_scale_(true),
      width_(width),
      height_(height),
      panel_width_(panelWidth > 0 ? panelWidth : width),
      panel_height_(panelHeight > 0 ? panelHeight : height),
      legend_height_(0),
      scale_(1.0),
      x_min_(0.0),
      y_min_(0.0),
      x_range_(0.0),
      y_range_(0.0),
      x_trans_(0.0),
      y_trans_(0.0),
      x_offset_(0),
      y_offset_(0),
      fill_polys_(true),
      activeMolIdx_(-1),
      activeAtmIdx1_(-1),
      activeAtmIdx2_(-1),
      activeBndIdx_(-1) {}

// ****************************************************************************
MolDraw2D::~MolDraw2D() {}

// ****************************************************************************
void MolDraw2D::drawMolecule(const ROMol &mol,
                             const vector<int> *highlight_atoms,
                             const map<int, DrawColour> *highlight_atom_map,
                             const std::map<int, double> *highlight_radii,
                             int confId) {
  drawMolecule(mol, "", highlight_atoms, highlight_atom_map, highlight_radii,
               confId);
}

// ****************************************************************************
void MolDraw2D::drawMolecule(const ROMol &mol, const std::string &legend,
                             const vector<int> *highlight_atoms,
                             const map<int, DrawColour> *highlight_atom_map,
                             const std::map<int, double> *highlight_radii,
                             int confId) {
  vector<int> highlight_bonds;
  if (highlight_atoms) {
    getBondHighlightsForAtoms(mol, *highlight_atoms, highlight_bonds);
  }
  drawMolecule(mol, legend, highlight_atoms, &highlight_bonds,
               highlight_atom_map, nullptr, highlight_radii, confId);
}

// ****************************************************************************
void MolDraw2D::doContinuousHighlighting(
    const ROMol &mol, const vector<int> *highlight_atoms,
    const vector<int> *highlight_bonds,
    const map<int, DrawColour> *highlight_atom_map,
    const map<int, DrawColour> *highlight_bond_map,
    const std::map<int, double> *highlight_radii) {
  PRECONDITION(activeMolIdx_ >= 0, "bad active mol");

  int orig_lw = lineWidth();
  int tgt_lw = getHighlightBondWidth(-1, nullptr);
  if (tgt_lw < 2) {
    tgt_lw = 2;
  }

  bool orig_fp = fillPolys();
  if (highlight_bonds) {
    for (auto this_at : mol.atoms()) {
      int this_idx = this_at->getIdx();
      for (const auto &nbri : make_iterator_range(mol.getAtomBonds(this_at))) {
        const Bond *bond = mol[nbri];
        int nbr_idx = bond->getOtherAtomIdx(this_idx);
        if (nbr_idx < static_cast<int>(at_cds_[activeMolIdx_].size()) &&
            nbr_idx > this_idx) {
          if (std::find(highlight_bonds->begin(), highlight_bonds->end(),
                        bond->getIdx()) != highlight_bonds->end()) {
            DrawColour col = drawOptions().highlightColour;
            if (highlight_bond_map &&
                highlight_bond_map->find(bond->getIdx()) !=
                    highlight_bond_map->end()) {
              col = highlight_bond_map->find(bond->getIdx())->second;
            }
            setLineWidth(tgt_lw);
            Point2D at1_cds = at_cds_[activeMolIdx_][this_idx];
            Point2D at2_cds = at_cds_[activeMolIdx_][nbr_idx];
            bool orig_slw = drawOptions().scaleBondWidth;
            drawOptions().scaleBondWidth =
                drawOptions().scaleHighlightBondWidth;
            drawLine(at1_cds, at2_cds, col, col);
            drawOptions().scaleBondWidth = orig_slw;
          }
        }
      }
    }
  }
  if (highlight_atoms) {
    if (!drawOptions().fillHighlights) {
      // we need a narrower circle
      setLineWidth(tgt_lw / 2);
    }
    for (auto this_at : mol.atoms()) {
      int this_idx = this_at->getIdx();
      if (std::find(highlight_atoms->begin(), highlight_atoms->end(),
                    this_idx) != highlight_atoms->end()) {
        DrawColour col = drawOptions().highlightColour;
        if (highlight_atom_map &&
            highlight_atom_map->find(this_idx) != highlight_atom_map->end()) {
          col = highlight_atom_map->find(this_idx)->second;
        }
        vector<DrawColour> cols(1, col);
        drawHighlightedAtom(this_idx, cols, highlight_radii);
      }
    }
  }
  setLineWidth(orig_lw);
  setFillPolys(orig_fp);
}

// ****************************************************************************
// keeping this one to preserve the public API, although it is no longer
// very useful.
void MolDraw2D::drawMolecule(const ROMol &mol,
                             const vector<int> *highlight_atoms,
                             const vector<int> *highlight_bonds,
                             const map<int, DrawColour> *highlight_atom_map,
                             const map<int, DrawColour> *highlight_bond_map,
                             const std::map<int, double> *highlight_radii,
                             int confId) {
<<<<<<< HEAD
  drawMolecule(mol, "", highlight_atoms, highlight_bonds, highlight_atom_map,
               highlight_bond_map, highlight_radii, confId);
=======
  int origWidth = lineWidth();
  pushDrawDetails();
  setupTextDrawer();

  unique_ptr<RWMol> rwmol =
      initMoleculeDraw(mol, highlight_atoms, highlight_radii, confId);
  ROMol const &draw_mol = rwmol ? *(rwmol) : mol;
  if (!draw_mol.getNumConformers()) {
    // clearly, the molecule is in a sorry state.
    return;
  }

  if (!pre_shapes_[activeMolIdx_].empty()) {
    MolDraw2D_detail::drawShapes(*this, pre_shapes_[activeMolIdx_]);
  }

  if (drawOptions().continuousHighlight) {
    // if we're doing continuous highlighting, start by drawing the highlights
    doContinuousHighlighting(draw_mol, highlight_atoms, highlight_bonds,
                             highlight_atom_map, highlight_bond_map,
                             highlight_radii);
    // at this point we shouldn't be doing any more highlighting, so blow out
    // those variables.  This alters the behaviour of drawBonds below.
    highlight_bonds = nullptr;
    highlight_atoms = nullptr;
  } else if (drawOptions().circleAtoms && highlight_atoms) {
    setFillPolys(drawOptions().fillHighlights);
    for (auto this_at : draw_mol.atoms()) {
      int this_idx = this_at->getIdx();
      if (std::find(highlight_atoms->begin(), highlight_atoms->end(),
                    this_idx) != highlight_atoms->end()) {
        if (highlight_atom_map &&
            highlight_atom_map->find(this_idx) != highlight_atom_map->end()) {
          setColour(highlight_atom_map->find(this_idx)->second);
        } else {
          setColour(drawOptions().highlightColour);
        }
        Point2D p1 = at_cds_[activeMolIdx_][this_idx];
        Point2D p2 = at_cds_[activeMolIdx_][this_idx];
        double radius = drawOptions().highlightRadius;
        if (highlight_radii &&
            highlight_radii->find(this_idx) != highlight_radii->end()) {
          radius = highlight_radii->find(this_idx)->second;
        }
        Point2D offset(radius, radius);
        p1 -= offset;
        p2 += offset;
        drawEllipse(p1, p2);
      }
    }
    setFillPolys(true);
  }
  drawBonds(draw_mol, highlight_atoms, highlight_atom_map, highlight_bonds,
            highlight_bond_map);

  vector<DrawColour> atom_colours;
  for (auto this_at : draw_mol.atoms()) {
    atom_colours.emplace_back(
        getColour(this_at->getIdx(), highlight_atoms, highlight_atom_map));
  }

  finishMoleculeDraw(draw_mol, atom_colours);
  // popDrawDetails();
  setLineWidth(origWidth);

  if (drawOptions().includeMetadata) {
    this->updateMetadata(draw_mol, confId);
  }
  // {
  //   Point2D p1(x_min_, y_min_), p2(x_min_ + x_range_, y_min_ + y_range_);
  //   setColour(DrawColour(0, 0, 0));
  //   setFillPolys(false);
  //   drawRect(p1, p2);
  // }
>>>>>>> 9b99cacc
}

// ****************************************************************************
void MolDraw2D::drawMolecule(const ROMol &mol, const std::string &legend,
                             const vector<int> *highlight_atoms,
                             const vector<int> *highlight_bonds,
                             const map<int, DrawColour> *highlight_atom_map,
                             const map<int, DrawColour> *highlight_bond_map,
                             const std::map<int, double> *highlight_radii,
                             int confId) {
  setupTextDrawer();
  drawMols_.emplace_back(new DrawMol(
      mol, legend, panelWidth(), panelHeight(), drawOptions(), *text_drawer_,
      highlight_atoms, highlight_bonds, highlight_atom_map, highlight_bond_map,
      nullptr, highlight_radii, supportsAnnotations(), confId));
  drawMols_.back()->setOffsets(x_offset_, y_offset_);
  drawMols_.back()->createDrawObjects();
  ++activeMolIdx_;
  startDrawing();
  drawTheMolecule(*drawMols_.back());
}

// ****************************************************************************
void MolDraw2D::drawMoleculeWithHighlights(
    const ROMol &mol, const string &legend,
    const map<int, vector<DrawColour>> &highlight_atom_map,
    const map<int, vector<DrawColour>> &highlight_bond_map,
    const map<int, double> &highlight_radii,
    const map<int, int> &highlight_linewidth_multipliers, int confId) {
  setupTextDrawer();
  drawMols_.emplace_back(std::unique_ptr<DrawMol>(new DrawMolMCH(
      mol, legend, panelWidth(), panelHeight(), drawOptions(), *text_drawer_,
      highlight_atom_map, highlight_bond_map,
      highlight_radii, highlight_linewidth_multipliers, confId)));
  drawMols_.back()->createDrawObjects();
  ++activeMolIdx_;
  startDrawing();
  drawTheMolecule((*drawMols_.back()));
  return;
}

// ****************************************************************************
void MolDraw2D::get2DCoordsMol(RWMol &mol, double &offset, double spacing,
                               double &maxY, double &minY, int confId,
                               bool shiftAgents, double coordScale) {
  if (drawOptions().prepareMolsBeforeDrawing) {
    mol.updatePropertyCache(false);
    try {
      RDLog::BlockLogs blocker;
      MolOps::Kekulize(mol, false);  // kekulize, but keep the aromatic flags!
    } catch (const MolSanitizeException &) {
      // don't need to do anything
    }
    MolOps::setHybridization(mol);
  }
  if (!mol.getNumConformers()) {
    const bool canonOrient = true;
    RDDepict::compute2DCoords(mol, nullptr, canonOrient);
  } else {
    // we need to center the molecule
    centerMolForDrawing(mol, confId);
  }
  // when preparing a reaction component to be drawn we should neither kekulize
  // (we did that above if required) nor add chiralHs
  const bool kekulize = false;
  const bool addChiralHs = false;
  MolDraw2DUtils::prepareMolForDrawing(mol, kekulize, addChiralHs);
  double minX = 1e8;
  double maxX = -1e8;
  double vShift = 0;
  if (shiftAgents) {
    vShift = 1.1 * maxY / 2;
  }

  pushDrawDetails();

  extractAtomCoords(mol, confId, false);
  extractAtomSymbols(mol);
  for (unsigned int i = 0; i < mol.getNumAtoms(); ++i) {
    RDGeom::Point2D p = at_cds_[activeMolIdx_][i];
    Atom *at = mol.getAtomWithIdx(i);
    // allow for the width of the atom label.
    auto at_lab = getAtomSymbolAndOrientation(*at);
    double width = 0.0, height = 0.0;
    if (!at_lab.first.empty()) {
      getLabelSize(at_lab.first, at_lab.second, width, height);
    }
    if (at_lab.second == OrientType::W) {
      p.x -= width;
    } else {
      p.x -= width / 2;
    }
    p *= coordScale;
    minX = std::min(minX, p.x);
  }
  offset += fabs(minX);
  Conformer &conf = mol.getConformer(confId);
  for (unsigned int i = 0; i < mol.getNumAtoms(); ++i) {
    RDGeom::Point2D p = at_cds_[activeMolIdx_][i];
    p.y = p.y * coordScale + vShift;
    Atom *at = mol.getAtomWithIdx(i);
    // allow for the width of the atom label.
    auto at_lab = getAtomSymbolAndOrientation(*at);
    double width = 0.0, height = 0.0;
    if (!at_lab.first.empty()) {
      getLabelSize(at_lab.first, at_lab.second, width, height);
    }
    height /= 2.0;
    if (at_lab.second != OrientType::E) {
      width /= 2.0;
    }
    if (!shiftAgents) {
      maxY = std::max(p.y + height, maxY);
      minY = std::min(p.y - height, minY);
    }
    p.x = p.x * coordScale + offset;
    maxX = std::max(p.x + width, maxX);

    // now copy the transformed coords back to the actual
    // molecules.  The initial calculations were done on the
    // copies taken by extractAtomCoords, and that was so
    // we could re-use existing code for scaling the picture
    // including labels.
    RDGeom::Point3D &at_cds = conf.getAtomPos(i);
    at_cds.x = p.x;
    at_cds.y = p.y;
  }
  offset = maxX + spacing;
  popDrawDetails();
}

// ****************************************************************************
void MolDraw2D::get2DCoordsForReaction(ChemicalReaction &rxn,
                                       Point2D &arrowBegin, Point2D &arrowEnd,
                                       std::vector<double> &plusLocs,
                                       double spacing,
                                       const std::vector<int> *confIds) {
  plusLocs.resize(0);
  double maxY = -1e8, minY = 1e8;
  double offset = 0.0;

  // reactants
  for (unsigned int midx = 0; midx < rxn.getNumReactantTemplates(); ++midx) {
    // add space for the "+" if required
    if (midx > 0) {
      plusLocs.push_back(offset);
      offset += spacing;
    }
    ROMOL_SPTR reactant = rxn.getReactants()[midx];
    int cid = -1;
    if (confIds) {
      cid = (*confIds)[midx];
    }
    get2DCoordsMol(*(RWMol *)reactant.get(), offset, spacing, maxY, minY, cid,
                   false, 1.0);
  }
  arrowBegin.x = offset;

  offset += spacing;

  double begAgentOffset = offset;

  // we need to do the products now so that we know the full y range.
  // these will have the wrong X coordinates, but we'll fix that later.
  offset = 0;
  for (unsigned int midx = 0; midx < rxn.getNumProductTemplates(); ++midx) {
    // add space for the "+" if required
    if (midx > 0) {
      plusLocs.push_back(offset);
      offset += spacing;
    }
    ROMOL_SPTR product = rxn.getProducts()[midx];
    int cid = -1;
    if (confIds) {
      cid = (*confIds)[rxn.getNumReactantTemplates() +
                       rxn.getNumAgentTemplates() + midx];
    }
    get2DCoordsMol(*(RWMol *)product.get(), offset, spacing, maxY, minY, cid,
                   false, 1.0);
  }

  offset = begAgentOffset;
  // agents
  for (unsigned int midx = 0; midx < rxn.getNumAgentTemplates(); ++midx) {
    ROMOL_SPTR agent = rxn.getAgents()[midx];
    int cid = -1;
    if (confIds) {
      cid = (*confIds)[rxn.getNumReactantTemplates() + midx];
    }
    get2DCoordsMol(*(RWMol *)agent.get(), offset, spacing, maxY, minY, cid,
                   true, 0.45);
  }
  if (rxn.getNumAgentTemplates()) {
    arrowEnd.x = offset;  //- spacing;
  } else {
    arrowEnd.x = offset + 3 * spacing;
  }
  offset = arrowEnd.x + 1.5 * spacing;

  // now translate the products over
  for (unsigned int midx = 0; midx < rxn.getNumProductTemplates(); ++midx) {
    ROMOL_SPTR product = rxn.getProducts()[midx];
    int cid = -1;
    if (confIds) {
      cid = (*confIds)[rxn.getNumReactantTemplates() +
                       rxn.getNumAgentTemplates() + midx];
    }
    Conformer &conf = product->getConformer(cid);
    for (unsigned int aidx = 0; aidx < product->getNumAtoms(); ++aidx) {
      conf.getAtomPos(aidx).x += offset;
    }
  }

  // fix the plus signs too
  unsigned int startP = 0;
  if (rxn.getNumReactantTemplates() > 1) {
    startP = rxn.getNumReactantTemplates() - 1;
  }
  for (unsigned int pidx = startP; pidx < plusLocs.size(); ++pidx) {
    plusLocs[pidx] += offset;
  }

  arrowBegin.y = arrowEnd.y = minY + (maxY - minY) / 2;
}

// ****************************************************************************
void MolDraw2D::drawReaction(
    const ChemicalReaction &rxn, bool highlightByReactant,
    const std::vector<DrawColour> *highlightColorsReactants,
    const std::vector<int> *confIds) {
  ChemicalReaction nrxn(rxn);
  double spacing = 1.0;
  Point2D arrowBegin, arrowEnd;
  std::vector<double> plusLocs;
  get2DCoordsForReaction(nrxn, arrowBegin, arrowEnd, plusLocs, spacing,
                         confIds);

  MolDrawOptions origDrawOptions = drawOptions();
  drawOptions().prepareMolsBeforeDrawing = false;
  drawOptions().includeMetadata = false;

  ROMol *tmol = ChemicalReactionToRxnMol(nrxn);
  MolOps::findSSSR(*tmol);

  if (needs_scale_ &&
      (!nrxn.getNumReactantTemplates() || !nrxn.getNumProductTemplates())) {
    // drawMolecule() will figure out the scaling so that the molecule
    // fits the drawing pane. In order to ensure that we have space for the
    // arrow, we need to figure out the scaling on our own.
    RWMol tmol2;
    tmol2.addAtom(new Atom(0), true, true);
    tmol2.addAtom(new Atom(0), true, true);
    tmol2.addConformer(new Conformer(2), true);
    tmol2.getConformer().getAtomPos(0) =
        RDGeom::Point3D(arrowBegin.x, arrowBegin.y, 0);
    tmol2.getConformer().getAtomPos(1) =
        RDGeom::Point3D(arrowEnd.x, arrowEnd.y, 0);

    for (auto atom : tmol2.atoms()) {
      atom->calcImplicitValence();
    }

    tmol2.insertMol(*tmol);
    pushDrawDetails();
    extractAtomCoords(tmol2, 0, true);
    extractAtomSymbols(tmol2);
    calculateScale(panelWidth(), drawHeight(), tmol2);
    needs_scale_ = false;
    popDrawDetails();
  }

  std::vector<int> *atom_highlights = nullptr;
  std::map<int, DrawColour> *atom_highlight_colors = nullptr;
  std::vector<int> *bond_highlights = nullptr;
  std::map<int, DrawColour> *bond_highlight_colors = nullptr;
  if (highlightByReactant) {
    const std::vector<DrawColour> *colors =
        &drawOptions().highlightColourPalette;
    if (highlightColorsReactants) {
      colors = highlightColorsReactants;
    }
    std::vector<int> atomfragmap;
    MolOps::getMolFrags(*tmol, atomfragmap);

    atom_highlights = new std::vector<int>();
    atom_highlight_colors = new std::map<int, DrawColour>();
    bond_highlights = new std::vector<int>();
    bond_highlight_colors = new std::map<int, DrawColour>();
    std::map<int, int> atommap_fragmap;
    for (unsigned int aidx = 0; aidx < tmol->getNumAtoms(); ++aidx) {
      int atomRole = -1;
      Atom *atom = tmol->getAtomWithIdx(aidx);
      if (atom->getPropIfPresent("molRxnRole", atomRole) && atomRole == 1 &&
          atom->getAtomMapNum()) {
        atommap_fragmap[atom->getAtomMapNum()] = atomfragmap[aidx];
        atom_highlights->push_back(aidx);
        (*atom_highlight_colors)[aidx] =
            (*colors)[atomfragmap[aidx] % colors->size()];

        atom->setAtomMapNum(0);
        // add highlighted bonds to lower-numbered
        // (and thus already covered) neighbors
        for (const auto &nbri :
             make_iterator_range(tmol->getAtomNeighbors(atom))) {
          const Atom *nbr = (*tmol)[nbri];
          if (nbr->getIdx() < aidx &&
              atomfragmap[nbr->getIdx()] == atomfragmap[aidx]) {
            int bondIdx =
                tmol->getBondBetweenAtoms(aidx, nbr->getIdx())->getIdx();
            bond_highlights->push_back(bondIdx);
            (*bond_highlight_colors)[bondIdx] = (*atom_highlight_colors)[aidx];
          }
        }
      }
    }
    for (unsigned int aidx = 0; aidx < tmol->getNumAtoms(); ++aidx) {
      int atomRole = -1;
      Atom *atom = tmol->getAtomWithIdx(aidx);
      if (atom->getPropIfPresent("molRxnRole", atomRole) && atomRole == 2 &&
          atom->getAtomMapNum() &&
          atommap_fragmap.find(atom->getAtomMapNum()) !=
              atommap_fragmap.end()) {
        atom_highlights->push_back(aidx);
        (*atom_highlight_colors)[aidx] =
            (*colors)[atommap_fragmap[atom->getAtomMapNum()] % colors->size()];

        atom->setAtomMapNum(0);
        // add highlighted bonds to lower-numbered
        // (and thus already covered) neighbors
        for (const auto &nbri :
             make_iterator_range(tmol->getAtomNeighbors(atom))) {
          const Atom *nbr = (*tmol)[nbri];
          if (nbr->getIdx() < aidx && (*atom_highlight_colors)[nbr->getIdx()] ==
                                          (*atom_highlight_colors)[aidx]) {
            int bondIdx =
                tmol->getBondBetweenAtoms(aidx, nbr->getIdx())->getIdx();
            bond_highlights->push_back(bondIdx);
            (*bond_highlight_colors)[bondIdx] = (*atom_highlight_colors)[aidx];
          }
        }
      }
    }
  }

  drawMolecule(*tmol, "", atom_highlights, bond_highlights,
               atom_highlight_colors, bond_highlight_colors);

  delete tmol;
  delete atom_highlights;
  delete atom_highlight_colors;
  delete bond_highlights;
  delete bond_highlight_colors;

  double o_font_scale = text_drawer_->fontScale();
  double fsize = text_drawer_->fontSize();
  double new_font_scale =
      2.0 * o_font_scale * drawOptions().legendFontSize / fsize;
  text_drawer_->setFontScale(new_font_scale);

  DrawColour odc = colour();
  setColour(options_.symbolColour);

  // now add the symbols
  for (auto plusLoc : plusLocs) {
    Point2D loc(plusLoc, arrowBegin.y);
    drawString("+", loc);
  }

  // The arrow:
  drawArrow(arrowBegin, arrowEnd);

  if (origDrawOptions.includeMetadata) {
    this->updateMetadata(nrxn);
  }

  setColour(odc);
  text_drawer_->setFontScale(o_font_scale);
  drawOptions() = origDrawOptions;
}

// ****************************************************************************
void MolDraw2D::drawMolecules(
    const std::vector<ROMol *> &mols, const std::vector<std::string> *legends,
    const std::vector<std::vector<int>> *highlight_atoms,
    const std::vector<std::vector<int>> *highlight_bonds,
    const std::vector<std::map<int, DrawColour>> *highlight_atom_maps,
    const std::vector<std::map<int, DrawColour>> *highlight_bond_maps,
    const std::vector<std::map<int, double>> *highlight_radii,
    const std::vector<int> *confIds) {
  PRECONDITION(!legends || legends->size() == mols.size(), "bad size");
  PRECONDITION(!highlight_atoms || highlight_atoms->size() == mols.size(),
               "bad size");
  PRECONDITION(!highlight_bonds || highlight_bonds->size() == mols.size(),
               "bad size");
  PRECONDITION(
      !highlight_atom_maps || highlight_atom_maps->size() == mols.size(),
      "bad size");
  PRECONDITION(
      !highlight_bond_maps || highlight_bond_maps->size() == mols.size(),
      "bad size");
  PRECONDITION(!highlight_radii || highlight_radii->size() == mols.size(),
               "bad size");
  PRECONDITION(!confIds || confIds->size() == mols.size(), "bad size");
  PRECONDITION(panel_width_ != 0, "panel width cannot be zero");
  PRECONDITION(panel_height_ != 0, "panel height cannot be zero");
  PRECONDITION(width_ > 0 && height_ > 0,
               "drawMolecules() needs a fixed canvas size");
  if (mols.empty()) {
    return;
  }

  setupTextDrawer();
  int minScaleMol = 0;
  int minFontScaleMol = 0;
  int nCols = width() / panelWidth();
  int nRows = height() / panelHeight();

  for (size_t i = 0; i < mols.size(); ++i) {
    if (!mols[i]) {
      continue;
    }
    std::string legend = legends ? (*legends)[i] : "";
    const std::vector<int> *ha =
        highlight_atoms ? &(*highlight_atoms)[i] : nullptr;
    const std::map<int, DrawColour> *ham =
        highlight_atom_maps ? &(*highlight_atom_maps)[i] : nullptr;
    const std::map<int, DrawColour> *hbm =
        highlight_bond_maps ? &(*highlight_bond_maps)[i] : nullptr;
    int confId = confIds ? (*confIds)[i] : -1;
    const std::map<int, double> *hr =
        highlight_radii ? &(*highlight_radii)[i] : nullptr;
    unique_ptr<vector<int>> lhighlight_bonds;
    if (highlight_bonds) {
      lhighlight_bonds.reset(new std::vector<int>((*highlight_bonds)[i]));
    } else if (drawOptions().continuousHighlight && highlight_atoms) {
      lhighlight_bonds.reset(new vector<int>());
      getBondHighlightsForAtoms(*mols[i], (*highlight_atoms)[i],
                                *lhighlight_bonds);
    };

    drawMols_.emplace_back(
        new DrawMol(*mols[i], legend, panelWidth(), panelHeight(),
                    drawOptions(), *text_drawer_, ha, lhighlight_bonds.get(),
                    ham, hbm, nullptr, hr, supportsAnnotations(), confId));
    int row = 0;
    // note that this also works when no panel size is specified since
    // the panel dimensions defaults to -1
    if (nRows > 1) {
      row = i / nCols;
    }
    int col = 0;
    if (nCols > 1) {
      col = i % nCols;
    }
    drawMols_.back()->setOffsets(col * panelWidth(), row * panelHeight());
    drawMols_.back()->createDrawObjects();
    if (drawMols_.back()->getScale() < drawMols_[minScaleMol]->getScale()) {
      minScaleMol = i;
    }
    if (drawMols_.back()->getFontScale() < drawMols_[minScaleMol]->getFontScale()) {
      minFontScaleMol = i;
    }
  }

  for (auto &drawMol : drawMols_) {
    drawMol->setScale(drawMols_[minScaleMol]->getScale(),
                      drawMols_[minFontScaleMol]->getFontScale());
    drawMol->tagAtomsWithCoords();
  }

  if (!drawMols_.empty()) {
    activeMolIdx_ = 0;
    startDrawing();
    for (size_t i = 0; i < drawMols_.size(); ++i) {
      activeMolIdx_ = i;
      drawTheMolecule((*drawMols_[i]));
    }
  } else {
    activeMolIdx_ = -1;
  }
}

// ****************************************************************************
void MolDraw2D::highlightCloseContacts() {
  if (drawOptions().flagCloseContactsDist < 0) {
    return;
  }
  int tol =
      drawOptions().flagCloseContactsDist * drawOptions().flagCloseContactsDist;
  boost::dynamic_bitset<> flagged(at_cds_[activeMolIdx_].size());
  for (unsigned int i = 0; i < at_cds_[activeMolIdx_].size(); ++i) {
    if (flagged[i]) {
      continue;
    }
    Point2D ci = getDrawCoords(at_cds_[activeMolIdx_][i]);
    for (unsigned int j = i + 1; j < at_cds_[activeMolIdx_].size(); ++j) {
      if (flagged[j]) {
        continue;
      }
      Point2D cj = getDrawCoords(at_cds_[activeMolIdx_][j]);
      double d = (cj - ci).lengthSq();
      if (d <= tol) {
        flagged.set(i);
        flagged.set(j);
        break;
      }
    }
    if (flagged[i]) {
      Point2D p1 = at_cds_[activeMolIdx_][i];
      Point2D p2 = p1;
      Point2D offset(0.1, 0.1);
      p1 -= offset;
      p2 += offset;
      bool ofp = fillPolys();
      setFillPolys(false);
      DrawColour odc = colour();
      setColour(DrawColour(1, 0, 0));
      drawRect(p1, p2);
      setColour(odc);
      setFillPolys(ofp);
    }
  }
}

// ****************************************************************************
// transform a set of coords in the molecule's coordinate system
// to drawing system coordinates.
Point2D MolDraw2D::getDrawCoords(const Point2D &mol_cds) const {
  PRECONDITION(activeMolIdx_ >= 0 && activeMolIdx_ <= drawMols_.size(),
               "bad active mol index");
  return drawMols_[activeMolIdx_]->getDrawCoords(mol_cds);
}

// ****************************************************************************
Point2D MolDraw2D::getDrawCoords(int at_num) const {
  PRECONDITION(activeMolIdx_ >= 0 && activeMolIdx_ <= drawMols_.size(),
               "bad active mol index");
  PRECONDITION(!drawMols_.empty(), "no draw mols");
  PRECONDITION(at_num < drawMols_[activeMolIdx_]->atCds_.size(), "bad atom number");
  return getDrawCoords(drawMols_[activeMolIdx_]->atCds_[at_num]);
}

// ****************************************************************************
Point2D MolDraw2D::getAtomCoords(const pair<int, int> &screen_cds) const {
  PRECONDITION(!drawMols_.empty(), "no draw mols");
  // TODO: use activeMolIdx_ for this, for when there's more than 1 draw mol.
  return getAtomCoords(
      make_pair(double(screen_cds.first), double(screen_cds.second)));
}

// ****************************************************************************
Point2D MolDraw2D::getAtomCoords(const pair<double, double> &screen_cds) const {
  PRECONDITION(activeMolIdx_ >= 0 && activeMolIdx_ <= drawMols_.size(),
               "bad active mol index");
  return drawMols_[activeMolIdx_]->getAtomCoords(
      Point2D(screen_cds.first, screen_cds.second));
}

// ****************************************************************************
Point2D MolDraw2D::getAtomCoords(int at_num) const {
  PRECONDITION(activeMolIdx_ >= 0, "bad active mol");
  return at_cds_[activeMolIdx_][at_num];
}

// ****************************************************************************
double MolDraw2D::fontSize() const { return text_drawer_->fontSize(); }

// ****************************************************************************
void MolDraw2D::setFontSize(double new_size) {
  text_drawer_->setFontSize(new_size);
}

// ****************************************************************************
void MolDraw2D::setScale(double newScale) {
  scale_ = newScale;
}

// ****************************************************************************
void MolDraw2D::setScale(int width, int height, const Point2D &minv,
                         const Point2D &maxv, const ROMol *mol) {
  PRECONDITION(width > 0, "bad width");
  PRECONDITION(height > 0, "bad height");

  double x_min, x_max, x_range, y_min, y_max, y_range;
  bool setFontScale = false;
  if (mol) {
    setupTextDrawer();
    std::unique_ptr<DrawMol> drawMol(new DrawMol(
        *mol, "", panelWidth(), panelHeight(), drawOptions(), *text_drawer_));
    drawMol->createDrawObjects();
    x_min = min(minv.x, drawMol->xMin_);
    y_min = min(minv.y, drawMol->yMin_);
    x_max = max(maxv.x, drawMol->xMax_);
    y_max = max(maxv.y, drawMol->yMax_);
    fontScale_ = drawMol->getFontScale();
    setFontScale = true;
  } else {
    x_min = minv.x;
    y_min = minv.y;
    x_max = maxv.x;
    y_max = maxv.y;
  }

  x_range = x_max - x_min;
  y_range = y_max - y_min;

  if (x_range < 1.0e-4) {
    x_range = 1.0;
    x_min = -0.5;
  }
  if (y_range < 1.0e-4) {
    y_range = 1.0;
    y_min = -0.5;
  }

  // put a buffer round the drawing and calculate a final scale
  x_min -= drawOptions().padding * x_range;
  x_range *= 1 + 2 * drawOptions().padding;
  y_min -= drawOptions().padding * y_range;
  y_range *= 1 + 2 * drawOptions().padding;

  scale_ = std::min(double(width) / x_range, double(height) / y_range);
  // Absent any other information, we'll have to go with fontScale_ the
  // same as scale_.
  if (!setFontScale) {
    fontScale_ = scale_;
  }
  forceScale_ = true;
}

// ****************************************************************************
void MolDraw2D::calculateScale(int width, int height, const ROMol &mol,
                               const std::vector<int> *highlight_atoms,
                               const std::map<int, double> *highlight_radii,
                               int confId) {
  PRECONDITION(activeMolIdx_ >= 0, "bad active mol");

  // cout << "calculateScale  width = " << width << "  height = " << height
  //      << endl;

  x_min_ = y_min_ = numeric_limits<double>::max();
  double x_max(-x_min_), y_max(-y_min_);

  // first find the bounding box defined by the atoms
  for (const auto &pt : at_cds_[activeMolIdx_]) {
    x_min_ = std::min(pt.x, x_min_);
    y_min_ = std::min(pt.y, y_min_);
    x_max = std::max(pt.x, x_max);
    y_max = std::max(pt.y, y_max);
  }

  // adjust based on the shapes (if any)
  for (const auto &shp : pre_shapes_[activeMolIdx_]) {
    for (const auto &pt : shp.points) {
      x_min_ = std::min(pt.x, x_min_);
      y_min_ = std::min(pt.y, y_min_);
      x_max = std::max(pt.x, x_max);
      y_max = std::max(pt.y, y_max);
    }
  }
  for (const auto &shp : post_shapes_[activeMolIdx_]) {
    for (const auto &pt : shp.points) {
      x_min_ = std::min(pt.x, x_min_);
      y_min_ = std::min(pt.y, y_min_);
      x_max = std::max(pt.x, x_max);
      y_max = std::max(pt.y, y_max);
    }
  }

  // calculate the x and y spans
  x_range_ = x_max - x_min_;
  y_range_ = y_max - y_min_;
  if (x_range_ < 1e-4) {
    x_range_ = 2.0;
    x_min_ -= 1.0;
    x_max += 1.0;
  }
  if (y_range_ < 1e-4) {
    y_range_ = 2.0;
    y_min_ -= 1.0;
    y_max += 1.0;
  }

  bool setWidth = false;
  if (width < 0) {
    // FIX: technically we need to take the legend width into account too!
    width = drawOptions().scalingFactor * x_range_;
    width_ = width;
    panel_width_ = width;
    setWidth = true;
  }
  bool setHeight = false;
  if (height < 0) {
    // we need to adjust the range for the legend
    // if it's not present then legend_height_ will be zero and this will be a
    // no-op
    y_range_ += legend_height_ / drawOptions().scalingFactor;
    height = drawOptions().scalingFactor * y_range_;
    height_ = height;
    panel_height_ = height;
    setHeight = true;
  }

  if (drawOptions().baseFontSize > 0.0) {
    text_drawer_->setBaseFontSize(drawOptions().baseFontSize);
  }

  scale_ = std::min(double(width) / x_range_, double(height) / y_range_);

  // we may need to adjust the scale if there are atom symbols that go off
  // the edges, and we probably need to do it iteratively because
  // get_string_size uses the current value of scale_.
  // We also need to adjust for highlighted atoms if there are any.
  // And now we need to take account of strings with N/S orientation
  // as well.
  while (scale_ > 1e-4) {
    text_drawer_->setFontScale(scale_);
    adjustScaleForAtomLabels(highlight_atoms, highlight_radii);
    adjustScaleForRadicals(mol);
    if (supportsAnnotations() && !annotations_.empty() &&
        !annotations_[activeMolIdx_].empty()) {
      adjustScaleForAnnotation(annotations_[activeMolIdx_]);
    }
    double old_scale = scale_;
    scale_ = std::min(double(width) / x_range_, double(height) / y_range_);
    if (fabs(scale_ - old_scale) < 0.1) {
      break;
    }
  }

  // put a 5% buffer round the drawing and calculate a final scale
  x_min_ -= drawOptions().padding * x_range_;
  x_range_ *= 1 + 2 * drawOptions().padding;
  y_min_ -= drawOptions().padding * y_range_;
  y_range_ *= 1 + 2 * drawOptions().padding;

  if (x_range_ > 1e-4 || y_range_ > 1e-4) {
    if (setWidth) {
      width = drawOptions().scalingFactor * x_range_;
      width_ = width;
      panel_width_ = width;
    }
    if (setHeight) {
      height = drawOptions().scalingFactor * y_range_;
      height_ = height;
      panel_height_ = height;
    }

    scale_ = std::min(double(width) / x_range_, double(height) / y_range_);
    double fix_scale = scale_;
    // after all that, use the fixed scale unless it's too big, in which case
    // scale the drawing down to fit.
    // fixedScale takes precedence if both it and fixedBondLength are given.
    if (drawOptions().fixedBondLength > 0.0) {
      fix_scale = drawOptions().fixedBondLength;
    }
    if (drawOptions().fixedScale > 0.0) {
      fix_scale = double(width) * drawOptions().fixedScale;
    }
    if (scale_ > fix_scale) {
      scale_ = fix_scale;
    }
    centrePicture(width, height);
  } else {
    scale_ = 1;
    x_trans_ = 0.;
    y_trans_ = 0.;
  }

  const auto &conf = mol.getConformer(confId);
  double meanBondLength = 0.0;
  unsigned int nBonds = 0;
  for (const auto &bond : mol.bonds()) {
    meanBondLength += (conf.getAtomPos(bond->getBeginAtomIdx()) -
                       conf.getAtomPos(bond->getEndAtomIdx()))
                          .length();
    ++nBonds;
  }
  meanBondLength /= nBonds;
  // the rdkit depictor sets bond lengths to be like covalent bond lengths
  // but many others set them to a smaller base value
  // In this case the fonts will be too big, so add a correction there.
  // both the 1.0 and the 0.75 are empirical
  if (meanBondLength < 1.0) {
    text_drawer_->setBaseFontSize(text_drawer_->baseFontSize() * 0.75);
  }
  text_drawer_->setFontScale(scale_);
}

// ****************************************************************************
void MolDraw2D::calculateScale(int width, int height,
                               const vector<ROMol *> &mols,
                               const vector<vector<int>> *highlight_atoms,
                               const vector<map<int, double>> *highlight_radii,
                               const vector<int> *confIds,
                               vector<unique_ptr<RWMol>> &tmols) {
  double global_x_min, global_x_max, global_y_min, global_y_max;
  global_x_min = global_y_min = numeric_limits<double>::max();
  global_x_max = global_y_max = -numeric_limits<double>::max();

  double meanBondLength = 0.0;
  unsigned int nBonds = 0;
  for (size_t i = 0; i < mols.size(); ++i) {
    tabulaRasa();
    if (!mols[i]) {
      tmols.emplace_back(unique_ptr<RWMol>(new RWMol));
      continue;
    }
    const vector<int> *ha = highlight_atoms ? &(*highlight_atoms)[i] : nullptr;
    const map<int, double> *hr =
        highlight_radii ? &(*highlight_radii)[i] : nullptr;
    int id = confIds ? (*confIds)[i] : -1;

    pushDrawDetails();
    needs_scale_ = true;
    unique_ptr<RWMol> rwmol =
        setupDrawMolecule(*mols[i], ha, hr, id, width, height);
    double x_max = x_min_ + x_range_;
    double y_max = y_min_ + y_range_;
    global_x_min = min(x_min_, global_x_min);
    global_x_max = max(x_max, global_x_max);
    global_y_min = min(y_min_, global_y_min);
    global_y_max = max(y_max, global_y_max);

    const auto &conf = rwmol->getConformer(id);
    for (const auto &bond : rwmol->bonds()) {
      meanBondLength += (conf.getAtomPos(bond->getBeginAtomIdx()) -
                         conf.getAtomPos(bond->getEndAtomIdx()))
                            .length();
      ++nBonds;
    }

    tmols.emplace_back(std::move(rwmol));
    popDrawDetails();
  }
  meanBondLength /= nBonds;
  // the rdkit depictor sets bond lengths to be like covalent bond lengths
  // but many others set them to a smaller base value
  // In this case the fonts will be too big, so add a correction there.
  // both the 1.0 and the 0.75 are empirical
  if (meanBondLength < 1.0) {
    text_drawer_->setBaseFontSize(text_drawer_->baseFontSize() * 0.75);
  }

  x_min_ = global_x_min;
  y_min_ = global_y_min;
  x_range_ = global_x_max - global_x_min;
  y_range_ = global_y_max - global_y_min;
  scale_ = std::min(double(width) / x_range_, double(height) / y_range_);
  text_drawer_->setFontScale(scale_);
  centrePicture(width, height);
}

// ****************************************************************************
void MolDraw2D::centrePicture(int width, int height) {
  double y_mid = y_min_ + 0.5 * y_range_;
  double x_mid = x_min_ + 0.5 * x_range_;
  Point2D mid;
  // this is getDrawCoords() but using height rather than height()
  // to turn round the y coord and not using x_trans_ and y_trans_
  // which we are trying to calculate at this point.
  mid.x = scale_ * (x_mid - x_min_);
  mid.y = scale_ * (y_mid - y_min_);
  // y is now the distance from the top of the image, we need to
  // invert that:
  mid.x += x_offset_;
  mid.y -= y_offset_;
  mid.y = height - mid.y;

  // that used the offset, we need to remove that:
  mid.x -= x_offset_;
  mid.y += y_offset_;
  x_trans_ = (width / 2 - mid.x) / scale_;
  y_trans_ = (mid.y - height / 2) / scale_;
};

// ****************************************************************************
void MolDraw2D::drawLine(const Point2D &cds1, const Point2D &cds2,
                         const DrawColour &col1, const DrawColour &col2,
                         bool rawCoords) {
  if (drawOptions().comicMode) {
    setFillPolys(false);
    if (col1 == col2) {
      setColour(col1);
      auto pts =
          MolDraw2D_detail::handdrawnLine(cds1, cds2, scale_, true, true);
      drawPolygon(pts, rawCoords);
    } else {
      Point2D mid = (cds1 + cds2) * 0.5;
      setColour(col1);
      auto pts =
          MolDraw2D_detail::handdrawnLine(cds1, mid, scale_, true, false);
      drawPolygon(pts);
      setColour(col2);
      auto pts2 =
          MolDraw2D_detail::handdrawnLine(mid, cds2, scale_, false, true);
      drawPolygon(pts2, rawCoords);
    }
  } else {
    if (col1 == col2) {
      setColour(col1);
      drawLine(cds1, cds2, rawCoords);
    } else {
      Point2D mid = (cds1 + cds2) * 0.5;
      setColour(col1);
      drawLine(cds1, mid, rawCoords);
      setColour(col2);
      drawLine(mid, cds2, rawCoords);
    }
  }
}

// ****************************************************************************
void MolDraw2D::drawTriangle(const Point2D &cds1, const Point2D &cds2,
                             const Point2D &cds3, bool rawCoords) {
  std::vector<Point2D> pts;
  if (!drawOptions().comicMode) {
    pts = {cds1, cds2, cds3};
  } else {
    auto lpts = MolDraw2D_detail::handdrawnLine(cds1, cds2, scale_);
    std::move(lpts.begin(), lpts.end(), std::back_inserter(pts));
    lpts = MolDraw2D_detail::handdrawnLine(cds2, cds3, scale_);
    std::move(lpts.begin(), lpts.end(), std::back_inserter(pts));
    lpts = MolDraw2D_detail::handdrawnLine(cds3, cds1, scale_);
    std::move(lpts.begin(), lpts.end(), std::back_inserter(pts));
  }
  drawPolygon(pts, rawCoords);
};

// ****************************************************************************
void MolDraw2D::drawEllipse(const Point2D &cds1, const Point2D &cds2,
                            bool rawCoords) {
  std::vector<Point2D> pts;
  MolDraw2D_detail::arcPoints(cds1, cds2, pts, 0, 360);
  drawPolygon(pts, rawCoords);
}

// ****************************************************************************
void MolDraw2D::drawArc(const Point2D &centre, double radius, double ang1,
                        double ang2, bool rawCoords) {
  drawArc(centre, radius, radius, ang1, ang2, rawCoords);
}

// ****************************************************************************
void MolDraw2D::drawArc(const Point2D &centre, double xradius, double yradius,
                        double ang1, double ang2, bool rawCoords) {
  std::vector<Point2D> pts;
  // 5 degree increments should be plenty, as the circles are probably
  // going to be small.
  int num_steps = 1 + int((ang2 - ang1) / 5.0);
  double ang_incr = double((ang2 - ang1) / num_steps) * M_PI / 180.0;
  double start_ang_rads = ang1 * M_PI / 180.0;
  for (int i = 0; i <= num_steps; ++i) {
    double ang = start_ang_rads + double(i) * ang_incr;
    double x = centre.x + xradius * cos(ang);
    double y = centre.y + yradius * sin(ang);
    pts.emplace_back(Point2D(x, y));
  }

  if (fillPolys()) {
    // otherwise it draws an arc back to the pts.front() rather than filling
    // in the sector.
    pts.emplace_back(centre);
  }
  drawPolygon(pts, rawCoords);
}

// ****************************************************************************
void MolDraw2D::drawRect(const Point2D &cds1, const Point2D &cds2,
                         bool rawCoords) {
  std::vector<Point2D> pts(4);
  pts[0] = cds1;
  pts[1] = Point2D(cds1.x, cds2.y);
  pts[2] = cds2;
  pts[3] = Point2D(cds2.x, cds1.y);
  // if fillPolys() is false, it doesn't close the polygon because of
  // its use for drawing filled or open ellipse segments.
  if (!fillPolys()) {
    pts.emplace_back(cds1);
  }
  drawPolygon(pts, rawCoords);
}

// ****************************************************************************
//  we draw the line at cds2, perpendicular to the line cds1-cds2
void MolDraw2D::drawAttachmentLine(const Point2D &cds1, const Point2D &cds2,
                                   const DrawColour &col, double len,
                                   unsigned int nSegments, bool rawCoords) {
  Point2D perp = calcPerpendicular(cds1, cds2);
  Point2D p1 = Point2D(cds2.x - perp.x * len / 2, cds2.y - perp.y * len / 2);
  Point2D p2 = Point2D(cds2.x + perp.x * len / 2, cds2.y + perp.y * len / 2);
  drawWavyLine(p1, p2, col, col, nSegments, rawCoords);
}

// ****************************************************************************
void MolDraw2D::drawWavyLine(const Point2D &cds1, const Point2D &cds2,
                             const DrawColour &col1, const DrawColour &col2,
                             unsigned int, double, bool rawCoords) {
  drawLine(cds1, cds2, col1, col2, rawCoords);
}

// ****************************************************************************
// draws the string centred on cds
void MolDraw2D::drawString(const string &str, const Point2D &cds,
                           bool rawCoords) {
  Point2D draw_cds = rawCoords ? cds : getDrawCoords(cds);
  text_drawer_->drawString(str, draw_cds, OrientType::N);
  //  int olw = lineWidth();
  //  setLineWidth(0);
  //  text_drawer_->drawStringRects(str, OrientType::N, TextAlignType::MIDDLE,
  //                                draw_cds, *this, rawCoords);
  //  setLineWidth(olw);
}

// ****************************************************************************
void MolDraw2D::drawString(const std::string &str, const Point2D &cds,
                           TextAlignType talign, bool rawCoords) {
  Point2D draw_cds = rawCoords ? cds : getDrawCoords(cds);
  text_drawer_->drawString(str, draw_cds, talign);
}

// ****************************************************************************
void MolDraw2D::getStringSize(const std::string &label, double &label_width,
                              double &label_height) const {
  text_drawer_->getStringSize(label, label_width, label_height);
  label_width /= scale();
  label_height /= scale();

  // cout << label << " : " << label_width << " by " << label_height
  //     << " : " << scale() << endl;
}

// ****************************************************************************
void MolDraw2D::getLabelSize(const string &label, OrientType orient,
                             double &label_width, double &label_height) const {
  if (orient == OrientType::N || orient == OrientType::S) {
    label_height = 0.0;
    label_width = 0.0;
    vector<string> sym_bits = atomLabelToPieces(label, orient);
    double height, width;
    for (auto bit : sym_bits) {
      getStringSize(bit, width, height);
      if (width > label_width) {
        label_width = width;
      }
      label_height += height;
    }
  } else {
    getStringSize(label, label_width, label_height);
  }
}

// ****************************************************************************
void MolDraw2D::getStringExtremes(const string &label, OrientType orient,
                                  const Point2D &cds, double &x_min,
                                  double &y_min, double &x_max,
                                  double &y_max) const {
  text_drawer_->getStringExtremes(label, orient, x_min, y_min, x_max, y_max);
  Point2D draw_cds = getDrawCoords(cds);
  x_min += draw_cds.x;
  x_max += draw_cds.x;
  y_min += draw_cds.y;
  y_max += draw_cds.y;

  Point2D new_mins = getAtomCoords(make_pair(x_min, y_min));
  Point2D new_maxs = getAtomCoords(make_pair(x_max, y_max));
  x_min = new_mins.x;
  y_min = new_mins.y;
  x_max = new_maxs.x;
  y_max = new_maxs.y;

  // draw coords to atom coords reverses y
  if (y_min > y_max) {
    swap(y_min, y_max);
  }
}

// ****************************************************************************
DrawColour MolDraw2D::getColour(
    int atom_idx, const std::vector<int> *highlight_atoms,
    const std::map<int, DrawColour> *highlight_map) {
  PRECONDITION(activeMolIdx_ >= 0, "bad mol idx");
  PRECONDITION(atom_idx >= 0, "bad atom_idx");
  PRECONDITION(rdcast<int>(atomic_nums_[activeMolIdx_].size()) > atom_idx,
               "bad atom_idx");
  DrawColour retval =
      getColourByAtomicNum(atomic_nums_[activeMolIdx_][atom_idx]);

  // set contents of highlight_atoms to red
  if (!drawOptions().circleAtoms && !drawOptions().continuousHighlight) {
    if (highlight_atoms &&
        highlight_atoms->end() !=
            find(highlight_atoms->begin(), highlight_atoms->end(), atom_idx)) {
      retval = drawOptions().highlightColour;
    }
    // over-ride with explicit colour from highlight_map if there is one
    if (highlight_map) {
      auto p = highlight_map->find(atom_idx);
      if (p != highlight_map->end()) {
        retval = p->second;
      }
    }
  }
  return retval;
}

// ****************************************************************************
DrawColour MolDraw2D::getColourByAtomicNum(int atomic_num) {
  DrawColour res;
  if (drawOptions().atomColourPalette.find(atomic_num) !=
      drawOptions().atomColourPalette.end()) {
    res = drawOptions().atomColourPalette[atomic_num];
  } else if (atomic_num != -1 && drawOptions().atomColourPalette.find(-1) !=
                                     drawOptions().atomColourPalette.end()) {
    // if -1 is in the palette, we use that for undefined colors
    res = drawOptions().atomColourPalette[-1];
  } else {
    // if all else fails, default to black:
    res = DrawColour(0, 0, 0);
  }
  return res;
}

// ****************************************************************************
unique_ptr<RWMol> MolDraw2D::setupDrawMolecule(
    const ROMol &mol, const vector<int> *highlight_atoms,
    const map<int, double> *highlight_radii, int confId, int width,
    int height) {
  // some of the code in here, such as extractSGroupData requires
  // that everything be working in original coords.  drawMolecules()
  // passes through setupDrawMolecule twice, once to set the global
  // scale, then to actually do the drawing.  It's essential that
  // all the drawing scaling is set to initial values for this, so
  // save the current values before resetting them.  This is relevant
  // principally for when drawMolecules sets the global scale.
  double curr_scale = scale_;
  scale_ = 1.0;
  double curr_font_scale = text_drawer_->fontScale();
  text_drawer_->setFontScale(1.0, true);
  double curr_x_trans = x_trans_;
  double curr_y_trans = y_trans_;
  int curr_x_offset = x_offset_;
  int curr_y_offset = y_offset_;
  double curr_x_min = x_min_;
  double curr_y_min = y_min_;

  x_trans_ = y_trans_ = 0.0;
  x_offset_ = y_offset_ = 0;
  x_min_ = y_min_ = 0.0;

  unique_ptr<RWMol> rwmol{new RWMol(mol)};
  if (drawOptions().prepareMolsBeforeDrawing || !mol.getNumConformers()) {
    MolDraw2DUtils::prepareMolForDrawing(*rwmol);
  }
  if (drawOptions().centreMoleculesBeforeDrawing) {
    if (rwmol->getNumConformers()) {
      centerMolForDrawing(*rwmol, confId);
    }
  }
  if (drawOptions().simplifiedStereoGroupLabel &&
      !mol.hasProp(common_properties::molNote)) {
    // FIX: pull this out into a function
    auto sgs = mol.getStereoGroups();
    if (sgs.size() == 1) {
      boost::dynamic_bitset<> chiralAts(mol.getNumAtoms());
      for (const auto atom : mol.atoms()) {
        if (atom->getChiralTag() > Atom::ChiralType::CHI_UNSPECIFIED &&
            atom->getChiralTag() < Atom::ChiralType::CHI_OTHER) {
          chiralAts.set(atom->getIdx(), 1);
        }
      }
      for (const auto atm : sgs[0].getAtoms()) {
        chiralAts.set(atm->getIdx(), 0);
      }
      if (chiralAts.none()) {
        // all specified chiral centers are accounted for by this StereoGroup.
        if (sgs[0].getGroupType() == StereoGroupType::STEREO_OR ||
            sgs[0].getGroupType() == StereoGroupType::STEREO_AND) {
          std::vector<StereoGroup> empty;
          rwmol->setStereoGroups(std::move(empty));
          std::string label =
              sgs[0].getGroupType() == StereoGroupType::STEREO_OR
                  ? "OR enantiomer"
                  : "AND enantiomer";
          rwmol->setProp(common_properties::molNote, label);
        }
        // clear the chiral codes on the atoms so that we don't
        // inadvertently draw them later
        for (const auto atm : sgs[0].getAtoms()) {
          rwmol->getAtomWithIdx(atm->getIdx())
              ->clearProp(common_properties::_CIPCode);
        }
      }
    }
  }
  if (!rwmol->getNumConformers()) {
    // clearly, the molecule is in a sorry state.
    return rwmol;
  }

  if (drawOptions().addStereoAnnotation) {
    MolDraw2D_detail::addStereoAnnotation(*rwmol);
  }
  if (drawOptions().addAtomIndices) {
    MolDraw2D_detail::addAtomIndices(*rwmol);
  }
  if (drawOptions().addBondIndices) {
    MolDraw2D_detail::addBondIndices(*rwmol);
  }
  bool updateBBox = !activeMolIdx_;
  extractAtomCoords(*rwmol, confId, updateBBox);
  extractAtomSymbols(*rwmol);
  extractAtomNotes(*rwmol);
  extractBondNotes(*rwmol);
  extractRadicals(*rwmol);
  if (activeMolIdx_ >= 0 &&
      post_shapes_.size() > static_cast<size_t>(activeMolIdx_) &&
      pre_shapes_.size() > static_cast<size_t>(activeMolIdx_)) {
    post_shapes_[activeMolIdx_].clear();
    pre_shapes_[activeMolIdx_].clear();
  }
  extractSGroupData(*rwmol);
  extractVariableBonds(*rwmol);
  extractBrackets(*rwmol);
  extractMolNotes(*rwmol);
  extractLinkNodes(*rwmol);

  // set everything to as it was before.
  scale_ = curr_scale;
  text_drawer_->setFontScale(curr_font_scale, true);
  x_trans_ = curr_x_trans;
  y_trans_ = curr_y_trans;
  x_offset_ = curr_x_offset;
  y_offset_ = curr_y_offset;
  x_min_ = curr_x_min;
  y_min_ = curr_y_min;

  if (!activeMolIdx_ && needs_scale_) {
    calculateScale(width, height, *rwmol, highlight_atoms, highlight_radii,
                   confId);
    needs_scale_ = false;
  }

  return rwmol;
}

// ****************************************************************************
void MolDraw2D::pushDrawDetails() {
  at_cds_.push_back(std::vector<Point2D>());
  atomic_nums_.push_back(std::vector<int>());
  atom_syms_.push_back(std::vector<std::pair<std::string, OrientType>>());
  annotations_.push_back(std::vector<AnnotationType>());
  pre_shapes_.push_back(std::vector<MolDrawShape>());
  post_shapes_.push_back(std::vector<MolDrawShape>());
  radicals_.push_back(
      std::vector<std::pair<std::shared_ptr<StringRect>, OrientType>>());
  activeMolIdx_++;
}

// ****************************************************************************
void MolDraw2D::popDrawDetails() {
  activeMolIdx_--;
  annotations_.pop_back();
  pre_shapes_.pop_back();
  post_shapes_.pop_back();
  atom_syms_.pop_back();
  atomic_nums_.pop_back();
  radicals_.pop_back();
  at_cds_.pop_back();
}

// ****************************************************************************
void MolDraw2D::startDrawing() {
  if (needs_init_) {
    initDrawing();
    needs_init_ = false;
  }
  if (!activeMolIdx_ && drawOptions().clearBackground) {
    clearDrawing();
  }
}

// ****************************************************************************
void MolDraw2D::drawTheMolecule(DrawMol &drawMol) {
  if (forceScale_) {
    drawMol.setScale(scale_, fontScale_);
  }
  drawMol.draw(*this);

}

// ****************************************************************************
unique_ptr<RWMol> MolDraw2D::initMoleculeDraw(
    const ROMol &mol, const vector<int> *highlight_atoms,
    const map<int, double> *highlight_radii, int confId) {
  unique_ptr<RWMol> rwmol =
      setupDrawMolecule(mol, highlight_atoms, highlight_radii, confId,
                        panelWidth(), drawHeight());
  ROMol const &draw_mol = rwmol ? *(rwmol) : mol;

  // by this point the scale is calculated
  if (needs_init_) {
    initDrawing();
    needs_init_ = false;
  }
  if (!activeMolIdx_) {
    if (drawOptions().clearBackground) {
      clearDrawing();
    }
  }

  if (drawOptions().includeAtomTags) {
    tagAtoms(draw_mol);
  }
  if (drawOptions().atomRegions.size()) {
    for (const std::vector<int> &region : drawOptions().atomRegions) {
      if (region.size() > 1) {
        Point2D minv = at_cds_[activeMolIdx_][region[0]];
        Point2D maxv = at_cds_[activeMolIdx_][region[0]];
        for (int idx : region) {
          const Point2D &pt = at_cds_[activeMolIdx_][idx];
          minv.x = std::min(minv.x, pt.x);
          minv.y = std::min(minv.y, pt.y);
          maxv.x = std::max(maxv.x, pt.x);
          maxv.y = std::max(maxv.y, pt.y);
        }
        Point2D center = (maxv + minv) / 2;
        Point2D size = (maxv - minv);
        size *= 0.2;
        minv -= size / 2;
        maxv += size / 2;
        setColour(DrawColour(.8, .8, .8));
        // drawEllipse(minv,maxv);
        drawRect(minv, maxv);
      }
    }
  }

  return rwmol;
}

// ****************************************************************************
void MolDraw2D::setupTextDrawer() {
  text_drawer_->setMaxFontSize(drawOptions().maxFontSize);
  text_drawer_->setMinFontSize(drawOptions().minFontSize);
  if (drawOptions().baseFontSize > 0.0) {
    text_drawer_->setBaseFontSize(drawOptions().baseFontSize);
  }
  try {
    text_drawer_->setFontFile(drawOptions().fontFile);
  } catch (std::runtime_error &e) {
    BOOST_LOG(rdWarningLog) << e.what() << std::endl;
    text_drawer_->setFontFile("");
    BOOST_LOG(rdWarningLog) << "Falling back to original font file "
                            << text_drawer_->getFontFile() << "." << std::endl;
  }
}

// ****************************************************************************
void MolDraw2D::drawBonds(
    const ROMol &draw_mol, const vector<int> *highlight_atoms,
    const map<int, DrawColour> *highlight_atom_map,
    const vector<int> *highlight_bonds,
    const map<int, DrawColour> *highlight_bond_map,
    const std::vector<std::pair<DrawColour, DrawColour>> *bond_colours) {
  for (auto this_at : draw_mol.atoms()) {
    int this_idx = this_at->getIdx();
    for (const auto &nbri :
         make_iterator_range(draw_mol.getAtomBonds(this_at))) {
      const Bond *bond = draw_mol[nbri];
      int nbr_idx = bond->getOtherAtomIdx(this_idx);
      if (nbr_idx < static_cast<int>(at_cds_[activeMolIdx_].size()) &&
          nbr_idx > this_idx) {
        drawBond(draw_mol, bond, this_idx, nbr_idx, highlight_atoms,
                 highlight_atom_map, highlight_bonds, highlight_bond_map,
                 bond_colours);
      }
    }
  }
}

// ****************************************************************************
void MolDraw2D::finishMoleculeDraw(const RDKit::ROMol &draw_mol,
                                   const vector<DrawColour> &atom_colours) {
  if (drawOptions().dummiesAreAttachments) {
    for (auto at1 : draw_mol.atoms()) {
      if (at1->hasProp(common_properties::atomLabel) ||
          drawOptions().atomLabels.find(at1->getIdx()) !=
              drawOptions().atomLabels.end()) {
        // skip dummies that explicitly have a label provided
        continue;
      }
      if (at1->getAtomicNum() == 0 && at1->getDegree() == 1) {
        Point2D &at1_cds = at_cds_[activeMolIdx_][at1->getIdx()];
        const auto &iter_pair = draw_mol.getAtomNeighbors(at1);
        const Atom *at2 = draw_mol[*iter_pair.first];
        Point2D &at2_cds = at_cds_[activeMolIdx_][at2->getIdx()];
        drawAttachmentLine(at2_cds, at1_cds, DrawColour(.5, .5, .5));
      }
    }
  }

  for (int i = 0, is = atom_syms_[activeMolIdx_].size(); i < is; ++i) {
    if (!atom_syms_[activeMolIdx_][i].first.empty()) {
      drawAtomLabel(i, atom_colours[i]);
    }
  }
  text_drawer_->setColour(drawOptions().annotationColour);
  if (!supportsAnnotations() && !annotations_.empty()) {
    BOOST_LOG(rdWarningLog) << "annotations not currently supported for this "
                               "MolDraw2D class, they will be ignored."
                            << std::endl;
  } else {
    for (const auto &annotation : annotations_[activeMolIdx_]) {
      drawAnnotation(annotation);
    }
  }

  if (drawOptions().includeRadicals) {
    drawRadicals(draw_mol);
  }

  if (!post_shapes_[activeMolIdx_].empty()) {
    MolDraw2D_detail::drawShapes(*this, post_shapes_[activeMolIdx_]);
  }

  if (drawOptions().flagCloseContactsDist >= 0) {
    highlightCloseContacts();
  }
}

// ****************************************************************************
void MolDraw2D::drawLegend(const string &legend) {
  int olh = legend_height_;
  legend_height_ = 0;  // so we use the whole panel

  auto calc_legend_height = [&](const std::vector<std::string> &legend_bits,
                                double &total_width, double &total_height) {
    total_width = total_height = 0;
    for (auto bit : legend_bits) {
      double x_min, y_min, x_max, y_max;
      text_drawer_->getStringExtremes(bit, OrientType::N, x_min, y_min, x_max,
                                      y_max, true);
      total_height += y_max - y_min;
      total_width = std::max(total_width, x_max - x_min);
    }
  };

  if (!legend.empty()) {
    std::vector<std::string> legend_bits;
    // split any strings on newlines
    string next_piece;
    for (auto c : legend) {
      if (c == '\n') {
        if (!next_piece.empty()) {
          legend_bits.push_back(next_piece);
        }
        next_piece = "";
      } else {
        next_piece += c;
      }
    }
    if (!next_piece.empty()) {
      legend_bits.push_back(next_piece);
    }

    double o_font_scale = text_drawer_->fontScale();
    double fsize = text_drawer_->fontSize();
    double new_font_scale = o_font_scale * drawOptions().legendFontSize / fsize;
    text_drawer_->setFontScale(new_font_scale, true);
    double total_width, total_height;
    calc_legend_height(legend_bits, total_width, total_height);
    if (total_height > olh) {
      new_font_scale *= double(olh) / total_height;
      text_drawer_->setFontScale(new_font_scale, true);
      calc_legend_height(legend_bits, total_width, total_height);
    }
    if (total_width > panelWidth()) {
      new_font_scale *= double(panelWidth()) / total_width;
      text_drawer_->setFontScale(new_font_scale, true);
      calc_legend_height(legend_bits, total_width, total_height);
    }

    text_drawer_->setColour(drawOptions().legendColour);
    Point2D loc(x_offset_ + panelWidth() / 2,
                y_offset_ + panelHeight() - total_height);
    for (auto bit : legend_bits) {
      text_drawer_->drawString(bit, loc, TextAlignType::MIDDLE);
      double x_min, y_min, x_max, y_max;
      text_drawer_->getStringExtremes(bit, OrientType::N, x_min, y_min, x_max,
                                      y_max, true);
      loc.y += y_max - y_min;
    }
    text_drawer_->setFontScale(o_font_scale, true);
  }

  legend_height_ = olh;
}

// ****************************************************************************
void MolDraw2D::drawHighlightedAtom(int atom_idx,
                                    const vector<DrawColour> &colours,
                                    const map<int, double> *highlight_radii) {
  double xradius, yradius;
  Point2D centre;

  calcLabelEllipse(atom_idx, highlight_radii, centre, xradius, yradius);

  int orig_lw = lineWidth();
  bool orig_fp = fillPolys();
  if (!drawOptions().fillHighlights) {
    setLineWidth(getHighlightBondWidth(-1, nullptr));
    setFillPolys(false);
  } else {
    setFillPolys(true);
  }
  if (colours.size() == 1) {
    setColour(colours.front());
    Point2D offset(xradius, yradius);
    Point2D p1 = centre - offset;
    Point2D p2 = centre + offset;
    if (fillPolys()) {
      setLineWidth(1);
    }
    drawEllipse(p1, p2);

    // drawArc(centre, xradius, yradius, 0.0, 360.0);
  } else {
    double arc_size = 360.0 / double(colours.size());
    double arc_start = -90.0;
    for (size_t i = 0; i < colours.size(); ++i) {
      setColour(colours[i]);
      drawArc(centre, xradius, yradius, arc_start, arc_start + arc_size);
      arc_start += arc_size;
    }
  }

  setFillPolys(orig_fp);
  setLineWidth(orig_lw);
}

// ****************************************************************************
void MolDraw2D::calcLabelEllipse(int atom_idx,
                                 const map<int, double> *highlight_radii,
                                 Point2D &centre, double &xradius,
                                 double &yradius) const {
  centre = at_cds_[activeMolIdx_][atom_idx];
  xradius = drawOptions().highlightRadius;
  yradius = xradius;
  if (highlight_radii &&
      highlight_radii->find(atom_idx) != highlight_radii->end()) {
    xradius = highlight_radii->find(atom_idx)->second;
    yradius = xradius;
  }

  if (drawOptions().atomHighlightsAreCircles ||
      atom_syms_[activeMolIdx_][atom_idx].first.empty()) {
    return;
  }

  string atsym = atom_syms_[activeMolIdx_][atom_idx].first;
  OrientType orient = atom_syms_[activeMolIdx_][atom_idx].second;
  double x_min, y_min, x_max, y_max;
  getStringExtremes(atsym, orient, centre, x_min, y_min, x_max, y_max);

  static const double root_2 = sqrt(2.0);
  xradius = max(xradius, root_2 * 0.5 * (x_max - x_min));
  yradius = max(yradius, root_2 * 0.5 * (y_max - y_min));
  centre.x = 0.5 * (x_max + x_min);
  centre.y = 0.5 * (y_max + y_min);
}

// ****************************************************************************
void MolDraw2D::calcAnnotationPosition(const ROMol &,
                                       AnnotationType &annot) const {
  if (annot.text_.empty()) {
    annot.rect_.width_ = -1.0;  // so we know it's not valid.
    return;
  }

  vector<std::shared_ptr<StringRect>> rects;
  vector<TextDrawType> draw_modes;
  vector<char> draw_chars;

  // at this point, the scale() should still be 1, so min and max font sizes
  // don't make sense, as we're effectively operating on atom coords rather
  // than draw.
  double full_font_scale = text_drawer_->fontScale();
  text_drawer_->setFontScale(1, true);
  text_drawer_->getStringRects(annot.text_, OrientType::N, rects, draw_modes,
                               draw_chars);
  text_drawer_->setFontScale(full_font_scale, true);
  // accumulate the widths of the rectangles so that we have the overall width
  for (const auto &rect : rects) {
    annot.rect_.width_ += rect->width_;
  }

  Point2D centroid{0., 0.};
  Point2D minPt{100000., 100000.};
  Point2D maxPt{-100000., -100000.};
  for (const auto &pt : at_cds_[activeMolIdx_]) {
    centroid += pt;
    minPt.x = std::min(pt.x, minPt.x);
    minPt.y = std::min(pt.y, minPt.y);
    maxPt.x = std::max(pt.x, maxPt.x);
    maxPt.y = std::max(pt.y, maxPt.y);
  }
  centroid /= at_cds_[activeMolIdx_].size();

  auto vect = maxPt - centroid;
  auto loc = centroid + vect * 0.9;
  annot.rect_.trans_ = loc;
}

// ****************************************************************************
void MolDraw2D::calcAnnotationPosition(const ROMol &mol, const Atom *atom,
                                       AnnotationType &annot) const {
  PRECONDITION(atom, "no atom");
  if (annot.text_.empty()) {
    annot.rect_.width_ = -1.0;  // so we know it's not valid.
    return;
  }

  Point2D const &at_cds = at_cds_[activeMolIdx_][atom->getIdx()];
  annot.rect_.trans_.x = at_cds.x;
  annot.rect_.trans_.y = at_cds.y;
  double start_ang = getNoteStartAngle(mol, atom);
  calcAtomAnnotationPosition(mol, atom, start_ang, annot);
}

// ****************************************************************************
void MolDraw2D::calcAnnotationPosition(const ROMol &mol, const Bond *bond,
                                       AnnotationType &annot) const {
  PRECONDITION(bond, "no bond");
  if (annot.text_.empty()) {
    annot.rect_.width_ = -1.0;  // so we know it's not valid.
  }
  vector<std::shared_ptr<StringRect>> rects;
  vector<TextDrawType> draw_modes;
  vector<char> draw_chars;

  // at this point, the scale() should still be 1, so min and max font sizes
  // don't make sense, as we're effectively operating on atom coords rather
  // than draw.
  double full_font_scale = text_drawer_->fontScale();
  text_drawer_->setFontScale(drawOptions().annotationFontScale, true);
  text_drawer_->getStringRects(annot.text_, OrientType::N, rects, draw_modes,
                               draw_chars);
  text_drawer_->setFontScale(full_font_scale, true);

  Point2D const &at1_cds = at_cds_[activeMolIdx_][bond->getBeginAtomIdx()];
  Point2D const &at2_cds = at_cds_[activeMolIdx_][bond->getEndAtomIdx()];
  Point2D perp = calcPerpendicular(at1_cds, at2_cds);
  Point2D bond_vec = at1_cds.directionVector(at2_cds);
  double bond_len = (at1_cds - at2_cds).length();
  vector<double> mid_offsets{0.5, 0.33, 0.66, 0.25, 0.75};
  double offset_step = drawOptions().multipleBondOffset;
  StringRect least_worst_rect = StringRect();
  least_worst_rect.clash_score_ = 100;
  for (auto mo : mid_offsets) {
    Point2D mid = at1_cds + bond_vec * bond_len * mo;
    for (int j = 1; j < 6; ++j) {
      if (j == 1 && bond->getBondType() > 1) {
        continue;  // multiple bonds will need a bigger offset.
      }
      double offset = j * offset_step;
      annot.rect_.trans_ = mid + perp * offset;
      StringRect tr(annot.rect_);
      Point2D note_pos =
          getAtomCoords(make_pair(annot.rect_.trans_.x, annot.rect_.trans_.y));
      int clash_score = doesBondNoteClash(note_pos, rects, mol, bond);
      if (!clash_score) {
        return;
      }
      if (clash_score < least_worst_rect.clash_score_) {
        least_worst_rect = annot.rect_;
      }
      note_pos = mid - perp * offset;
      annot.rect_.trans_ = mid - perp * offset;
      note_pos = getAtomCoords(make_pair(note_pos.x, note_pos.y));
      clash_score = doesBondNoteClash(note_pos, rects, mol, bond);
      if (!clash_score) {
        return;
      }
      if (clash_score < least_worst_rect.clash_score_) {
        least_worst_rect = annot.rect_;
      }
    }
  }
}

// ****************************************************************************
void MolDraw2D::calcAtomAnnotationPosition(const ROMol &mol, const Atom *atom,
                                           double start_ang,
                                           AnnotationType &annot) const {
  Point2D const &at_cds = at_cds_[activeMolIdx_][atom->getIdx()];
  auto const &atsym = atom_syms_[activeMolIdx_][atom->getIdx()];

  vector<std::shared_ptr<StringRect>> rects;
  vector<TextDrawType> draw_modes;
  vector<char> draw_chars;

  // at this point, the scale() should still be 1, so min and max font sizes
  // don't make sense, as we're effectively operating on atom coords rather
  // than draw.
  double full_font_scale = text_drawer_->fontScale();
  text_drawer_->setFontScale(drawOptions().annotationFontScale, true);
  text_drawer_->getStringRects(annot.text_, OrientType::C, rects, draw_modes,
                               draw_chars, false, annot.align_);
  text_drawer_->setFontScale(full_font_scale, true);

  double rad_step = 0.25;
  StringRect least_worst_rect = StringRect();
  least_worst_rect.clash_score_ = 100;
  for (int j = 1; j < 4; ++j) {
    double note_rad = j * rad_step;
    // experience suggests if there's an atom symbol, the close in
    // radius won't work.
    if (j == 1 && !atsym.first.empty()) {
      continue;
    }
    // scan at 30 degree intervals around the atom looking for somewhere
    // clear for the annotation.
    for (int i = 0; i < 12; ++i) {
      double ang = start_ang + i * 30.0 * M_PI / 180.0;
      annot.rect_.trans_.x = at_cds.x + cos(ang) * note_rad;
      annot.rect_.trans_.y = at_cds.y + sin(ang) * note_rad;
      Point2D note_pos =
          getAtomCoords(make_pair(annot.rect_.trans_.x, annot.rect_.trans_.y));
      int clash_score = doesAtomNoteClash(note_pos, rects, mol, atom->getIdx());
      if (!clash_score) {
        return;
      } else {
        if (clash_score < least_worst_rect.clash_score_) {
          least_worst_rect = annot.rect_;
        }
      }
    }
  }
  annot.rect_ = least_worst_rect;
}

// ****************************************************************************
void MolDraw2D::drawHighlightedBonds(
    const RDKit::ROMol &mol,
    const map<int, vector<DrawColour>> &highlight_bond_map,
    const map<int, int> &highlight_linewidth_multipliers,
    const map<int, double> *highlight_radii) {
  int orig_lw = lineWidth();
  for (auto hb : highlight_bond_map) {
    int bond_idx = hb.first;
    if (!drawOptions().fillHighlights) {
      setLineWidth(
          getHighlightBondWidth(bond_idx, &highlight_linewidth_multipliers));
    }
    auto bond = mol.getBondWithIdx(bond_idx);
    int at1_idx = bond->getBeginAtomIdx();
    int at2_idx = bond->getEndAtomIdx();
    Point2D at1_cds = at_cds_[activeMolIdx_][at1_idx];
    Point2D at2_cds = at_cds_[activeMolIdx_][at2_idx];
    Point2D perp = calcPerpendicular(at1_cds, at2_cds);
    double rad = 0.7 * drawOptions().highlightRadius;
    auto draw_adjusted_line = [&](Point2D p1, Point2D p2) {
      adjustLineEndForHighlight(at1_idx, highlight_radii, p2, p1);
      adjustLineEndForHighlight(at2_idx, highlight_radii, p1, p2);
      bool orig_lws = drawOptions().scaleBondWidth;
      drawOptions().scaleBondWidth = drawOptions().scaleHighlightBondWidth;
      drawLine(p1, p2);
      drawOptions().scaleBondWidth = orig_lws;
    };

    if (hb.second.size() < 2) {
      DrawColour col;
      if (hb.second.empty()) {
        col = drawOptions().highlightColour;
      } else {
        col = hb.second.front();
      }
      setColour(col);
      if (drawOptions().fillHighlights) {
        vector<Point2D> line_pts;
        line_pts.emplace_back(at1_cds + perp * rad);
        line_pts.emplace_back(at2_cds + perp * rad);
        line_pts.emplace_back(at2_cds - perp * rad);
        line_pts.emplace_back(at1_cds - perp * rad);
        drawPolygon(line_pts);
      } else {
        draw_adjusted_line(at1_cds + perp * rad, at2_cds + perp * rad);
        draw_adjusted_line(at1_cds - perp * rad, at2_cds - perp * rad);
      }
    } else {
      double col_rad = 2.0 * rad / hb.second.size();
      if (drawOptions().fillHighlights) {
        Point2D p1 = at1_cds - perp * rad;
        Point2D p2 = at2_cds - perp * rad;
        vector<Point2D> line_pts;
        for (size_t i = 0; i < hb.second.size(); ++i) {
          setColour(hb.second[i]);
          line_pts.clear();
          line_pts.emplace_back(p1);
          line_pts.emplace_back(p1 + perp * col_rad);
          line_pts.emplace_back(p2 + perp * col_rad);
          line_pts.emplace_back(p2);
          drawPolygon(line_pts);
          p1 += perp * col_rad;
          p2 += perp * col_rad;
        }
      } else {
        int step = 0;
        for (size_t i = 0; i < hb.second.size(); ++i) {
          setColour(hb.second[i]);
          // draw even numbers from the bottom, odd from the top
          Point2D offset = perp * (rad - step * col_rad);
          if (!(i % 2)) {
            draw_adjusted_line(at1_cds - offset, at2_cds - offset);
          } else {
            draw_adjusted_line(at1_cds + offset, at2_cds + offset);
            step++;
          }
        }
      }
    }
    setLineWidth(orig_lw);
  }
}

// ****************************************************************************
int MolDraw2D::getHighlightBondWidth(
    int bond_idx, const map<int, int> *highlight_linewidth_multipliers) const {
  int bwm = drawOptions().highlightBondWidthMultiplier;
  // if we're not doing filled highlights, the lines need to be narrower
  if (!drawOptions().fillHighlights) {
    bwm /= 2;
    if (bwm < 1) {
      bwm = 1;
    }
  }

  if (highlight_linewidth_multipliers &&
      !highlight_linewidth_multipliers->empty()) {
    auto it = highlight_linewidth_multipliers->find(bond_idx);
    if (it != highlight_linewidth_multipliers->end()) {
      bwm = it->second;
    }
  }
  int tgt_lw = lineWidth() * bwm;
  return tgt_lw;
}

// ****************************************************************************
void MolDraw2D::adjustLineEndForHighlight(
    int at_idx, const map<int, double> *highlight_radii, Point2D p1,
    Point2D &p2) const {
  // this code is transliterated from
  // http://csharphelper.com/blog/2017/08/calculate-where-a-line-segment-and-an-ellipse-intersect-in-c/
  // which has it in C#
  double xradius, yradius;
  Point2D centre;
  calcLabelEllipse(at_idx, highlight_radii, centre, xradius, yradius);
  // cout << "ellipse is : " << centre.x << ", " << centre.y << " rads " <<
  // xradius << " and " << yradius << endl; cout << "p1 = " << p1.x << ", " <<
  // p1.y << endl << "p2 = " << p2.x << ", " << p2.y << endl;
  if (xradius < 1.0e-6 || yradius < 1.0e-6) {
    return;
  }

  // move everything so the ellipse is centred on the origin.
  p1 -= centre;
  p2 -= centre;
  double a2 = xradius * xradius;
  double b2 = yradius * yradius;
  double A =
      (p2.x - p1.x) * (p2.x - p1.x) / a2 + (p2.y - p1.y) * (p2.y - p1.y) / b2;
  double B = 2.0 * p1.x * (p2.x - p1.x) / a2 + 2.0 * p1.y * (p2.y - p1.y) / b2;
  double C = p1.x * p1.x / a2 + p1.y * p1.y / b2 - 1.0;

  auto t_to_point = [&](double t) -> Point2D {
    Point2D ret_val;
    ret_val.x = p1.x + (p2.x - p1.x) * t + centre.x;
    ret_val.y = p1.y + (p2.y - p1.y) * t + centre.y;
    return ret_val;
  };

  double disc = B * B - 4.0 * A * C;
  if (disc < 0.0) {
    // no solutions, leave things as they are.  Bit crap, though.
    return;
  } else if (fabs(disc) < 1.0e-6) {
    // 1 solution
    double t = -B / (2.0 * A);
    // cout << "t = " << t << endl;
    p2 = t_to_point(t);
  } else {
    // 2 solutions - take the one nearest p1.
    double disc_rt = sqrt(disc);
    double t1 = (-B + disc_rt) / (2.0 * A);
    double t2 = (-B - disc_rt) / (2.0 * A);
    // cout << "t1 = " << t1 << "  t2 = " << t2 << endl;
    double t;
    // prefer the t between 0 and 1, as that must be between the original
    // points.  If both are, prefer the lower, as that will be nearest p1,
    // so on the bit of the ellipse the line comes to first.
    bool t1_ok = (t1 >= 0.0 && t1 <= 1.0);
    bool t2_ok = (t2 >= 0.0 && t2 <= 1.0);
    if (t1_ok && !t2_ok) {
      t = t1;
    } else if (t2_ok && !t1_ok) {
      t = t2;
    } else if (t1_ok && t2_ok) {
      t = min(t1, t2);
    } else {
      // the intersections are both outside the line between p1 and p2
      // so don't do anything.
      return;
    }
    // cout << "using t = " << t << endl;
    p2 = t_to_point(t);
  }
  // cout << "p2 = " << p2.x << ", " << p2.y << endl;
}

// ****************************************************************************
void MolDraw2D::extractAtomCoords(const ROMol &mol, int confId,
                                  bool updateBBox) {
  PRECONDITION(activeMolIdx_ >= 0, "no mol id");
  PRECONDITION(static_cast<int>(at_cds_.size()) > activeMolIdx_, "no space");
  PRECONDITION(static_cast<int>(atomic_nums_.size()) > activeMolIdx_,
               "no space");
  PRECONDITION(static_cast<int>(mol.getNumConformers()) > 0, "no coords");

  if (updateBBox) {
    bbox_[0].x = bbox_[0].y = numeric_limits<double>::max();
    bbox_[1].x = bbox_[1].y = -1 * numeric_limits<double>::max();
  }
  const RDGeom::POINT3D_VECT &locs = mol.getConformer(confId).getPositions();

  // the transformation rotates anti-clockwise, as is conventional, but
  // probably not what our user expects.
  double rot = -drawOptions().rotate * M_PI / 180.0;
  // assuming that if drawOptions().rotate is set to 0.0, rot will be
  // exactly 0.0 without worrying about floating point number dust.  Does
  // anyone know if this is true?  It's not the end of the world if not,
  // as it's just an extra largely pointless rotation.
  // Floating point numbers are like piles of sand; every time you move
  // them around, you lose a little sand and pick up a little dirt.
  // — Brian Kernighan and P.J. Plauger
  // Nothing brings fear to my heart more than a floating point number.
  // — Gerald Jay Sussman
  // Some developers, when encountering a problem, say: “I know, I’ll
  // use floating-point numbers!”   Now, they have 1.9999999997 problems.
  // — unknown
  RDGeom::Transform2D trans;
  trans.SetTransform(Point2D(0.0, 0.0), rot);
  at_cds_[activeMolIdx_].clear();
  for (auto this_at : mol.atoms()) {
    int this_idx = this_at->getIdx();
    Point2D pt(locs[this_idx].x, locs[this_idx].y);
    if (rot != 0.0) {
      trans.TransformPoint(pt);
    }
    at_cds_[activeMolIdx_].emplace_back(pt);

    if (updateBBox) {
      bbox_[0].x = std::min(bbox_[0].x, pt.x);
      bbox_[0].y = std::min(bbox_[0].y, pt.y);
      bbox_[1].x = std::max(bbox_[1].x, pt.x);
      bbox_[1].y = std::max(bbox_[1].y, pt.y);
    }
  }
}

// ****************************************************************************
void MolDraw2D::extractAtomSymbols(const ROMol &mol) {
  PRECONDITION(activeMolIdx_ >= 0, "no mol id");
  PRECONDITION(static_cast<int>(atom_syms_.size()) > activeMolIdx_, "no space");
  PRECONDITION(static_cast<int>(atomic_nums_.size()) > activeMolIdx_,
               "no space");

  atomic_nums_[activeMolIdx_].clear();
  for (auto at1 : mol.atoms()) {
    atom_syms_[activeMolIdx_].emplace_back(getAtomSymbolAndOrientation(*at1));
    if (!isComplexQuery(at1)) {
      atomic_nums_[activeMolIdx_].emplace_back(at1->getAtomicNum());
    } else {
      atomic_nums_[activeMolIdx_].push_back(0);
    }
  }
}

// ****************************************************************************
void MolDraw2D::extractAtomNotes(const ROMol &mol) {
  PRECONDITION(activeMolIdx_ >= 0, "no mol id");
  PRECONDITION(static_cast<int>(annotations_.size()) > activeMolIdx_,
               "no space");

  for (auto atom : mol.atoms()) {
    std::string note;
    if (atom->getPropIfPresent(common_properties::atomNote, note)) {
      if (!note.empty()) {
        AnnotationType annot;
        annot.text_ = note;
        calcAnnotationPosition(mol, atom, annot);
        if (annot.rect_.width_ < 0.0) {
          BOOST_LOG(rdWarningLog)
              << "Couldn't find good place for note " << note << " for atom "
              << atom->getIdx() << endl;
        } else {
          annotations_[activeMolIdx_].push_back(annot);
        }
      }
    }
  }
}

// ****************************************************************************
void MolDraw2D::extractMolNotes(const ROMol &mol) {
  PRECONDITION(activeMolIdx_ >= 0, "no mol id");
  PRECONDITION(static_cast<int>(annotations_.size()) > activeMolIdx_,
               "no space");

  std::string note;
  // the molNote property takes priority
  if (!mol.getPropIfPresent(common_properties::molNote, note)) {
    unsigned int chiralFlag;
    if (drawOptions().includeChiralFlagLabel &&
        mol.getPropIfPresent(common_properties::_MolFileChiralFlag,
                             chiralFlag) &&
        chiralFlag) {
      note = "ABS";
    }
  }

  if (!note.empty()) {
    AnnotationType annot;
    annot.text_ = note;
    annot.align_ = TextAlignType::START;
    annot.scaleText_ = false;
    calcAnnotationPosition(mol, annot);
    if (annot.rect_.width_ < 0.0) {
      BOOST_LOG(rdWarningLog)
          << "Couldn't find good place for molecule note " << note << endl;
    } else {
      annotations_[activeMolIdx_].push_back(annot);
    }
  }
}

// ****************************************************************************
void MolDraw2D::extractBondNotes(const ROMol &mol) {
  PRECONDITION(activeMolIdx_ >= 0, "no mol id");
  PRECONDITION(static_cast<int>(annotations_.size()) > activeMolIdx_,
               "no space");

  for (auto bond : mol.bonds()) {
    std::string note;
    if (bond->getPropIfPresent(common_properties::bondNote, note)) {
      if (!note.empty()) {
        AnnotationType annot;
        annot.text_ = note;
        calcAnnotationPosition(mol, bond, annot);
        if (annot.rect_.width_ < 0.0) {
          BOOST_LOG(rdWarningLog)
              << "Couldn't find good place for note " << note << " for bond "
              << bond->getIdx() << endl;
        } else {
          annotations_[activeMolIdx_].push_back(annot);
        }
      }
    }
  }
}

// ****************************************************************************
void MolDraw2D::extractRadicals(const ROMol &mol) {
  PRECONDITION(activeMolIdx_ >= 0, "no mol id");
  PRECONDITION(static_cast<int>(radicals_.size()) > activeMolIdx_, "no space");

  for (auto atom : mol.atoms()) {
    if (!atom->getNumRadicalElectrons()) {
      continue;
    }
    std::shared_ptr<StringRect> rad_rect(new StringRect);
    OrientType orient = calcRadicalRect(mol, atom, *rad_rect);
    radicals_[activeMolIdx_].push_back(make_pair(rad_rect, orient));
  }
}

// ****************************************************************************
void MolDraw2D::extractLinkNodes(const ROMol &mol) {
  PRECONDITION(activeMolIdx_ >= 0, "no mol id");
  PRECONDITION(static_cast<int>(post_shapes_.size()) > activeMolIdx_,
               "no space");
  PRECONDITION(static_cast<int>(annotations_.size()) > activeMolIdx_,
               "no space");
  if (!mol.hasProp(common_properties::molFileLinkNodes)) {
    return;
  }

  bool strict = false;
  auto linkNodes = MolEnumerator::utils::getMolLinkNodes(mol, strict);
  for (const auto &node : linkNodes) {
    const double crossingFrac = 0.333;
    const double lengthFrac = 0.333;
    Point2D labelPt{-1000, -1000};
    Point2D labelPerp{0, 0};
    for (const auto &bAts : node.bondAtoms) {
      // unlike brackets, we know how these point
      Point2D startLoc = at_cds_[activeMolIdx_][bAts.first];
      Point2D endLoc = at_cds_[activeMolIdx_][bAts.second];
      auto vect = endLoc - startLoc;
      auto offset = vect * crossingFrac;
      auto crossingPt = startLoc + offset;
      Point2D perp{vect.y, -vect.x};
      perp *= lengthFrac;
      Point2D p1 = crossingPt + perp / 2.;
      Point2D p2 = crossingPt - perp / 2.;

      std::vector<std::pair<Point2D, Point2D>> bondSegments;  // not needed here
      MolDrawShape shp;
      shp.points =
          MolDraw2D_detail::getBracketPoints(p1, p2, startLoc, bondSegments);
      shp.shapeType = MolDrawShapeType::Polyline;
      post_shapes_[activeMolIdx_].emplace_back(std::move(shp));

      if (p1.x > labelPt.x) {
        labelPt = p1;
        labelPerp = crossingPt - startLoc;
      }
      if (p2.x > labelPt.x) {
        labelPt = p2;
        labelPerp = crossingPt - startLoc;
      }
    }

    // the label
    if (supportsAnnotations()) {
      std::string label =
          (boost::format("(%d-%d)") % node.minRep % node.maxRep).str();
      StringRect rect;
      Point2D perp = labelPerp;
      perp /= perp.length() * 5;
      rect.trans_ = labelPt + perp;
      AnnotationType annot;
      annot.text_ = label;
      annot.rect_ = rect;
      annot.align_ = TextAlignType::START;
      annotations_[activeMolIdx_].push_back(annot);
    }
  }
}

// ****************************************************************************
void MolDraw2D::extractBrackets(const ROMol &mol) {
  PRECONDITION(activeMolIdx_ >= 0, "no mol id");
  PRECONDITION(static_cast<int>(post_shapes_.size()) > activeMolIdx_,
               "no space");
  PRECONDITION(static_cast<int>(annotations_.size()) > activeMolIdx_,
               "no space");
  auto &sgs = getSubstanceGroups(mol);
  if (sgs.empty()) {
    return;
  }
  // details of this transformation are in extractAtomCoords
  double rot = -drawOptions().rotate * M_PI / 180.0;
  RDGeom::Transform2D trans;
  trans.SetTransform(Point2D(0.0, 0.0), rot);
  for (auto &sg : sgs) {
    if (sg.getBrackets().empty()) {
      continue;
    }
    // figure out the location of the reference point we'll use to figure out
    // which direction the bracket points
    // Thanks to John Mayfield for the thoughts on the best way to do this:
    //   http://efficientbits.blogspot.com/2015/11/bringing-molfile-sgroups-to-cdk.html
    Point2D refPt{0., 0.};
    if (!sg.getAtoms().empty()) {
      // use the average position of the atoms in the sgroup
      for (auto aidx : sg.getAtoms()) {
        refPt += at_cds_[activeMolIdx_][aidx];
      }
      refPt /= sg.getAtoms().size();
    }

    std::vector<std::pair<Point2D, Point2D>> sgBondSegments;
    for (auto bndIdx : sg.getBonds()) {
      const auto bnd = mol.getBondWithIdx(bndIdx);
      if (std::find(sg.getAtoms().begin(), sg.getAtoms().end(),
                    bnd->getBeginAtomIdx()) != sg.getAtoms().end()) {
        sgBondSegments.push_back(
            std::make_pair(at_cds_[activeMolIdx_][bnd->getBeginAtomIdx()],
                           at_cds_[activeMolIdx_][bnd->getEndAtomIdx()]));

      } else if (std::find(sg.getAtoms().begin(), sg.getAtoms().end(),
                           bnd->getEndAtomIdx()) != sg.getAtoms().end()) {
        sgBondSegments.push_back(
            std::make_pair(at_cds_[activeMolIdx_][bnd->getEndAtomIdx()],
                           at_cds_[activeMolIdx_][bnd->getBeginAtomIdx()]));
      }
    }
    for (const auto &brk : sg.getBrackets()) {
      Point2D p1{brk[0]};
      Point2D p2{brk[1]};
      trans.TransformPoint(p1);
      trans.TransformPoint(p2);
      MolDrawShape shp;
      shp.points =
          MolDraw2D_detail::getBracketPoints(p1, p2, refPt, sgBondSegments);
      shp.shapeType = MolDrawShapeType::Polyline;
      post_shapes_[activeMolIdx_].emplace_back(std::move(shp));
    }
    if (supportsAnnotations()) {
      // FIX: we could imagine changing this to always show the annotations on
      // the right-most (or bottom-most) bracket

      std::string connect;
      if (sg.getPropIfPresent("CONNECT", connect)) {
        // annotations go on the last bracket of an sgroup
        const auto &brkShp = post_shapes_[activeMolIdx_].back();
        StringRect rect;
        // CONNECT goes at the top
        auto topPt = brkShp.points[1];
        auto brkPt = brkShp.points[0];
        if (brkShp.points[2].y > topPt.y) {
          topPt = brkShp.points[2];
          brkPt = brkShp.points[3];
        }
        rect.trans_ = topPt + (topPt - brkPt);
        AnnotationType annot;
        annot.text_ = connect;
        annot.rect_ = rect;
        // if we're to the right of the bracket, we need to left justify,
        // otherwise things seem to work as is
        if (brkPt.x < topPt.x) {
          annot.align_ = TextAlignType::START;
        }
        annotations_[activeMolIdx_].push_back(annot);
      }
      std::string label;
      if (sg.getPropIfPresent("LABEL", label)) {
        // annotations go on the last bracket of an sgroup
        const auto &brkShp = post_shapes_[activeMolIdx_].back();
        StringRect rect;
        // LABEL goes at the bottom
        auto botPt = brkShp.points[2];
        auto brkPt = brkShp.points[3];
        if (brkShp.points[1].y < botPt.y) {
          botPt = brkShp.points[1];
          brkPt = brkShp.points[0];
        }
        rect.trans_ = botPt + (botPt - brkPt);
        AnnotationType annot;
        annot.text_ = label;
        annot.rect_ = rect;
        annotations_[activeMolIdx_].push_back(annot);
      }
    }
  }
}

// ****************************************************************************
void MolDraw2D::extractSGroupData(const ROMol &mol) {
  PRECONDITION(activeMolIdx_ >= 0, "no mol id");
  PRECONDITION(static_cast<int>(annotations_.size()) > activeMolIdx_,
               "no space");

  if (!supportsAnnotations()) {
    return;
  }
  auto &sgs = getSubstanceGroups(mol);
  if (sgs.empty()) {
    return;
  }

  // details of this transformation are in extractAtomCoords
  double rot = -drawOptions().rotate * M_PI / 180.0;
  RDGeom::Transform2D tform;
  tform.SetTransform(Point2D(0.0, 0.0), rot);

  for (const auto &sg : sgs) {
    std::string typ;
    if (sg.getPropIfPresent("TYPE", typ) && typ == "DAT") {
      std::string text;
      // it seems like we should be rendering FIELDNAME, but
      // Marvin Sketch, Biovia Draw, and ChemDraw don't do it
      // if (sg.getPropIfPresent("FIELDNAME", text)) {
      //   text += "=";
      // };
      if (sg.hasProp("DATAFIELDS")) {
        STR_VECT dfs = sg.getProp<STR_VECT>("DATAFIELDS");
        for (const auto &df : dfs) {
          text += df + "|";
        }
        text.pop_back();
      }
      if (text.empty()) {
        continue;
      }
      int atomIdx = -1;
      if (!sg.getAtoms().empty()) {
        atomIdx = sg.getAtoms()[0];
      };
      StringRect rect;
      bool located = false;
      std::string fieldDisp;
      if (sg.getPropIfPresent("FIELDDISP", fieldDisp)) {
        double xp = FileParserUtils::stripSpacesAndCast<double>(
            fieldDisp.substr(0, 10));
        double yp = FileParserUtils::stripSpacesAndCast<double>(
            fieldDisp.substr(10, 10));
        Point2D origLoc{xp, yp};

        if (fieldDisp[25] == 'R') {
          if (atomIdx < 0) {
            // we will warn about this below
            text = "";
          } else if (fabs(xp) > 1e-3 || fabs(yp) > 1e-3) {
            origLoc += mol.getConformer().getAtomPos(atomIdx);
            located = true;
          }
        } else {
          if (mol.hasProp("_centroidx")) {
            Point2D centroid;
            mol.getProp("_centroidx", centroid.x);
            mol.getProp("_centroidy", centroid.y);
            origLoc += centroid;
          }
          located = true;
        }
        tform.TransformPoint(origLoc);
        rect.trans_ = origLoc;
      }

      if (!text.empty()) {
        AnnotationType annot;
        annot.text_ = text;
        // looks like everybody renders these left justified
        annot.align_ = TextAlignType::START;
        if (!located) {
          if (atomIdx >= 0 && !text.empty()) {
            calcAnnotationPosition(mol, mol.getAtomWithIdx(atomIdx), annot);
          }
        } else {
          annot.rect_ = rect;
        }
        annotations_[activeMolIdx_].push_back(annot);
      } else {
        BOOST_LOG(rdWarningLog)
            << "FIELDDISP info not found for DAT SGroup which isn't "
               "associated with an atom. SGroup will not be rendered."
            << std::endl;
      }
    }
  }
}

// ****************************************************************************
void MolDraw2D::extractVariableBonds(const ROMol &mol) {
  PRECONDITION(activeMolIdx_ >= 0, "no mol id");
  PRECONDITION(static_cast<int>(pre_shapes_.size()) > activeMolIdx_,
               "no space");
  PRECONDITION(static_cast<int>(annotations_.size()) > activeMolIdx_,
               "no space");

  boost::dynamic_bitset<> atomsInvolved(mol.getNumAtoms());
  for (const auto bond : mol.bonds()) {
    std::string endpts;
    std::string attach;
    if (bond->getPropIfPresent(common_properties::_MolFileBondEndPts, endpts) &&
        bond->getPropIfPresent(common_properties::_MolFileBondAttach, attach)) {
      // FIX: maybe distinguish between "ANY" and "ALL" values of attach here?
      std::vector<unsigned int> oats =
          RDKit::SGroupParsing::ParseV3000Array<unsigned int>(endpts);
      atomsInvolved.reset();
      // decrement the indices and do error checking:
      for (auto &oat : oats) {
        if (oat == 0 || oat > mol.getNumAtoms()) {
          throw ValueErrorException("Bad variation point index");
        }
        --oat;
        atomsInvolved.set(oat);
        MolDrawShape shp;
        shp.shapeType = MolDrawShapeType::Ellipse;
        shp.lineWidth = 1;
        shp.lineColour = drawOptions().variableAttachmentColour;
        shp.fill = true;
        auto center = at_cds_[activeMolIdx_][oat];
        Point2D offset{drawOptions().variableAtomRadius,
                       drawOptions().variableAtomRadius};
        shp.points = {center + offset, center - offset};
        pre_shapes_[activeMolIdx_].emplace_back(std::move(shp));
      }

      for (const auto bond : mol.bonds()) {
        if (atomsInvolved[bond->getBeginAtomIdx()] &&
            atomsInvolved[bond->getEndAtomIdx()]) {
          MolDrawShape shp;
          shp.shapeType = MolDrawShapeType::Polyline;
          shp.lineWidth =
              lineWidth() * drawOptions().variableBondWidthMultiplier;
          shp.scaleLineWidth = true;
          shp.lineColour = drawOptions().variableAttachmentColour;
          shp.fill = false;
          shp.points = {at_cds_[activeMolIdx_][bond->getBeginAtomIdx()],
                        at_cds_[activeMolIdx_][bond->getEndAtomIdx()]};
          pre_shapes_[activeMolIdx_].emplace_back(std::move(shp));
        }
      }
      // correct the symbol of the end atom (remove the *):
      if (!bond->getBeginAtom()->getAtomicNum()) {
        atom_syms_[activeMolIdx_][bond->getBeginAtomIdx()] =
            std::make_pair("", OrientType::C);
      }
    }
  }
}

namespace {
const DashPattern noDash;
const DashPattern dots = assign::list_of(2)(6);
const DashPattern dashes = assign::list_of(6)(6);
const DashPattern shortDashes = assign::list_of(2)(2);

// ****************************************************************************
void drawWedgedBond(MolDraw2D &d2d, const Bond &bond, bool inverted,
                    const Point2D &cds1, const Point2D &cds2, bool draw_dashed,
                    const DrawColour &col1, const DrawColour &col2) {
  if (!d2d.drawOptions().splitBonds) {
    if (inverted) {
      d2d.setActiveAtmIdx(bond.getEndAtomIdx(), bond.getBeginAtomIdx());
    } else {
      d2d.setActiveAtmIdx(bond.getBeginAtomIdx(), bond.getEndAtomIdx());
    }
  }

  Point2D perp = calcPerpendicular(cds1, cds2);
  Point2D disp = perp * 0.15;
  // make sure the displacement isn't too large using the current scale factor
  // (part of github #985)
  // the constants are empirical to make sure that the wedge is visible, but
  // not absurdly large.
  if (d2d.scale() > 40) {
    disp *= .6;
  }
  Point2D end1 = cds2 + disp;
  Point2D end2 = cds2 - disp;

  d2d.setColour(col1);
  if (draw_dashed) {
    d2d.setFillPolys(false);

    unsigned int nDashes;
    // empirical cutoff to make sure we don't have too many dashes in the
    // wedge:
    auto factor = d2d.scale() * (cds1 - cds2).lengthSq();
    if (factor < 20) {
      nDashes = 3;
    } else if (factor < 30) {
      nDashes = 4;
    } else if (factor < 45) {
      nDashes = 5;
    } else {
      nDashes = 6;
    }

    int orig_lw = d2d.lineWidth();
    int tgt_lw = 1;  // use the minimum line width
    d2d.setLineWidth(tgt_lw);

    if (d2d.drawOptions().splitBonds) {
      d2d.setActiveAtmIdx(inverted ? bond.getEndAtomIdx()
                                   : bond.getBeginAtomIdx());
    }
    Point2D e1 = end1 - cds1;
    Point2D e2 = end2 - cds1;
    for (unsigned int i = 1; i < nDashes + 1; ++i) {
      if ((nDashes / 2 + 1) == i) {
        d2d.setColour(col2);
        if (d2d.drawOptions().splitBonds) {
          d2d.setActiveAtmIdx(inverted ? bond.getBeginAtomIdx()
                                       : bond.getEndAtomIdx());
        }
      }
      Point2D e11 = cds1 + e1 * (rdcast<double>(i) / nDashes);
      Point2D e22 = cds1 + e2 * (rdcast<double>(i) / nDashes);
      if (d2d.drawOptions().comicMode) {
        auto pts = MolDraw2D_detail::handdrawnLine(e11, e22, d2d.scale());
        d2d.drawPolygon(pts);
      } else {
        d2d.drawLine(e11, e22);
      }
    }
    d2d.setLineWidth(orig_lw);
  } else {
    d2d.setFillPolys(true);
    if (col1 == col2 && !d2d.drawOptions().splitBonds) {
      d2d.drawTriangle(cds1, end1, end2);
    } else {
      if (d2d.drawOptions().splitBonds) {
        d2d.setActiveAtmIdx(inverted ? bond.getEndAtomIdx()
                                     : bond.getBeginAtomIdx());
      }
      Point2D e1 = end1 - cds1;
      Point2D e2 = end2 - cds1;
      Point2D mid1 = cds1 + e1 * 0.5;
      Point2D mid2 = cds1 + e2 * 0.5;
      d2d.drawTriangle(cds1, mid1, mid2);
      if (d2d.drawOptions().splitBonds) {
        d2d.setActiveAtmIdx(inverted ? bond.getBeginAtomIdx()
                                     : bond.getEndAtomIdx());
      }
      d2d.setColour(col2);
      d2d.drawTriangle(mid1, end2, end1);
      d2d.drawTriangle(mid1, mid2, end2);
    }
  }
  d2d.setActiveAtmIdx();
}

// ****************************************************************************
void drawDativeBond(MolDraw2D &d2d, const Bond &bond, const Point2D &cds1,
                    const Point2D &cds2, const DrawColour &col1,
                    const DrawColour &col2) {
  if (!d2d.drawOptions().splitBonds) {
    d2d.setActiveAtmIdx(bond.getBeginAtomIdx(), bond.getEndAtomIdx());
  } else {
    d2d.setActiveAtmIdx(bond.getBeginAtomIdx());
  }

  Point2D mid = (cds1 + cds2) * 0.5;
  d2d.drawLine(cds1, mid, col1, col1);

  if (d2d.drawOptions().splitBonds) {
    d2d.setActiveAtmIdx(bond.getEndAtomIdx());
  }
  d2d.setColour(col2);
  bool asPolygon = true;
  double frac = 0.2;
  double angle = M_PI / 6;
  // the polygon triangle at the end extends past cds2, so step back a bit
  // so as not to trample on anything else.
  Point2D delta = mid - cds2;
  Point2D end = cds2 + delta * frac;
  d2d.drawArrow(mid, end, asPolygon, frac, angle);
  d2d.setActiveAtmIdx();
}

void drawBondLine(MolDraw2D &d2d, const Bond &bond, const Point2D &cds1,
                  const Point2D &cds2, const DrawColour &col1,
                  const DrawColour &col2, bool clearAIdx = true) {
  if (!d2d.drawOptions().splitBonds) {
    d2d.setActiveAtmIdx(bond.getBeginAtomIdx(), bond.getEndAtomIdx());
    d2d.drawLine(cds1, cds2, col1, col2);
    if (clearAIdx) {
      d2d.setActiveAtmIdx();
    }
    return;
  }
  Point2D mid = (cds1 + cds2) * 0.5;
  d2d.setActiveAtmIdx(bond.getBeginAtomIdx());
  d2d.drawLine(cds1, mid, col1, col1);
  d2d.setActiveAtmIdx(bond.getEndAtomIdx());
  d2d.drawLine(mid, cds2, col2, col2);
  if (clearAIdx) {
    d2d.setActiveAtmIdx();
  }
}

void drawBondLine(MolDraw2D &d2d, const Bond &bond, const Point2D &cds1,
                  const Point2D &cds2, bool clearAIdx = true) {
  if (!d2d.drawOptions().splitBonds) {
    d2d.drawLine(cds1, cds2);
    if (clearAIdx) {
      d2d.setActiveAtmIdx();
    }
    return;
  }
  const auto midp = (cds1 + cds2) / 2;
  d2d.setActiveAtmIdx(bond.getBeginAtomIdx());
  d2d.drawLine(cds1, midp);
  d2d.setActiveAtmIdx(bond.getEndAtomIdx());
  d2d.drawLine(midp, cds2);
  if (clearAIdx) {
    d2d.setActiveAtmIdx();
  }
}

void drawBondWavyLine(MolDraw2D &d2d, const Bond &bond, const Point2D &cds1,
                      const Point2D &cds2, const DrawColour &col1,
                      const DrawColour &col2) {
  // as splitting wavy line might cause rendering problems
  // do not split and flag wavy bond with both atoms
  d2d.setActiveAtmIdx(bond.getBeginAtomIdx(), bond.getEndAtomIdx());
  d2d.drawWavyLine(cds1, cds2, col1, col2);
  d2d.setActiveAtmIdx();
}

void drawNormalBond(MolDraw2D &d2d, const Bond &bond, bool highlight_bond,
                    Point2D at1_cds, Point2D at2_cds,
                    const std::vector<Point2D> &at_cds, DrawColour col1,
                    DrawColour col2, double double_bond_offset) {
  auto bt = bond.getBondType();
  auto &mol = bond.getOwningMol();
  // it's a double bond and one end is 1-connected, do two lines parallel
  // to the atom-atom line.
  if (bt == Bond::DOUBLE || bt == Bond::AROMATIC) {
    Point2D l1s, l1f, l2s, l2f;
    calcDoubleBondLines(mol, double_bond_offset, bond, at1_cds, at2_cds, at_cds,
                        l1s, l1f, l2s, l2f);
    bool orig_slw = d2d.drawOptions().scaleBondWidth;
    if (highlight_bond) {
      d2d.drawOptions().scaleBondWidth =
          d2d.drawOptions().scaleHighlightBondWidth;
    }
    drawBondLine(d2d, bond, l1s, l1f, col1, col2);
    if (bt == Bond::AROMATIC) {
      d2d.setDash(dashes);
    }
    drawBondLine(d2d, bond, l2s, l2f, col1, col2);
    if (bt == Bond::AROMATIC) {
      d2d.setDash(noDash);
    }
    d2d.drawOptions().scaleBondWidth = orig_slw;
  } else if (Bond::SINGLE == bt && (Bond::BEGINWEDGE == bond.getBondDir() ||
                                    Bond::BEGINDASH == bond.getBondDir())) {
    auto inverted = false;
    if (d2d.drawOptions().singleColourWedgeBonds) {
      col1 = d2d.drawOptions().symbolColour;
      col2 = d2d.drawOptions().symbolColour;
    }
    // deliberately not scaling highlighted bond width
    if (Bond::BEGINWEDGE == bond.getBondDir()) {
      drawWedgedBond(d2d, bond, inverted, at1_cds, at2_cds, false, col1, col2);
    } else {
      drawWedgedBond(d2d, bond, inverted, at1_cds, at2_cds, true, col1, col2);
    }
  } else if (Bond::SINGLE == bt && Bond::UNKNOWN == bond.getBondDir()) {
    // unspecified stereo
    // deliberately not scaling highlighted bond width
    drawBondWavyLine(d2d, bond, at1_cds, at2_cds, col1, col2);
  } else if (Bond::DATIVE == bt || Bond::DATIVEL == bt || Bond::DATIVER == bt) {
    // deliberately not scaling highlighted bond width as I think
    // the arrowhead will look ugly.
    drawDativeBond(d2d, bond, at1_cds, at2_cds, col1, col2);
  } else if (Bond::ZERO == bt) {
    d2d.setDash(shortDashes);
    bool orig_slw = d2d.drawOptions().scaleBondWidth;
    if (highlight_bond) {
      d2d.drawOptions().scaleBondWidth =
          d2d.drawOptions().scaleHighlightBondWidth;
    }
    drawBondLine(d2d, bond, at1_cds, at2_cds, col1, col2);
    d2d.drawOptions().scaleBondWidth = orig_slw;
    d2d.setDash(noDash);
  } else if (Bond::HYDROGEN == bt) {
    d2d.setDash(dots);
    bool orig_slw = d2d.drawOptions().scaleBondWidth;
    if (highlight_bond) {
      d2d.drawOptions().scaleBondWidth =
          d2d.drawOptions().scaleHighlightBondWidth;
    }
    drawBondLine(d2d, bond, at1_cds, at2_cds, DrawColour(0.2, 0.2, 0.2),
                 DrawColour(0.2, 0.2, 0.2));
    d2d.drawOptions().scaleBondWidth = orig_slw;
    d2d.setDash(noDash);
  } else {
    // in all other cases, we will definitely want to draw a line between
    // the two atoms
    bool orig_slw = d2d.drawOptions().scaleBondWidth;
    if (highlight_bond) {
      d2d.drawOptions().scaleBondWidth =
          d2d.drawOptions().scaleHighlightBondWidth;
    }
    drawBondLine(d2d, bond, at1_cds, at2_cds, col1, col2);
    if (Bond::TRIPLE == bt) {
      Point2D l1s, l1f, l2s, l2f;
      calcTripleBondLines(double_bond_offset, bond, at1_cds, at2_cds, l1s, l1f,
                          l2s, l2f);
      drawBondLine(d2d, bond, l1s, l1f, col1, col2);
      drawBondLine(d2d, bond, l2s, l2f, col1, col2);
    }
    d2d.drawOptions().scaleBondWidth = orig_slw;
  }
}

void drawQueryBond1(MolDraw2D &d2d, const Bond &bond, bool highlight_bond,
                    const Point2D &at1_cds, const Point2D &at2_cds,
                    const std::vector<Point2D> &at_cds, const DrawColour &col1,
                    const DrawColour &col2, double double_bond_offset) {
  PRECONDITION(bond.hasQuery(), "no query");
  const auto qry = bond.getQuery();
  if (!d2d.drawOptions().splitBonds) {
    d2d.setActiveAtmIdx(bond.getBeginAtomIdx(), bond.getEndAtomIdx());
  }
  auto midp = (at2_cds + at1_cds) / 2.;
  auto dv = at2_cds - at1_cds;
  auto p1 = at1_cds + dv * (1. / 3.);
  auto p2 = at1_cds + dv * (2. / 3.);
  auto tdash = shortDashes;
  if (d2d.scale() < 10) {
    tdash[0] /= 4;
    tdash[1] /= 3;
  } else if (d2d.scale() < 20) {
    tdash[0] /= 2;
    tdash[1] /= 1.5;
  }
  if (qry->getDescription() == "SingleOrDoubleBond") {
    if (d2d.drawOptions().splitBonds) {
      d2d.setActiveAtmIdx(bond.getBeginAtomIdx());
    }
    {
      Point2D l1s, l1f, l2s, l2f;
      calcDoubleBondLines(bond.getOwningMol(), double_bond_offset, bond,
                          at1_cds, p1, at_cds, l1s, l1f, l2s, l2f);
      d2d.setColour(col1);
      d2d.drawLine(l1s, l1f);
      d2d.drawLine(l2s, l2f);
    }
    drawBondLine(d2d, bond, p1, p2, col1, col2, false);
    {
      Point2D l1s, l1f, l2s, l2f;
      calcDoubleBondLines(bond.getOwningMol(), double_bond_offset, bond, p2,
                          at2_cds, at_cds, l1s, l1f, l2s, l2f);
      d2d.setColour(col2);
      d2d.drawLine(l1s, l1f);
      d2d.drawLine(l2s, l2f);
    }
  } else if (qry->getDescription() == "SingleOrAromaticBond") {
    if (d2d.drawOptions().splitBonds) {
      d2d.setActiveAtmIdx(bond.getBeginAtomIdx());
    }
    {
      Point2D l1s, l1f, l2s, l2f;
      calcDoubleBondLines(bond.getOwningMol(), double_bond_offset, bond,
                          at1_cds, p1, at_cds, l1s, l1f, l2s, l2f);
      d2d.setColour(col1);
      d2d.drawLine(l1s, l1f);
      d2d.setDash(tdash);
      d2d.drawLine(l2s, l2f);
      d2d.setDash(noDash);
    }
    drawBondLine(d2d, bond, p1, p2, col1, col2, false);
    {
      Point2D l1s, l1f, l2s, l2f;
      calcDoubleBondLines(bond.getOwningMol(), double_bond_offset, bond, p2,
                          at2_cds, at_cds, l1s, l1f, l2s, l2f);
      d2d.setColour(col2);
      d2d.drawLine(l1s, l1f);
      d2d.setDash(tdash);
      d2d.drawLine(l2s, l2f);
      d2d.setDash(noDash);
    }
  } else if (qry->getDescription() == "DoubleOrAromaticBond") {
    if (d2d.drawOptions().splitBonds) {
      d2d.setActiveAtmIdx(bond.getBeginAtomIdx());
    }
    {
      Point2D l1s, l1f, l2s, l2f;
      calcDoubleBondLines(bond.getOwningMol(), double_bond_offset, bond,
                          at1_cds, p1, at_cds, l1s, l1f, l2s, l2f);
      d2d.setColour(col1);
      d2d.drawLine(l1s, l1f);
      d2d.setDash(tdash);
      d2d.drawLine(l2s, l2f);
      d2d.setDash(noDash);
    }
    if (d2d.drawOptions().splitBonds) {
      {
        Point2D l1s, l1f, l2s, l2f;
        calcDoubleBondLines(bond.getOwningMol(), double_bond_offset, bond, p1,
                            midp, at_cds, l1s, l1f, l2s, l2f);
        d2d.setColour(col1);
        d2d.drawLine(l1s, l1f, col1, col2);
        d2d.drawLine(l2s, l2f, col1, col2);
        d2d.setDash(noDash);
      }
      d2d.setActiveAtmIdx(bond.getEndAtomIdx());
      {
        Point2D l1s, l1f, l2s, l2f;
        calcDoubleBondLines(bond.getOwningMol(), double_bond_offset, bond, midp,
                            p2, at_cds, l1s, l1f, l2s, l2f);
        d2d.setColour(col1);
        d2d.drawLine(l1s, l1f, col1, col2);
        d2d.drawLine(l2s, l2f, col1, col2);
        d2d.setDash(noDash);
      }
    } else {
      Point2D l1s, l1f, l2s, l2f;
      calcDoubleBondLines(bond.getOwningMol(), double_bond_offset, bond, p1, p2,
                          at_cds, l1s, l1f, l2s, l2f);
      d2d.setColour(col1);
      d2d.drawLine(l1s, l1f, col1, col2);
      d2d.drawLine(l2s, l2f, col1, col2);
      d2d.setDash(noDash);
    }
    {
      Point2D l1s, l1f, l2s, l2f;
      calcDoubleBondLines(bond.getOwningMol(), double_bond_offset, bond, p2,
                          at2_cds, at_cds, l1s, l1f, l2s, l2f);
      d2d.setColour(col2);
      d2d.drawLine(l1s, l1f);
      d2d.setDash(tdash);
      d2d.drawLine(l2s, l2f);
      d2d.setDash(noDash);
    }
  } else if (qry->getDescription() == "BondNull") {
    d2d.setDash(tdash);
    bool orig_slw = d2d.drawOptions().scaleBondWidth;
    if (highlight_bond) {
      d2d.drawOptions().scaleBondWidth =
          d2d.drawOptions().scaleHighlightBondWidth;
    }
    drawBondLine(d2d, bond, at1_cds, at2_cds, col1, col2, false);
    d2d.drawOptions().scaleBondWidth = orig_slw;
    d2d.setDash(noDash);
  } else {
    d2d.setDash(dots);
    bool orig_slw = d2d.drawOptions().scaleBondWidth;
    if (highlight_bond) {
      d2d.drawOptions().scaleBondWidth =
          d2d.drawOptions().scaleHighlightBondWidth;
    }
    drawBondLine(d2d, bond, at1_cds, at2_cds, col1, col2, false);
    d2d.drawOptions().scaleBondWidth = orig_slw;
    d2d.setDash(noDash);
  }
  d2d.setActiveAtmIdx();
}

void drawQueryBond(MolDraw2D &d2d, const Bond &bond, bool highlight_bond,
                   const Point2D &at1_cds, const Point2D &at2_cds,
                   const std::vector<Point2D> &at_cds,
                   double double_bond_offset) {
  PRECONDITION(bond.hasQuery(), "no query");
  const auto qry = bond.getQuery();
  if (!d2d.drawOptions().splitBonds) {
    d2d.setActiveAtmIdx(bond.getBeginAtomIdx(), bond.getEndAtomIdx());
  }
  auto midp = (at2_cds + at1_cds) / 2.;
  auto tdash = shortDashes;
  if (d2d.scale() < 10) {
    tdash[0] /= 4;
    tdash[1] /= 3;
  } else if (d2d.scale() < 20) {
    tdash[0] /= 2;
    tdash[1] /= 1.5;
  }
  DrawColour queryColour{0.5, 0.5, 0.5};
  d2d.setColour(queryColour);

  bool drawGenericQuery = false;
  if (qry->getDescription() == "SingleOrDoubleBond") {
    if (d2d.drawOptions().splitBonds) {
      d2d.setActiveAtmIdx(bond.getBeginAtomIdx());
    }
    d2d.drawLine(at1_cds, midp);
    if (d2d.drawOptions().splitBonds) {
      d2d.setActiveAtmIdx(bond.getEndAtomIdx());
    }
    {
      Point2D l1s, l1f, l2s, l2f;
      calcDoubleBondLines(bond.getOwningMol(), double_bond_offset, bond, midp,
                          at2_cds, at_cds, l1s, l1f, l2s, l2f);
      d2d.drawLine(l1s, l1f);
      d2d.drawLine(l2s, l2f);
    }
  } else if (qry->getDescription() == "SingleOrAromaticBond") {
    if (d2d.drawOptions().splitBonds) {
      d2d.setActiveAtmIdx(bond.getBeginAtomIdx());
    }
    d2d.drawLine(at1_cds, midp);
    if (d2d.drawOptions().splitBonds) {
      d2d.setActiveAtmIdx(bond.getEndAtomIdx());
    }
    {
      Point2D l1s, l1f, l2s, l2f;
      calcDoubleBondLines(bond.getOwningMol(), double_bond_offset, bond, midp,
                          at2_cds, at_cds, l1s, l1f, l2s, l2f);
      d2d.drawLine(l1s, l1f);
      d2d.setDash(tdash);
      d2d.drawLine(l2s, l2f);
      d2d.setDash(noDash);
    }
  } else if (qry->getDescription() == "DoubleOrAromaticBond") {
    if (d2d.drawOptions().splitBonds) {
      d2d.setActiveAtmIdx(bond.getBeginAtomIdx());
    }
    {
      Point2D l1s, l1f, l2s, l2f;
      calcDoubleBondLines(bond.getOwningMol(), double_bond_offset, bond,
                          at1_cds, midp, at_cds, l1s, l1f, l2s, l2f);
      d2d.drawLine(l1s, l1f);
      d2d.drawLine(l2s, l2f);
    }
    if (d2d.drawOptions().splitBonds) {
      d2d.setActiveAtmIdx(bond.getEndAtomIdx());
    }
    {
      Point2D l1s, l1f, l2s, l2f;
      calcDoubleBondLines(bond.getOwningMol(), double_bond_offset, bond, midp,
                          at2_cds, at_cds, l1s, l1f, l2s, l2f);
      d2d.drawLine(l1s, l1f);
      d2d.setDash(tdash);
      d2d.drawLine(l2s, l2f);
      d2d.setDash(noDash);
    }
  } else if (qry->getDescription() == "BondNull") {
    d2d.setDash(tdash);
    drawBondLine(d2d, bond, at1_cds, at2_cds);
    d2d.setDash(noDash);
  } else if (qry->getDescription() == "BondAnd" &&
             qry->endChildren() - qry->beginChildren() == 2) {
    auto q1 = *(qry->beginChildren());
    auto q2 = *(qry->beginChildren() + 1);

    if (q2->getDescription() == "BondOrder") {
      std::swap(q1, q2);
    }
    if (q1->getDescription() == "BondOrder" &&
        q2->getDescription() == "BondInRing") {
      drawNormalBond(d2d, bond, false, at1_cds, at2_cds, at_cds, queryColour,
                     queryColour, double_bond_offset);

      Point2D segment = at2_cds - at1_cds;
      d2d.setFillPolys(false);
      auto slw = d2d.drawOptions().scaleBondWidth;
      d2d.drawOptions().scaleBondWidth = false;
      auto lw = d2d.lineWidth();
      d2d.setLineWidth(1);
      if (!q2->getNegation()) {
        segment /= segment.length() * 6;
        Point2D r1 = Point2D(0.5 * segment.x - 0.866 * segment.y,
                             0.866 * segment.x + 0.5 * segment.y);
        Point2D r2 =
            Point2D(0.5 * r1.x - 0.866 * r1.y, 0.866 * r1.x + 0.5 * r1.y);
        std::vector<Point2D> pts = {midp + segment, midp + r1, midp + r2,
                                    midp - segment, midp - r1, midp - r2,
                                    midp + segment};
        d2d.drawPolygon(pts);

      } else {
        segment /= segment.length() * 10;
        auto l = segment.length();
        Point2D p1 = midp + segment + Point2D(l, l);
        Point2D p2 = midp + segment - Point2D(l, l);
        d2d.drawEllipse(p1, p2);
        p1 = midp - segment + Point2D(l, l);
        p2 = midp - segment - Point2D(l, l);
        d2d.drawEllipse(p1, p2);
      }
      d2d.drawOptions().scaleBondWidth = slw;
      d2d.setLineWidth(lw);
    } else {
      drawGenericQuery = true;
    }
  } else {
    drawGenericQuery = true;
  }
  if (drawGenericQuery) {
    d2d.setDash(dots);
    bool orig_slw = d2d.drawOptions().scaleBondWidth;
    if (highlight_bond) {
      d2d.drawOptions().scaleBondWidth =
          d2d.drawOptions().scaleHighlightBondWidth;
    }
    drawBondLine(d2d, bond, at1_cds, at2_cds);
    d2d.drawOptions().scaleBondWidth = orig_slw;
    d2d.setDash(noDash);
  }
  d2d.setActiveAtmIdx();
}

}  // namespace

// ****************************************************************************
void MolDraw2D::drawBond(
    const ROMol &, const Bond *bond, int at1_idx, int at2_idx,
    const vector<int> *, const map<int, DrawColour> *,
    const vector<int> *highlight_bonds,
    const map<int, DrawColour> *highlight_bond_map,
    const std::vector<std::pair<DrawColour, DrawColour>> *bond_colours) {
  PRECONDITION(bond, "no bond");
  PRECONDITION(activeMolIdx_ >= 0, "bad mol idx");

  if (static_cast<unsigned int>(at1_idx) != bond->getBeginAtomIdx()) {
    std::swap(at1_idx, at2_idx);
  }

  Point2D at1_cds = at_cds_[activeMolIdx_][at1_idx];
  Point2D at2_cds = at_cds_[activeMolIdx_][at2_idx];

  double double_bond_offset = options_.multipleBondOffset;
  // mol files from, for example, Marvin use a bond length of 1 for just about
  // everything. When this is the case, the default multipleBondOffset is just
  // too much, so scale it back.
  if ((at1_cds - at2_cds).lengthSq() < 1.4) {
    double_bond_offset *= 0.6;
  }

  adjustBondEndForLabel(atom_syms_[activeMolIdx_][at1_idx], at2_cds, at1_cds);
  adjustBondEndForLabel(atom_syms_[activeMolIdx_][at2_idx], at1_cds, at2_cds);

  bool highlight_bond = false;
  if (highlight_bonds &&
      std::find(highlight_bonds->begin(), highlight_bonds->end(),
                bond->getIdx()) != highlight_bonds->end()) {
    highlight_bond = true;
  }
  DrawColour col1, col2;
  int orig_lw = lineWidth();
  if (bond_colours) {
    col1 = (*bond_colours)[bond->getIdx()].first;
    col2 = (*bond_colours)[bond->getIdx()].second;
  } else {
    if (!highlight_bond) {
      col1 = getColour(at1_idx);
      col2 = getColour(at2_idx);
    } else {
      if (highlight_bond_map && highlight_bond_map->find(bond->getIdx()) !=
                                    highlight_bond_map->end()) {
        col1 = col2 = highlight_bond_map->find(bond->getIdx())->second;
      } else {
        col1 = col2 = drawOptions().highlightColour;
      }
      if (drawOptions().continuousHighlight) {
        setLineWidth(getHighlightBondWidth(bond->getIdx(), nullptr));
      } else {
        setLineWidth(getHighlightBondWidth(bond->getIdx(), nullptr) / 4);
      }
    }
  }

  bool isComplex = false;
  if (bond->hasQuery()) {
    std::string descr = bond->getQuery()->getDescription();
    if (bond->getQuery()->getNegation() || descr != "BondOrder") {
      isComplex = true;
      drawQueryBond(*this, *bond, highlight_bond, at1_cds, at2_cds,
                    at_cds_[activeMolIdx_], double_bond_offset);
    }
  }

  if (!isComplex) {
    drawNormalBond(*this, *bond, highlight_bond, at1_cds, at2_cds,
                   at_cds_[activeMolIdx_], col1, col2, double_bond_offset);
  }
  if (highlight_bond) {
    setLineWidth(orig_lw);
  }
}

// ****************************************************************************
void MolDraw2D::drawAtomLabel(int atom_num,
                              const std::vector<int> *highlight_atoms,
                              const std::map<int, DrawColour> *highlight_map) {
  drawAtomLabel(atom_num, getColour(atom_num, highlight_atoms, highlight_map));
}

// ****************************************************************************
void MolDraw2D::drawAtomLabel(int atom_num, const DrawColour &draw_colour) {
  text_drawer_->setColour(draw_colour);
  Point2D draw_cds = getDrawCoords(atom_num);
  text_drawer_->drawString(atom_syms_[activeMolIdx_][atom_num].first, draw_cds,
                           atom_syms_[activeMolIdx_][atom_num].second);
  // this is useful for debugging the drawings.
  //  int olw = lineWidth();
  //  setLineWidth(1);
  //  text_drawer_->drawStringRects(atom_syms_[activeMolIdx_][atom_num].first,
  //                                atom_syms_[activeMolIdx_][atom_num].second,
  //                                draw_cds, *this);
  //  setLineWidth(olw);
}

// ****************************************************************************
void MolDraw2D::drawAnnotation(const AnnotationType &annot) {
  double full_font_scale = text_drawer_->fontScale();
  // turn off minFontSize for the annotation, as we do want it to be smaller
  // than the letters, even if that makes it tiny.  The annotation positions
  // have been calculated on the assumption that this is the case, and if
  // minFontSize is applied, they may well clash with the atom symbols.
  if (annot.scaleText_) {
    text_drawer_->setFontScale(
        drawOptions().annotationFontScale * full_font_scale, true);
  }
  Point2D draw_cds = getDrawCoords(annot.rect_.trans_);
  text_drawer_->drawString(annot.text_, draw_cds, annot.align_);
  if (annot.scaleText_) {
    text_drawer_->setFontScale(full_font_scale, true);
  }
}

// ****************************************************************************
void MolDraw2D::setActiveMolIdx(int newIdx) {
    PRECONDITION(newIdx >= -1 && newIdx < drawMols_.size(),
                 "bad new activeMolIdx_");
    activeMolIdx_ = newIdx;
}

// ****************************************************************************
void MolDraw2D::setActiveAtmIdx(int at_idx1, int at_idx2) {
  at_idx1 = (at_idx1 < 0 ? -1 : at_idx1);
  at_idx2 = (at_idx2 < 0 ? -1 : at_idx2);
  if (at_idx2 >= 0 && at_idx1 < 0) {
    std::swap(at_idx1, at_idx2);
  }
  activeAtmIdx1_ = at_idx1;
  activeAtmIdx2_ = at_idx2;
}

// ****************************************************************************
OrientType MolDraw2D::calcRadicalRect(const ROMol &mol, const Atom *atom,
                                      StringRect &rad_rect) {
  int num_rade = atom->getNumRadicalElectrons();
  double spot_rad = 0.2 * drawOptions().multipleBondOffset;
  Point2D const &at_cds = at_cds_[activeMolIdx_][atom->getIdx()];
  string const &at_sym = atom_syms_[activeMolIdx_][atom->getIdx()].first;
  OrientType orient = atom_syms_[activeMolIdx_][atom->getIdx()].second;
  double rad_size = (4 * num_rade - 2) * spot_rad;
  double x_min, y_min, x_max, y_max;
  Point2D at_draw_cds = getDrawCoords(at_cds);
  if (!at_sym.empty()) {
    text_drawer_->getStringExtremes(at_sym, orient, x_min, y_min, x_max, y_max);
    x_min += at_draw_cds.x;
    x_max += at_draw_cds.x;
    y_min += at_draw_cds.y;
    y_max += at_draw_cds.y;
  } else {
    x_min = at_draw_cds.x - 3 * spot_rad * text_drawer_->fontScale();
    x_max = at_draw_cds.x + 3 * spot_rad * text_drawer_->fontScale();
    y_min = at_draw_cds.y - 3 * spot_rad * text_drawer_->fontScale();
    y_max = at_draw_cds.y + 3 * spot_rad * text_drawer_->fontScale();
  }

  auto rect_to_atom_coords = [&](StringRect &rect) {
    rect.width_ /= text_drawer_->fontScale();
    rect.height_ /= text_drawer_->fontScale();
    rect.trans_ = getAtomCoords(make_pair(rect.trans_.x, rect.trans_.y));
  };

  auto try_all = [&](OrientType ornt) -> bool {
    vector<std::shared_ptr<StringRect>> rad_rects(
        1, std::shared_ptr<StringRect>(new StringRect(rad_rect)));
    if (!text_drawer_->doesRectIntersect(at_sym, ornt, at_cds, rad_rect) &&
        !doesAtomNoteClash(rad_rect.trans_, rad_rects, mol, atom->getIdx())) {
      rect_to_atom_coords(rad_rect);
      return true;
    } else {
      return false;
    }
  };

  auto try_north = [&]() -> bool {
    rad_rect.width_ = rad_size * text_drawer_->fontScale();
    rad_rect.height_ = spot_rad * 3.0 * text_drawer_->fontScale();
    rad_rect.trans_.x = at_draw_cds.x;
    rad_rect.trans_.y = y_max + 0.5 * rad_rect.height_;
    return try_all(OrientType::N);
  };
  auto try_south = [&]() -> bool {
    rad_rect.width_ = rad_size * text_drawer_->fontScale();
    rad_rect.height_ = spot_rad * 3.0 * text_drawer_->fontScale();
    rad_rect.trans_.x = at_draw_cds.x;
    rad_rect.trans_.y = y_min - 0.5 * rad_rect.height_;
    return try_all(OrientType::S);
  };
  auto try_east = [&]() -> bool {
    rad_rect.trans_.x = x_max + 3.0 * spot_rad * text_drawer_->fontScale();
    rad_rect.trans_.y = at_draw_cds.y;
    rad_rect.width_ = spot_rad * 1.5 * text_drawer_->fontScale();
    rad_rect.height_ = rad_size * text_drawer_->fontScale();
    return try_all(OrientType::E);
  };
  auto try_west = [&]() -> bool {
    rad_rect.trans_.x = x_min - 3.0 * spot_rad * text_drawer_->fontScale();
    rad_rect.trans_.y = at_draw_cds.y;
    rad_rect.width_ = spot_rad * 1.5 * text_drawer_->fontScale();
    rad_rect.height_ = rad_size * text_drawer_->fontScale();
    return try_all(OrientType::W);
  };

  auto try_rads = [&](OrientType ornt) -> bool {
    switch (ornt) {
      case OrientType::N:
      case OrientType::C:
        return try_north();
      case OrientType::E:
        return try_east();
      case OrientType::S:
        return try_south();
      case OrientType::W:
        return try_west();
    }
    return false;
  };
  if (try_rads(orient)) {
    return orient;
  }
  OrientType all_ors[4] = {OrientType::N, OrientType::E, OrientType::S,
                           OrientType::W};
  for (int io = 0; io < 4; ++io) {
    if (orient != all_ors[io]) {
      if (try_rads(all_ors[io])) {
        return all_ors[io];
      }
    }
  }
  // stick them N irrespective of a clash whilst muttering "sod it"
  // under our breath.
  try_north();
  return OrientType::N;
}

namespace {}  // namespace

// ****************************************************************************
void MolDraw2D::drawRadicals(const ROMol &mol) {
  // take account of differing font scale and main scale if we've hit
  // max or min font size.
  double f_scale = text_drawer_->fontScale() / scale();
  double spot_rad = 0.2 * drawOptions().multipleBondOffset * f_scale;
  setColour(DrawColour(0.0, 0.0, 0.0));
  // Point2D should be in atom coords
  auto draw_spot = [&](const Point2D &cds) {
    bool ofp = fillPolys();
    setFillPolys(true);
    int olw = lineWidth();
    setLineWidth(0);
    drawArc(cds, spot_rad, 0, 360);
    setLineWidth(olw);
    setFillPolys(ofp);
  };
  // cds in draw coords

  auto draw_spots = [&](const Point2D &cds, int num_spots, double width,
                        int dir = 0) {
    Point2D ncds = cds;
    switch (num_spots) {
      case 3:
        draw_spot(ncds);
        if (dir) {
          ncds.y = cds.y - 0.5 * width + spot_rad;
        } else {
          ncds.x = cds.x - 0.5 * width + spot_rad;
        }
        draw_spot(ncds);
        if (dir) {
          ncds.y = cds.y + 0.5 * width - spot_rad;
        } else {
          ncds.x = cds.x + 0.5 * width - spot_rad;
        }
        draw_spot(ncds);
        /* fallthrough */
      case 1:
        draw_spot(cds);
        break;
      case 4:
        if (dir) {
          ncds.y = cds.y + 6.0 * spot_rad;
        } else {
          ncds.x = cds.x + 6.0 * spot_rad;
        }
        draw_spot(ncds);
        if (dir) {
          ncds.y = cds.y - 6.0 * spot_rad;
        } else {
          ncds.x = cds.x - 6.0 * spot_rad;
        }
        draw_spot(ncds);
        /* fallthrough */
      case 2:
        if (dir) {
          ncds.y = cds.y + 2.0 * spot_rad;
        } else {
          ncds.x = cds.x + 2.0 * spot_rad;
        }
        draw_spot(ncds);
        if (dir) {
          ncds.y = cds.y - 2.0 * spot_rad;
        } else {
          ncds.x = cds.x - 2.0 * spot_rad;
        }
        draw_spot(ncds);
        break;
    }
  };

  size_t rad_num = 0;
  for (auto atom : mol.atoms()) {
    int num_rade = atom->getNumRadicalElectrons();
    if (!num_rade) {
      continue;
    }
    auto rad_rect = radicals_[activeMolIdx_][rad_num].first;
    OrientType draw_or = radicals_[activeMolIdx_][rad_num].second;
    if (draw_or == OrientType::N || draw_or == OrientType::S ||
        draw_or == OrientType::C) {
      draw_spots(rad_rect->trans_, num_rade, rad_rect->width_, 0);
    } else {
      draw_spots(rad_rect->trans_, num_rade, rad_rect->height_, 1);
    }
    ++rad_num;
  }
}

// ****************************************************************************
double MolDraw2D::getNoteStartAngle(const ROMol &mol, const Atom *atom) const {
  if (atom->getDegree() == 0) {
    return M_PI / 2.0;
  }
  Point2D at_cds = at_cds_[activeMolIdx_][atom->getIdx()];
  vector<Point2D> bond_vecs;
  for (const auto &nbr : make_iterator_range(mol.getAtomNeighbors(atom))) {
    Point2D bond_vec = at_cds.directionVector(at_cds_[activeMolIdx_][nbr]);
    bond_vec.normalize();
    bond_vecs.emplace_back(bond_vec);
  }

  Point2D ret_vec;
  if (bond_vecs.size() == 1) {
    if (atom_syms_[activeMolIdx_][atom->getIdx()].first.empty()) {
      // go with perpendicular to bond.  This is mostly to avoid getting
      // a zero at the end of a bond to carbon, which looks like a black
      // oxygen atom in the default font in SVG and PNG.
      ret_vec.x = bond_vecs[0].y;
      ret_vec.y = -bond_vecs[0].x;
    } else {
      // go opposite end
      ret_vec = -bond_vecs[0];
    }
  } else if (bond_vecs.size() == 2) {
    ret_vec = bond_vecs[0] + bond_vecs[1];
    if (ret_vec.lengthSq() > 1.0e-6) {
      if (!atom->getNumImplicitHs() || atom->getAtomicNum() == 6) {
        // prefer outside the angle, unless there are Hs that will be in
        // the way, probably.
        ret_vec *= -1.0;
      }
    } else {
      // it must be a -# or == or some such.  Take perpendicular to
      // one of them
      ret_vec.x = -bond_vecs.front().y;
      ret_vec.y = bond_vecs.front().x;
      ret_vec.normalize();
    }
  } else {
    // just take 2 that are probably adjacent
    double discrim = 4.0 * M_PI / bond_vecs.size();
    for (size_t i = 0; i < bond_vecs.size() - 1; ++i) {
      for (size_t j = i + 1; j < bond_vecs.size(); ++j) {
        double ang = acos(bond_vecs[i].dotProduct(bond_vecs[j]));
        if (ang < discrim) {
          ret_vec = bond_vecs[i] + bond_vecs[j];
          ret_vec.normalize();
          discrim = -1.0;
          break;
        }
      }
    }
    if (discrim > 0.0) {
      ret_vec = bond_vecs[0] + bond_vecs[1];
      ret_vec *= -1.0;
    }
  }

  // start angle is the angle between ret_vec and the x axis
  return atan2(ret_vec.y, ret_vec.x);
}

// ****************************************************************************
int MolDraw2D::doesAtomNoteClash(
    const Point2D &note_pos, const vector<std::shared_ptr<StringRect>> &rects,
    const ROMol &mol, unsigned int atom_idx) const {
  auto atom = mol.getAtomWithIdx(atom_idx);

  if (doesNoteClashNbourBonds(note_pos, rects, mol, atom)) {
    return 1;
  }
  if (doesNoteClashAtomLabels(note_pos, rects, mol, atom_idx)) {
    return 2;
  }
  if (doesNoteClashOtherNotes(note_pos, rects)) {
    return 3;
  }
  return 0;
}

// ****************************************************************************
int MolDraw2D::doesBondNoteClash(
    const Point2D &note_pos, const vector<std::shared_ptr<StringRect>> &rects,
    const ROMol &mol, const Bond *bond) const {
  string note = bond->getProp<string>(common_properties::bondNote);
  if (doesNoteClashNbourBonds(note_pos, rects, mol, bond->getBeginAtom())) {
    return 1;
  }
  unsigned int atom_idx = bond->getBeginAtomIdx();
  if (doesNoteClashAtomLabels(note_pos, rects, mol, atom_idx)) {
    return 2;
  }
  if (doesNoteClashOtherNotes(note_pos, rects)) {
    return 3;
  }
  return 0;
}

// ****************************************************************************
bool MolDraw2D::doesNoteClashNbourBonds(
    const Point2D &note_pos, const vector<std::shared_ptr<StringRect>> &rects,
    const ROMol &mol, const Atom *atom) const {
  double double_bond_offset = -1.0;
  Point2D const &at2_dcds =
      getDrawCoords(at_cds_[activeMolIdx_][atom->getIdx()]);

  double line_width = lineWidth() * scale() * 0.02;
  for (const auto &nbr : make_iterator_range(mol.getAtomNeighbors(atom))) {
    Point2D const &at1_dcds = getDrawCoords(at_cds_[activeMolIdx_][nbr]);
    if (text_drawer_->doesLineIntersect(rects, note_pos, at1_dcds, at2_dcds,
                                        line_width)) {
      return true;
    }
    // now see about clashing with other lines if not single
    auto bond = mol.getBondBetweenAtoms(atom->getIdx(), nbr);
    Bond::BondType bt = bond->getBondType();
    if (bt == Bond::SINGLE) {
      continue;
    }

    if (double_bond_offset < 0.0) {
      double_bond_offset = options_.multipleBondOffset;
      // mol files from, for example, Marvin use a bond length of 1 for just
      // about everything. When this is the case, the default multipleBondOffset
      // is just too much, so scale it back.
      if ((at1_dcds - at2_dcds).lengthSq() < 1.4 * scale()) {
        double_bond_offset *= 0.6;
      }
    }
    if (bt == Bond::DOUBLE || bt == Bond::AROMATIC || bt == Bond::TRIPLE) {
      Point2D l1s, l1f, l2s, l2f;
      if (bt == Bond::DOUBLE || bt == Bond::AROMATIC) {
        // use the atom coords for this to make sure the perp goes the
        // correct way (y coordinate issue).
        calcDoubleBondLines(mol, double_bond_offset, *bond,
                            at_cds_[activeMolIdx_][nbr],
                            at_cds_[activeMolIdx_][atom->getIdx()],
                            at_cds_[activeMolIdx_], l1s, l1f, l2s, l2f);
      } else {
        calcTripleBondLines(
            double_bond_offset, *bond, at_cds_[activeMolIdx_][nbr],
            at_cds_[activeMolIdx_][atom->getIdx()], l1s, l1f, l2s, l2f);
      }
      l1s = getDrawCoords(l1s);
      l1f = getDrawCoords(l1f);
      l2s = getDrawCoords(l2s);
      l2f = getDrawCoords(l2f);

      if (text_drawer_->doesLineIntersect(rects, note_pos, l1s, l1f,
                                          line_width) ||
          text_drawer_->doesLineIntersect(rects, note_pos, l2s, l2f,
                                          line_width)) {
        return true;
      }
    }
  }

  return false;
}

// ****************************************************************************
bool MolDraw2D::doesNoteClashAtomLabels(
    const Point2D &note_pos, const vector<std::shared_ptr<StringRect>> &rects,
    const ROMol &mol, unsigned int atom_idx) const {
  // try the atom_idx first as it's the most likely clash
  Point2D draw_cds = getDrawCoords(atom_idx);
  if (text_drawer_->doesStringIntersect(
          rects, note_pos, atom_syms_[activeMolIdx_][atom_idx].first,
          atom_syms_[activeMolIdx_][atom_idx].second, draw_cds)) {
    return true;
  }
  // if it's cluttered, it might clash with other labels.
  for (auto atom : mol.atoms()) {
    if (atom_idx == atom->getIdx()) {
      continue;
    }
    const auto &atsym = atom_syms_[activeMolIdx_][atom->getIdx()];
    if (atsym.first.empty()) {
      continue;
    }
    draw_cds = getDrawCoords(atom->getIdx());
    if (text_drawer_->doesStringIntersect(rects, note_pos, atsym.first,
                                          atsym.second, draw_cds)) {
      return true;
    }
  }

  return false;
}

// ****************************************************************************
bool MolDraw2D::doesNoteClashOtherNotes(
    const Point2D &note_pos,
    const vector<std::shared_ptr<StringRect>> &rects) const {
  for (auto const &annot : annotations_[activeMolIdx_]) {
    if (text_drawer_->doesRectIntersect(rects, note_pos, annot.rect_)) {
      return true;
    }
  }
  return false;
}

// ****************************************************************************
double MolDraw2D::getDrawLineWidth() const {
  double width = lineWidth();
  // This works fairly well for SVG and Cairo. 0.02 is picked by eye
  if (drawOptions().scaleBondWidth) {
    width *= scale() * 0.02;
    if (width < 0.0) {
      width = 0.0;
    }
  }
  return width;
}

// ****************************************************************************
// take the coords for atnum, with neighbour nbr_cds, and move cds out to
// accommodate the label associated with it.
void MolDraw2D::adjustBondEndForLabel(
    const std::pair<std::string, OrientType> &lbl, const Point2D &nbr_cds,
    Point2D &cds) const {
  if (lbl.first.empty()) {
    return;
  }

  Point2D draw_cds = getDrawCoords(cds);
  Point2D nbr_draw_cds = getDrawCoords(nbr_cds);

  text_drawer_->adjustLineForString(lbl.first, lbl.second, nbr_draw_cds,
                                    draw_cds);

  cds = getAtomCoords(make_pair(draw_cds.x, draw_cds.y));

  if (drawOptions().additionalAtomLabelPadding > 0.0) {
    // directionVector is normalised.
    Point2D bond =
        cds.directionVector(nbr_cds) * drawOptions().additionalAtomLabelPadding;
    cds += bond;
  }
}

// ****************************************************************************
pair<string, OrientType> MolDraw2D::getAtomSymbolAndOrientation(
    const Atom &atom) const {
  OrientType orient = getAtomOrientation(atom);
  string symbol = getAtomSymbol(atom, orient);

  return std::make_pair(symbol, orient);
}

// ****************************************************************************
string MolDraw2D::getAtomSymbol(const RDKit::Atom &atom,
                                OrientType orientation) const {
  if (drawOptions().noAtomLabels) {
    return "";
  }
  // adds XML-like annotation for super- and sub-script, in the same manner
  // as MolDrawing.py. My first thought was for a LaTeX-like system,
  // obviously...
  string symbol;
  bool literal_symbol = true;
  unsigned int iso = atom.getIsotope();
  if (drawOptions().atomLabels.find(atom.getIdx()) !=
      drawOptions().atomLabels.end()) {
    // specified labels are trump: no matter what else happens we will show
    // them.
    symbol = drawOptions().atomLabels.find(atom.getIdx())->second;
  } else if (atom.hasProp(common_properties::_displayLabel) ||
             atom.hasProp(common_properties::_displayLabelW)) {
    // logic here: if either _displayLabel or _displayLabelW is set, we will
    // definitely use one of those. if only one is set, we'll use that one if
    // both are set and the orientation is W then we'll use _displayLabelW,
    // otherwise _displayLabel

    std::string lbl;
    std::string lblw;
    atom.getPropIfPresent(common_properties::_displayLabel, lbl);
    atom.getPropIfPresent(common_properties::_displayLabelW, lblw);
    if (lbl.empty()) {
      lbl = lblw;
    }
    if (orientation == OrientType::W && !lblw.empty()) {
      symbol = lblw;
    } else {
      symbol = lbl;
    }
  } else if (atom.hasProp(common_properties::atomLabel)) {
    symbol = atom.getProp<std::string>(common_properties::atomLabel);
  } else if (drawOptions().dummiesAreAttachments && atom.getAtomicNum() == 0 &&
             atom.getDegree() == 1) {
    symbol = "";
    literal_symbol = false;
  } else if (isAtomListQuery(&atom)) {
    symbol = getAtomListText(atom);
  } else if (isComplexQuery(&atom)) {
    symbol = "?";
  } else if (drawOptions().atomLabelDeuteriumTritium &&
             atom.getAtomicNum() == 1 && (iso == 2 || iso == 3)) {
    symbol = ((iso == 2) ? "D" : "T");
    iso = 0;
  } else {
    literal_symbol = false;
    std::vector<std::string> preText, postText;

    // first thing after the symbol is the atom map
    if (atom.hasProp("molAtomMapNumber")) {
      string map_num = "";
      atom.getProp("molAtomMapNumber", map_num);
      postText.push_back(std::string(":") + map_num);
    }

    if (0 != atom.getFormalCharge()) {
      // charge always comes post the symbol
      int ichg = atom.getFormalCharge();
      string sgn = ichg > 0 ? string("+") : string("-");
      ichg = abs(ichg);
      if (ichg > 1) {
        sgn = std::to_string(ichg) + sgn;
      }
      // put the charge as a superscript
      postText.push_back(string("<sup>") + sgn + string("</sup>"));
    }

    int num_h = (atom.getAtomicNum() == 6 && atom.getDegree() > 0)
                    ? 0
                    : atom.getTotalNumHs();  // FIX: still not quite right

    if (drawOptions().explicitMethyl && atom.getAtomicNum() == 6 &&
        atom.getDegree() == 1) {
      symbol += atom.getSymbol();
      num_h = atom.getTotalNumHs();
    }

    if (num_h > 0 && !atom.hasQuery()) {
      // the H text comes after the atomic symbol
      std::string h = "H";
      if (num_h > 1) {
        // put the number as a subscript
        h += string("<sub>") + std::to_string(num_h) + string("</sub>");
      }
      postText.push_back(h);
    }

    if (0 != iso &&
        ((drawOptions().isotopeLabels && atom.getAtomicNum() != 0) ||
         (drawOptions().dummyIsotopeLabels && atom.getAtomicNum() == 0))) {
      // isotope always comes before the symbol
      preText.push_back(std::string("<sup>") + std::to_string(iso) +
                        std::string("</sup>"));
    }

    symbol = "";
    for (const std::string &se : preText) {
      symbol += se;
    }

    // allenes need a C, but extend to any atom with degree 2 and both
    // bonds in a line.
    if (isLinearAtom(atom, at_cds_[activeMolIdx_]) ||
        (atom.getAtomicNum() != 6 || atom.getDegree() == 0 || preText.size() ||
         postText.size())) {
      symbol += atom.getSymbol();
    }
    for (const std::string &se : postText) {
      symbol += se;
    }
  }

  if (literal_symbol && !symbol.empty()) {
    symbol = "<lit>" + symbol + "</lit>";
  }
  // cout << "Atom symbol " << atom.getIdx() << " : " << symbol << endl;
  return symbol;
}  // namespace RDKit

// ****************************************************************************
OrientType MolDraw2D::getAtomOrientation(const RDKit::Atom &atom) const {
  // cout << "Atomic " << atom.getAtomicNum() << " degree : "
  //      << atom.getDegree() << " : " << atom.getTotalNumHs() << endl;
  // anything with a slope of more than 70 degrees is vertical. This way,
  // the NH in an indole is vertical as RDKit lays it out normally (72ish
  // degrees) but the 2 amino groups of c1ccccc1C1CCC(N)(N)CC1 are E and W
  // when they are drawn at the bottom of the molecule.
  static const double VERT_SLOPE = tan(70.0 * M_PI / 180.0);

  auto &mol = atom.getOwningMol();
  const Point2D &at1_cds = at_cds_[activeMolIdx_][atom.getIdx()];
  Point2D nbr_sum(0.0, 0.0);
  // cout << "Nbours for atom : " << at1->getIdx() << endl;
  for (const auto &nbri : make_iterator_range(mol.getAtomBonds(&atom))) {
    const Bond *bond = mol[nbri];
    const Point2D &at2_cds =
        at_cds_[activeMolIdx_][bond->getOtherAtomIdx(atom.getIdx())];
    nbr_sum += at2_cds - at1_cds;
  }

  OrientType orient = OrientType::C;
  if (atom.getDegree()) {
    double islope = 1000.0;
    if (fabs(nbr_sum.x) > 1.0e-4) {
      islope = nbr_sum.y / nbr_sum.x;
    }
    if (fabs(islope) <= VERT_SLOPE) {
      if (nbr_sum.x > 0.0) {
        orient = OrientType::W;
      } else {
        orient = OrientType::E;
      }
    } else {
      if (nbr_sum.y > 0.0) {
        orient = OrientType::N;
      } else {
        orient = OrientType::S;
      }
    }
    // atoms of single degree should always be either W or E, never N or S.  If
    // either of the latter, make it E if the slope is close to vertical,
    // otherwise have it either as required.
    if (orient == OrientType::N || orient == OrientType::S) {
      if (atom.getDegree() == 1) {
        if (fabs(islope) > VERT_SLOPE) {
          orient = OrientType::E;
        } else {
          if (nbr_sum.x > 0.0) {
            orient = OrientType::W;
          } else {
            orient = OrientType::E;
          }
        }
      } else if (atom.getDegree() == 3) {
        // Atoms of degree 3 can sometimes have a bond pointing down with S
        // orientation or up with N orientation, which puts the H on the bond.
        auto &mol = atom.getOwningMol();
        const Point2D &at1_cds = at_cds_[activeMolIdx_][atom.getIdx()];
        for (const auto &nbri : make_iterator_range(mol.getAtomBonds(&atom))) {
          const Bond *bond = mol[nbri];
          const Point2D &at2_cds =
              at_cds_[activeMolIdx_][bond->getOtherAtomIdx(atom.getIdx())];
          Point2D bond_vec = at2_cds - at1_cds;
          double ang = atan(bond_vec.y / bond_vec.x) * 180.0 / M_PI;
          if (ang > 80.0 && ang < 100.0 && orient == OrientType::S) {
            orient = OrientType::N;
            break;
          } else if (ang < -80.0 && ang > -100.0 && orient == OrientType::N) {
            orient = OrientType::S;
            break;
          }
        }
      }
    }
  } else {
    // last check: degree zero atoms from the last three periods should have
    // the Hs first
    static int HsListedFirstSrc[] = {8, 9, 16, 17, 34, 35, 52, 53, 84, 85};
    std::vector<int> HsListedFirst(
        HsListedFirstSrc,
        HsListedFirstSrc + sizeof(HsListedFirstSrc) / sizeof(int));
    if (std::find(HsListedFirst.begin(), HsListedFirst.end(),
                  atom.getAtomicNum()) != HsListedFirst.end()) {
      orient = OrientType::W;
    } else {
      orient = OrientType::E;
    }
  }

  return orient;
}

// ****************************************************************************
void MolDraw2D::adjustScaleForAtomLabels(
    const std::vector<int> *highlight_atoms,
    const map<int, double> *highlight_radii) {
  double x_max(x_min_ + x_range_), y_max(y_min_ + y_range_);

  for (size_t i = 0; i < atom_syms_[activeMolIdx_].size(); ++i) {
    if (!atom_syms_[activeMolIdx_][i].first.empty()) {
      double this_x_min, this_y_min, this_x_max, this_y_max;
      getStringExtremes(atom_syms_[activeMolIdx_][i].first,
                        atom_syms_[activeMolIdx_][i].second,
                        at_cds_[activeMolIdx_][i], this_x_min, this_y_min,
                        this_x_max, this_y_max);
      x_max = std::max(x_max, this_x_max);
      x_min_ = std::min(x_min_, this_x_min);
      y_max = std::max(y_max, this_y_max);
      y_min_ = std::min(y_min_, this_y_min);
    }
    if (highlight_atoms &&
        highlight_atoms->end() !=
            find(highlight_atoms->begin(), highlight_atoms->end(), i)) {
      Point2D centre;
      double xradius, yradius;
      // this involves a 2nd call to text_drawer_->getStringRect, but never mind
      calcLabelEllipse(i, highlight_radii, centre, xradius, yradius);
      double this_x_min = centre.x - xradius;
      double this_x_max = centre.x + xradius;
      double this_y_min = centre.y - yradius;
      double this_y_max = centre.y + yradius;
      x_max = std::max(x_max, this_x_max);
      x_min_ = std::min(x_min_, this_x_min);
      y_max = std::max(y_max, this_y_max);
      y_min_ = std::min(y_min_, this_y_min);
    }
  }

  x_range_ = max(x_max - x_min_, x_range_);
  y_range_ = max(y_max - y_min_, y_range_);
}

// ****************************************************************************
void MolDraw2D::adjustScaleForRadicals(const ROMol &mol) {
  if (scale() != text_drawer_->fontScale()) {
    // we've hit max or min font size, so re-compute radical rectangles as
    // they'll be too far from the character.
    radicals_[activeMolIdx_].clear();
    extractRadicals(mol);
  }
  double x_max(x_min_ + x_range_), y_max(y_min_ + y_range_);

  for (auto rad_pair : radicals_[activeMolIdx_]) {
    auto rad_rect = rad_pair.first;
    x_max = max(x_max, rad_rect->trans_.x + rad_rect->width_ / 2.0);
    y_max = max(y_max, rad_rect->trans_.y + rad_rect->height_ / 2.0);
    x_min_ = min(x_min_, rad_rect->trans_.x - rad_rect->width_ / 2.0);
    y_min_ = min(y_min_, rad_rect->trans_.y - rad_rect->height_ / 2.0);
  }

  x_range_ = max(x_max - x_min_, x_range_);
  y_range_ = max(y_max - y_min_, y_range_);
}

// ****************************************************************************
void MolDraw2D::adjustScaleForAnnotation(const vector<AnnotationType> &notes) {
  double x_max(x_min_ + x_range_), y_max(y_min_ + y_range_);

  for (auto const &pr : notes) {
    const auto &note_rect = pr.rect_;
    double this_x_max = note_rect.trans_.x;
    double this_x_min = note_rect.trans_.x;
    double this_y_max = note_rect.trans_.y;
    double this_y_min = note_rect.trans_.y;
    if (pr.align_ == TextAlignType::START) {
      this_x_max += note_rect.width_;
    } else if (pr.align_ == TextAlignType::END) {
      this_x_min -= note_rect.width_;
    } else {
      this_x_max += note_rect.width_ / 2.0;
      this_x_min -= note_rect.width_ / 2.0;
    }
    this_y_max += note_rect.height_ / 2.0;
    this_y_min -= note_rect.height_ / 2.0;

    x_max = std::max(x_max, this_x_max);
    x_min_ = std::min(x_min_, this_x_min);
    y_max = std::max(y_max, this_y_max);
    y_min_ = std::min(y_min_, this_y_min);
  }
  x_range_ = max(x_max - x_min_, x_range_);
  y_range_ = max(y_max - y_min_, y_range_);
}

// ****************************************************************************
void MolDraw2D::drawArrow(const Point2D &arrowBegin, const Point2D &arrowEnd,
                          bool asPolygon, double frac, double angle) {
  Point2D delta = arrowBegin - arrowEnd;
  double cos_angle = std::cos(angle), sin_angle = std::sin(angle);

  Point2D p1 = arrowEnd;
  p1.x += frac * (delta.x * cos_angle + delta.y * sin_angle);
  p1.y += frac * (delta.y * cos_angle - delta.x * sin_angle);

  Point2D p2 = arrowEnd;
  p2.x += frac * (delta.x * cos_angle - delta.y * sin_angle);
  p2.y += frac * (delta.y * cos_angle + delta.x * sin_angle);

  drawLine(arrowBegin, arrowEnd);
  if (!asPolygon) {
    drawLine(arrowEnd, p1);
    drawLine(arrowEnd, p2);
  } else {
    std::vector<Point2D> pts = {p1, arrowEnd, p2};
    bool fps = fillPolys();
    setFillPolys(true);
    drawPolygon(pts);
    setFillPolys(fps);
  }
}

// ****************************************************************************
void MolDraw2D::tabulaRasa() {
  scale_ = 1.0;

  // ignore the min and max font sizes when setting font size to 1.0
  text_drawer_->setFontScale(1.0, true);
  x_trans_ = y_trans_ = 0.0;
  x_offset_ = y_offset_ = 0;
  d_metadata.clear();
  d_numMetadataEntries = 0;
  setActiveAtmIdx();
}

// ****************************************************************************
<<<<<<< HEAD
=======
void MolDraw2D::drawEllipse(const Point2D &cds1, const Point2D &cds2) {
  std::vector<Point2D> pts;
  MolDraw2D_detail::arcPoints(cds1, cds2, pts, 0, 360);
  drawPolygon(pts);
}

// ****************************************************************************
void MolDraw2D::drawArc(const Point2D &centre, double radius, double ang1,
                        double ang2) {
  drawArc(centre, radius, radius, ang1, ang2);
}

// ****************************************************************************
void MolDraw2D::drawArc(const Point2D &centre, double xradius, double yradius,
                        double ang1, double ang2) {
  std::vector<Point2D> pts;
  // 5 degree increments should be plenty, as the circles are probably
  // going to be small.
  int num_steps = 1 + int((ang2 - ang1) / 5.0);
  double ang_incr = double((ang2 - ang1) / num_steps) * M_PI / 180.0;
  double start_ang_rads = ang1 * M_PI / 180.0;
  for (int i = 0; i <= num_steps; ++i) {
    double ang = start_ang_rads + double(i) * ang_incr;
    double x = centre.x + xradius * cos(ang);
    double y = centre.y + yradius * sin(ang);
    pts.emplace_back(Point2D(x, y));
  }

  if (fillPolys()) {
    // otherwise it draws an arc back to the pts.front() rather than filling
    // in the sector.
    pts.emplace_back(centre);
  }
  drawPolygon(pts);
}

// ****************************************************************************
void MolDraw2D::drawRect(const Point2D &cds1, const Point2D &cds2) {
  std::vector<Point2D> pts(4);
  pts[0] = cds1;
  pts[1] = Point2D(cds1.x, cds2.y);
  pts[2] = cds2;
  pts[3] = Point2D(cds2.x, cds1.y);
  // if fillPolys() is false, it doesn't close the polygon because of
  // its use for drawing filled or open ellipse segments.
  if (!fillPolys()) {
    pts.emplace_back(cds1);
  }
  drawPolygon(pts);
}

void MolDraw2D::drawWavyLine(const Point2D &cds1, const Point2D &cds2,
                             const DrawColour &col1, const DrawColour &col2,
                             unsigned int, double) {
  drawLine(cds1, cds2, col1, col2);
}

// ****************************************************************************
//  we draw the line at cds2, perpendicular to the line cds1-cds2
void MolDraw2D::drawAttachmentLine(const Point2D &cds1, const Point2D &cds2,
                                   const DrawColour &col, double len,
                                   unsigned int nSegments) {
  Point2D perp = calcPerpendicular(cds1, cds2);
  Point2D p1 = Point2D(cds2.x - perp.x * len / 2, cds2.y - perp.y * len / 2);
  Point2D p2 = Point2D(cds2.x + perp.x * len / 2, cds2.y + perp.y * len / 2);
  drawWavyLine(p1, p2, col, col, nSegments);
}

// ****************************************************************************
bool doLinesIntersect(const Point2D &l1s, const Point2D &l1f,
                      const Point2D &l2s, const Point2D &l2f, Point2D *ip) {
  // using spell from answer 2 of
  // https://stackoverflow.com/questions/563198/how-do-you-detect-where-two-line-segments-intersect
  double s1_x = l1f.x - l1s.x;
  double s1_y = l1f.y - l1s.y;
  double s2_x = l2f.x - l2s.x;
  double s2_y = l2f.y - l2s.y;

  double d = (-s2_x * s1_y + s1_x * s2_y);
  if (d == 0.0) {
    // parallel lines.
    return false;
  }
  double s, t;
  s = (-s1_y * (l1s.x - l2s.x) + s1_x * (l1s.y - l2s.y)) / d;
  t = (s2_x * (l1s.y - l2s.y) - s2_y * (l1s.x - l2s.x)) / d;

  if (s >= 0 && s <= 1 && t >= 0 && t <= 1) {
    if (ip) {
      ip->x = l1s.x + t * s1_x;
      ip->y = l1s.y + t * s1_y;
    }
    return true;
  }

  return false;
}

// ****************************************************************************
>>>>>>> 9b99cacc
bool doesLineIntersectLabel(const Point2D &ls, const Point2D &lf,
                            const StringRect &lab_rect, double padding) {
  Point2D tl, tr, br, bl;
  lab_rect.calcCorners(tl, tr, br, bl, padding);

  // first check if line is completely inside label.  Unlikely, but who
  // knows?
  if (ls.x >= tl.x && ls.x <= br.x && lf.x >= tl.x && lf.x <= br.x &&
      ls.y <= tl.y && ls.y >= br.y && lf.y <= tl.y && lf.y >= br.y) {
    return true;
  }
  if (MolDraw2D_detail::doLinesIntersect(ls, lf, tl, tr, nullptr) ||
      MolDraw2D_detail::doLinesIntersect(ls, lf, tr, br, nullptr) ||
      MolDraw2D_detail::doLinesIntersect(ls, lf, br, bl, nullptr) ||
      MolDraw2D_detail::doLinesIntersect(ls, lf, bl, tl, nullptr)) {
    return true;
  }
  return false;
}

}  // namespace RDKit<|MERGE_RESOLUTION|>--- conflicted
+++ resolved
@@ -28,9 +28,14 @@
 #include <GraphMol/Depictor/RDDepictor.h>
 #include <Geometry/point.h>
 #include <Geometry/Transform2D.h>
-
+#include <Numerics/SquareMatrix.h>
+#include <Numerics/Matrix.h>
+
+#include <GraphMol/MolTransforms/MolTransforms.h>
 #include <GraphMol/FileParsers/FileParserUtils.h>
 #include <GraphMol/MolEnumerator/LinkNode.h>
+
+#include <Geometry/Transform3D.h>
 
 #include <algorithm>
 #include <cstdlib>
@@ -39,6 +44,7 @@
 #include <memory>
 
 #include <boost/lexical_cast.hpp>
+#include <boost/tuple/tuple_comparison.hpp>
 #include <boost/assign/list_of.hpp>
 #include <boost/format.hpp>
 
@@ -242,85 +248,8 @@
                              const map<int, DrawColour> *highlight_bond_map,
                              const std::map<int, double> *highlight_radii,
                              int confId) {
-<<<<<<< HEAD
   drawMolecule(mol, "", highlight_atoms, highlight_bonds, highlight_atom_map,
                highlight_bond_map, highlight_radii, confId);
-=======
-  int origWidth = lineWidth();
-  pushDrawDetails();
-  setupTextDrawer();
-
-  unique_ptr<RWMol> rwmol =
-      initMoleculeDraw(mol, highlight_atoms, highlight_radii, confId);
-  ROMol const &draw_mol = rwmol ? *(rwmol) : mol;
-  if (!draw_mol.getNumConformers()) {
-    // clearly, the molecule is in a sorry state.
-    return;
-  }
-
-  if (!pre_shapes_[activeMolIdx_].empty()) {
-    MolDraw2D_detail::drawShapes(*this, pre_shapes_[activeMolIdx_]);
-  }
-
-  if (drawOptions().continuousHighlight) {
-    // if we're doing continuous highlighting, start by drawing the highlights
-    doContinuousHighlighting(draw_mol, highlight_atoms, highlight_bonds,
-                             highlight_atom_map, highlight_bond_map,
-                             highlight_radii);
-    // at this point we shouldn't be doing any more highlighting, so blow out
-    // those variables.  This alters the behaviour of drawBonds below.
-    highlight_bonds = nullptr;
-    highlight_atoms = nullptr;
-  } else if (drawOptions().circleAtoms && highlight_atoms) {
-    setFillPolys(drawOptions().fillHighlights);
-    for (auto this_at : draw_mol.atoms()) {
-      int this_idx = this_at->getIdx();
-      if (std::find(highlight_atoms->begin(), highlight_atoms->end(),
-                    this_idx) != highlight_atoms->end()) {
-        if (highlight_atom_map &&
-            highlight_atom_map->find(this_idx) != highlight_atom_map->end()) {
-          setColour(highlight_atom_map->find(this_idx)->second);
-        } else {
-          setColour(drawOptions().highlightColour);
-        }
-        Point2D p1 = at_cds_[activeMolIdx_][this_idx];
-        Point2D p2 = at_cds_[activeMolIdx_][this_idx];
-        double radius = drawOptions().highlightRadius;
-        if (highlight_radii &&
-            highlight_radii->find(this_idx) != highlight_radii->end()) {
-          radius = highlight_radii->find(this_idx)->second;
-        }
-        Point2D offset(radius, radius);
-        p1 -= offset;
-        p2 += offset;
-        drawEllipse(p1, p2);
-      }
-    }
-    setFillPolys(true);
-  }
-  drawBonds(draw_mol, highlight_atoms, highlight_atom_map, highlight_bonds,
-            highlight_bond_map);
-
-  vector<DrawColour> atom_colours;
-  for (auto this_at : draw_mol.atoms()) {
-    atom_colours.emplace_back(
-        getColour(this_at->getIdx(), highlight_atoms, highlight_atom_map));
-  }
-
-  finishMoleculeDraw(draw_mol, atom_colours);
-  // popDrawDetails();
-  setLineWidth(origWidth);
-
-  if (drawOptions().includeMetadata) {
-    this->updateMetadata(draw_mol, confId);
-  }
-  // {
-  //   Point2D p1(x_min_, y_min_), p2(x_min_ + x_range_, y_min_ + y_range_);
-  //   setColour(DrawColour(0, 0, 0));
-  //   setFillPolys(false);
-  //   drawRect(p1, p2);
-  // }
->>>>>>> 9b99cacc
 }
 
 // ****************************************************************************
@@ -4227,108 +4156,6 @@
 }
 
 // ****************************************************************************
-<<<<<<< HEAD
-=======
-void MolDraw2D::drawEllipse(const Point2D &cds1, const Point2D &cds2) {
-  std::vector<Point2D> pts;
-  MolDraw2D_detail::arcPoints(cds1, cds2, pts, 0, 360);
-  drawPolygon(pts);
-}
-
-// ****************************************************************************
-void MolDraw2D::drawArc(const Point2D &centre, double radius, double ang1,
-                        double ang2) {
-  drawArc(centre, radius, radius, ang1, ang2);
-}
-
-// ****************************************************************************
-void MolDraw2D::drawArc(const Point2D &centre, double xradius, double yradius,
-                        double ang1, double ang2) {
-  std::vector<Point2D> pts;
-  // 5 degree increments should be plenty, as the circles are probably
-  // going to be small.
-  int num_steps = 1 + int((ang2 - ang1) / 5.0);
-  double ang_incr = double((ang2 - ang1) / num_steps) * M_PI / 180.0;
-  double start_ang_rads = ang1 * M_PI / 180.0;
-  for (int i = 0; i <= num_steps; ++i) {
-    double ang = start_ang_rads + double(i) * ang_incr;
-    double x = centre.x + xradius * cos(ang);
-    double y = centre.y + yradius * sin(ang);
-    pts.emplace_back(Point2D(x, y));
-  }
-
-  if (fillPolys()) {
-    // otherwise it draws an arc back to the pts.front() rather than filling
-    // in the sector.
-    pts.emplace_back(centre);
-  }
-  drawPolygon(pts);
-}
-
-// ****************************************************************************
-void MolDraw2D::drawRect(const Point2D &cds1, const Point2D &cds2) {
-  std::vector<Point2D> pts(4);
-  pts[0] = cds1;
-  pts[1] = Point2D(cds1.x, cds2.y);
-  pts[2] = cds2;
-  pts[3] = Point2D(cds2.x, cds1.y);
-  // if fillPolys() is false, it doesn't close the polygon because of
-  // its use for drawing filled or open ellipse segments.
-  if (!fillPolys()) {
-    pts.emplace_back(cds1);
-  }
-  drawPolygon(pts);
-}
-
-void MolDraw2D::drawWavyLine(const Point2D &cds1, const Point2D &cds2,
-                             const DrawColour &col1, const DrawColour &col2,
-                             unsigned int, double) {
-  drawLine(cds1, cds2, col1, col2);
-}
-
-// ****************************************************************************
-//  we draw the line at cds2, perpendicular to the line cds1-cds2
-void MolDraw2D::drawAttachmentLine(const Point2D &cds1, const Point2D &cds2,
-                                   const DrawColour &col, double len,
-                                   unsigned int nSegments) {
-  Point2D perp = calcPerpendicular(cds1, cds2);
-  Point2D p1 = Point2D(cds2.x - perp.x * len / 2, cds2.y - perp.y * len / 2);
-  Point2D p2 = Point2D(cds2.x + perp.x * len / 2, cds2.y + perp.y * len / 2);
-  drawWavyLine(p1, p2, col, col, nSegments);
-}
-
-// ****************************************************************************
-bool doLinesIntersect(const Point2D &l1s, const Point2D &l1f,
-                      const Point2D &l2s, const Point2D &l2f, Point2D *ip) {
-  // using spell from answer 2 of
-  // https://stackoverflow.com/questions/563198/how-do-you-detect-where-two-line-segments-intersect
-  double s1_x = l1f.x - l1s.x;
-  double s1_y = l1f.y - l1s.y;
-  double s2_x = l2f.x - l2s.x;
-  double s2_y = l2f.y - l2s.y;
-
-  double d = (-s2_x * s1_y + s1_x * s2_y);
-  if (d == 0.0) {
-    // parallel lines.
-    return false;
-  }
-  double s, t;
-  s = (-s1_y * (l1s.x - l2s.x) + s1_x * (l1s.y - l2s.y)) / d;
-  t = (s2_x * (l1s.y - l2s.y) - s2_y * (l1s.x - l2s.x)) / d;
-
-  if (s >= 0 && s <= 1 && t >= 0 && t <= 1) {
-    if (ip) {
-      ip->x = l1s.x + t * s1_x;
-      ip->y = l1s.y + t * s1_y;
-    }
-    return true;
-  }
-
-  return false;
-}
-
-// ****************************************************************************
->>>>>>> 9b99cacc
 bool doesLineIntersectLabel(const Point2D &ls, const Point2D &lf,
                             const StringRect &lab_rect, double padding) {
   Point2D tl, tr, br, bl;
