--- conflicted
+++ resolved
@@ -351,11 +351,8 @@
     {"testAtomAbbreviationsClash.svg", 1847939197U},
     {"testBlackAtomsUnderHighlight.svg", 3916069581U},
     {"testSmallReactionCanvas.svg", 1288652415U},
-<<<<<<< HEAD
+    {"testReactionProductSmoothCorners.svg", 1712682118U},
     {"testReactionPanels.svg", 3629304831U},
-=======
-    {"testReactionProductSmoothCorners.svg", 1712682118U},
->>>>>>> 451e57f0
 };
 
 // These PNG hashes aren't completely reliable due to floating point cruft,
@@ -10271,11 +10268,7 @@
 #endif
 }
 
-<<<<<<< HEAD
-TEST_CASE("Github8213 - Reaction rendering ignores panels") {
-=======
 TEST_CASE("Github8209 - Reaction products not having bond corners smoothed") {
->>>>>>> 451e57f0
   std::string smiles =
       "[#6]1-[#6]=[#6]-[#6]=[#6]-[#6]=1-[#6:1](=[#8])-[#8]."
       "[#1:7]-[#7:4](-[#1,#6:5])-[#1,#6:6]>>"
@@ -10285,7 +10278,33 @@
   std::unique_ptr<ChemicalReaction> rxn(
       RxnSmartsToChemicalReaction(smiles, nullptr, useSmiles));
   REQUIRE(rxn);
-<<<<<<< HEAD
+  MolDraw2DSVG drawer(450, 200, -1, -1, NO_FREETYPE);
+  drawer.drawReaction(*rxn);
+  drawer.finishDrawing();
+  auto text = drawer.getDrawingText();
+  std::ofstream outs("testReactionProductSmoothCorners.svg");
+  outs << text;
+  outs.close();
+  std::regex path(
+      "<path d='M (\\d+\\.\\d+),(\\d+\\.\\d+) L (\\d+\\.\\d+),(\\d+\\.\\d+) L (\\d+\\.\\d+),(\\d+\\.\\d+)' style='fill:none;stroke:#000000");
+  size_t nOccurrences =
+      std::distance(std::sregex_token_iterator(text.begin(), text.end(), path),
+                    std::sregex_token_iterator());
+  CHECK(nOccurrences == 10);
+  check_file_hash("testReactionProductSmoothCorners.svg");
+}
+
+
+TEST_CASE("Github8213 - Reaction rendering ignores panels") {
+  std::string smiles =
+      "[#6]1-[#6]=[#6]-[#6]=[#6]-[#6]=1-[#6:1](=[#8])-[#8]."
+      "[#1:7]-[#7:4](-[#1,#6:5])-[#1,#6:6]>>"
+      "[#6]1(-[#6:1](-[#7:4](-[#1,#6:5])-[#1,#6:6])"
+      "=[#8])-[#6]=[#6]-[#6]=[#6]-[#6]=1";
+  bool useSmiles = false;
+  std::unique_ptr<ChemicalReaction> rxn(
+      RxnSmartsToChemicalReaction(smiles, nullptr, useSmiles));
+  REQUIRE(rxn);
   MolDraw2DSVG drawer(600, 300, 300, 150, NO_FREETYPE);
   drawer.drawReaction(*rxn);
   drawer.setOffset(300, 150);
@@ -10316,20 +10335,4 @@
   CHECK((x2 > 300.0 && x2 < 600.0));
   CHECK((y2 > 150.0 && y2 < 300.0));
   check_file_hash("testReactionPanels.svg");
-=======
-  MolDraw2DSVG drawer(450, 200, -1, -1, NO_FREETYPE);
-  drawer.drawReaction(*rxn);
-  drawer.finishDrawing();
-  auto text = drawer.getDrawingText();
-  std::ofstream outs("testReactionProductSmoothCorners.svg");
-  outs << text;
-  outs.close();
-  std::regex path(
-      "<path d='M (\\d+\\.\\d+),(\\d+\\.\\d+) L (\\d+\\.\\d+),(\\d+\\.\\d+) L (\\d+\\.\\d+),(\\d+\\.\\d+)' style='fill:none;stroke:#000000");
-  size_t nOccurrences =
-      std::distance(std::sregex_token_iterator(text.begin(), text.end(), path),
-                    std::sregex_token_iterator());
-  CHECK(nOccurrences == 10);
-  check_file_hash("testReactionProductSmoothCorners.svg");
->>>>>>> 451e57f0
 }