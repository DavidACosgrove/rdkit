//
//  Copyright (C) 2019-2021 Greg Landrum and other RDKit contributors
//
//   @@ All Rights Reserved @@
//  This file is part of the RDKit.
//  The contents are covered by the terms of the BSD license
//  which is included in the file license.txt, found at the root
//  of the RDKit source tree.
//
#include "catch.hpp"

#include <GraphMol/RDKitBase.h>

#include <RDGeneral/hash/hash.hpp>
#include <GraphMol/SmilesParse/SmilesParse.h>
#include <GraphMol/MolDraw2D/MolDraw2D.h>
#include <GraphMol/MolDraw2D/MolDraw2DSVG.h>
#include <GraphMol/MolDraw2D/MolDraw2DUtils.h>
#include <GraphMol/MolDraw2D/MolDraw2DDetails.h>
#include <GraphMol/FileParsers/FileParsers.h>
#include <GraphMol/FileParsers/PNGParser.h>
#include <boost/algorithm/string/split.hpp>
#include <GraphMol/ChemReactions/Reaction.h>
#include <GraphMol/ChemReactions/ReactionParser.h>
#include <GraphMol/CIPLabeler/CIPLabeler.h>
#include <GraphMol/Depictor/RDDepictor.h>
#include <regex>

#ifdef RDK_BUILD_CAIRO_SUPPORT
#include <cairo.h>
#include "MolDraw2DCairo.h"
#endif

// a lot of the tests check <text> flags in the SVG.  That doesn't
// happen with the Freetype versions
static const bool NO_FREETYPE = true;

namespace {

// if the generated SVG hashes to the value we're expecting, delete
// the file.  That way, only the files that need inspection will be
// left at the end of the run.
// The hand-drawn pictures will fail this frequently due to the use
// of random numbers to draw the lines.  As well as all the testHandDrawn
// files, this includes testBrackets-5a.svg and testPositionVariation-1b.svg
static const bool DELETE_WITH_GOOD_HASH = true;
// The expected hash code for a file may be included in these maps, or
// provided in the call to check_file_hash().
// These values are for a build with FreeType, so expect them all to be
// wrong when building without.
static const std::map<std::string, std::hash_result_t> SVG_HASHES = {
    {"testAtomTags_1.svg", 146691388U},
    {"testAtomTags_2.svg", 3210393969U},
    {"testAtomTags_3.svg", 2131854465U},
    {"contourMol_1.svg", 3218870758U},
    {"contourMol_2.svg", 2353351393U},
    {"contourMol_3.svg", 3493070184U},
    {"contourMol_4.svg", 764999893U},
    {"testDativeBonds_1.svg", 221028862U},
    {"testDativeBonds_2.svg", 852819536U},
    {"testDativeBonds_3.svg", 2438158464U},
    {"testDativeBonds_2a.svg", 625232974U},
    {"testDativeBonds_2b.svg", 2879476699U},
    {"testDativeBonds_2c.svg", 388074377U},
    {"testDativeBonds_2d.svg", 1004854048U},
    {"testZeroOrderBonds_1.svg", 582365640U},
    {"testFoundations_1.svg", 767448647U},
    {"testFoundations_2.svg", 1248494165U},
    {"testTest_1.svg", 1248494165U},
    {"testKekulizationProblems_1.svg", 3747357148U},
    {"testAtomBondIndices_1.svg", 3247225756U},
    {"testAtomBondIndices_2.svg", 2812688864U},
    {"testAtomBondIndices_3.svg", 3653054459U},
    {"testAtomBondIndices_4.svg", 635195563U},
    {"testAtomBondIndices_5.svg", 23594241U},
    {"testAtomBondIndices_6.svg", 1127540948U},
    {"testGithub3226_1.svg", 4099803989U},
    {"testGithub3226_2.svg", 3134615187U},
    {"testGithub3226_3.svg", 1488097417U},
    {"testGithub3369_1.svg", 4165525787U},
    {"testIncludeRadicals_1a.svg", 2528551797U},
    {"testIncludeRadicals_1b.svg", 3075507489U},
    {"testLegendsAndDrawing-1.svg", 1693176512U},
    {"testGithub3577-1.svg", 3974438540U},
    {"testHandDrawn-1.svg", 799391905U},
    {"testHandDrawn-2.svg", 2605087576U},
    {"testHandDrawn-3.svg", 1015633173U},
    {"testHandDrawn-4.svg", 830784921U},
    {"testHandDrawn-5a.svg", 2845825621U},
    {"testHandDrawn-5b.svg", 476521352U},
    {"testBrackets-1a.svg", 3257646535U},
    {"testBrackets-1b.svg", 776088825U},
    {"testBrackets-1c.svg", 3257646535U},
    {"testBrackets-1d.svg", 776088825U},
    {"testBrackets-1e.svg", 1202405256U},
    {"testBrackets-2a.svg", 728321376U},
    {"testBrackets-2b.svg", 1408188695U},
    {"testBrackets-2c.svg", 728321376U},
    {"testBrackets-2d.svg", 1408188695U},
    {"testBrackets-3a.svg", 791450653U},
    {"testBrackets-4a.svg", 769125635U},
    {"testBrackets-4b.svg", 4066682338U},
    {"testBrackets-5a.svg", 1388227932U},
    {"testBrackets-5768.svg", 3070888879U},
    {"testSGroupData-1a.svg", 1463366807U},
    {"testSGroupData-1b.svg", 223883202U},
    {"testSGroupData-2a.svg", 3547547260U},
    {"testSGroupData-2b.svg", 2573013307U},
    {"testSGroupData-3a.svg", 2220120573U},
    {"testPositionVariation-1.svg", 4185441744U},
    {"testPositionVariation-1b.svg", 2588110577U},
    {"testPositionVariation-2.svg", 2026425280U},
    {"testPositionVariation-3.svg", 56671878U},
    {"testPositionVariation-4.svg", 886758688U},
    {"testNoAtomLabels-1.svg", 2648234379U},
    {"testNoAtomLabels-2.svg", 3213096674U},
    {"testQueryBonds-1a.svg", 3288272531U},
    {"testQueryBonds-1b.svg", 1706839957U},
    {"testQueryBonds-1c.svg", 333519907U},
    {"testQueryBonds-2.svg", 69341882U},
    {"testLinkNodes-2-0.svg", 2952965907U},
    {"testLinkNodes-2-30.svg", 4117540200U},
    {"testLinkNodes-2-60.svg", 520576199U},
    {"testLinkNodes-2-90.svg", 1403605120U},
    {"testLinkNodes-2-120.svg", 3607355853U},
    {"testLinkNodes-2-150.svg", 177350824U},
    {"testLinkNodes-2-180.svg", 3809030739U},
    {"testMolAnnotations-1.svg", 1091624544U},
    {"testMolAnnotations-2a.svg", 2203886283U},
    {"testMolAnnotations-2b.svg", 400443600U},
    {"testMolAnnotations-2c.svg", 3954034822U},
    {"testMolAnnotations-3a.svg", 1752047273U},
    {"testMolAnnotations-3b.svg", 2068377089U},
    {"testMolAnnotations-3c.svg", 4288169182U},
    {"testMolAnnotations-3d.svg", 1514775509U},
    {"testMolAnnotations-4a.svg", 569955128U},
    {"testLinkNodes-1-0.svg", 2929724949U},
    {"testLinkNodes-1-30.svg", 800625899U},
    {"testLinkNodes-1-60.svg", 609508172U},
    {"testLinkNodes-1-90.svg", 2665766032U},
    {"testLinkNodes-1-120.svg", 992989277U},
    {"testLinkNodes-1-150.svg", 1392691166U},
    {"testLinkNodes-1-180.svg", 130695597U},
    {"testGithub3744.svg", 2774492807U},
    {"testAtomLists-1.svg", 2751373083U},
    {"testAtomLists-2.svg", 385738799U},
    {"testIsoDummyIso.svg", 1696129196U},
    {"testNoIsoDummyIso.svg", 2004687512U},
    {"testIsoNoDummyIso.svg", 2734544682U},
    {"testNoIsoNoDummyIso.svg", 918094584U},
    {"testDeuteriumTritium.svg", 2634768249U},
    {"testHydrogenBonds1.svg", 4137715598U},
    {"testHydrogenBonds2.svg", 2044702263U},
    {"testGithub3912.1.svg", 3081580881U},
    {"testGithub3912.2.svg", 1662866562U},
    {"testGithub2976.svg", 703667023U},
    {"testReactionCoords.svg", 2325796920U},
    {"testAnnotationColors.svg", 445523422U},
    {"testGithub4323_1.svg", 1993234598U},
    {"testGithub4323_2.svg", 2933922429U},
    {"testGithub4323_3.svg", 1773544359U},
    {"testGithub4323_4.svg", 213795827U},
    {"testGithub4238_1.svg", 629357140U},
    {"testGithub4508_1.svg", 3784765069U},
    {"testGithub4508_1b.svg", 3433942203U},
    {"testGithub4508_2.svg", 326155865U},
    {"testGithub4508_2b.svg", 662225995U},
    {"testGithub4538.svg", 3198623323U},
    {"testDarkMode.1.svg", 1977391752U},
    {"testMonochrome.1.svg", 1776897420U},
    {"testMonochrome.2.svg", 399259780U},
    {"testAvalon.1.svg", 1614166818U},
    {"testCDK.1.svg", 3108685638U},
    {"testGithub4519_1.svg", 473230604U},
    {"testGithub4519_2.svg", 2515716875U},
    {"testGithub4519_3.svg", 1017109741U},
    {"testGithub4519_4.svg", 645908829U},
    {"testBaseFontSize.1a.svg", 3939288880U},
    {"testBaseFontSize.1b.svg", 2617787443U},
    {"testBaseFontSize.2a.svg", 1031690455U},
    {"testBaseFontSize.2b.svg", 3440038194U},
    {"testFlexiCanvas.1a.svg", 3145560884U},
    {"testFlexiCanvas.1b.svg", 1140847713U},
    {"testFlexiCanvas.1c.svg", 2832891200U},
    {"testFlexiCanvas.1d.svg", 4220526884U},
    {"testFlexiCanvas.2.svg", 1185770886U},
    {"testSemiFlexiCanvas.1a.svg", 414967968U},
    {"testSemiFlexiCanvas.1b.svg", 367831852U},
    {"testSemiFlexiCanvas.1c.svg", 316673185U},
    {"testFlexiCanvas.3.svg", 1164132085U},
    {"testFlexiCanvas.4a.svg", 438150211U},
    {"testFlexiCanvas.4b.svg", 2015277207U},
    {"testFlexiCanvas.4c.svg", 3138663789U},
    {"testFlexiCanvas.4d.svg", 1950746506U},
    {"testFlexiCanvas.5a.svg", 1204456580U},
    {"testFlexiCanvas.5b.svg", 4164471763U},
    {"testFlexiCanvas.5c.svg", 2381227232U},
    {"testFlexiCanvas.5d.svg", 2157866153U},
    {"testFlexiCanvas.6a.svg", 4104973953U},
    {"testFlexiCanvas.6b.svg", 2392263541U},
    {"testFlexiCanvas.6c.svg", 4104973953U},
    {"testFlexiCanvas.6d.svg", 4104973953U},
    {"testFlexiCanvas.7a.svg", 918094125U},
    {"testFlexiCanvas.7b.svg", 4094511140U},
    {"testFlexiCanvas.7c.svg", 918094125U},
    {"testFlexiCanvas.7d.svg", 918094125U},
    {"testGithub4764.sz1.svg", 1112373450U},
    {"testGithub4764.sz2.svg", 3676136052U},
    {"testGithub4764.sz3.svg", 2565894452U},
    {"testDrawArc1.svg", 4039810147U},
    {"testMetalWedges.svg", 3278785383U},
    {"testVariableLegend_1.svg", 3914441319U},
    {"testVariableLegend_2.svg", 3458084009U},
    {"testVariableLegend_3.svg", 1996551457U},
    {"testGithub_5061.svg", 1947248304U},
    {"testGithub_5185.svg", 2944445711U},
    {"testGithub_5269_1.svg", 2884233026U},
    {"testGithub_5269_2.svg", 2987891082U},
    {"test_classes_wavy_bonds.svg", 1271445012U},
    {"testGithub_5383_1.svg", 1391972140U},
    {"github5156_1.svg", 695855770U},
    {"github5156_2.svg", 2606649270U},
    {"github5156_3.svg", 3284451122U},
    {"test_molblock_wedges.svg", 1106580037U},
    {"github5383_1.svg", 2353351393U},
    {"acs1996_1.svg", 51426601U},
    {"acs1996_2.svg", 833573044U},
    {"acs1996_3.svg", 4007912653U},
    {"acs1996_4.svg", 3372558370U},
    {"acs1996_5.svg", 2883542240U},
    {"acs1996_6.svg", 1380727178U},
    {"acs1996_7.svg", 2718384395U},
    {"acs1996_8.svg", 939325262U},
    {"acs1996_9.svg", 2607143500U},
    {"acs1996_10.svg", 199499735U},
    {"acs1996_11.svg", 3821838912U},
    {"acs1996_12.svg", 2233727631U},
    {"test_unspec_stereo.svg", 599119798U},
    {"light_blue_h_no_label_1.svg", 3735371135U},
    {"test_github_5534.svg", 574501211U},
    {"bond_highlights_1.svg", 1426179967U},
    {"bond_highlights_2.svg", 3654242474U},
    {"bond_highlights_3.svg", 2068128924U},
    {"bond_highlights_4.svg", 2068128924U},
    {"bond_highlights_5.svg", 4115973245U},
    {"bond_highlights_6.svg", 1566801788U},
    {"bond_highlights_7.svg", 2101261688U},
    {"bond_highlights_8.svg", 3826056528U},
    {"bond_highlights_9.svg", 2915809284U},
    {"testGithub5486_1.svg", 1149144091U},
    {"testGithub5511_1.svg", 940106456U},
    {"testGithub5511_2.svg", 1448975272U},
    {"test_github5767.svg", 3153964439U},
<<<<<<< HEAD
    {"test_github5944.svg", 2858910387U}};
=======
    {"test_github5943.svg", 3591000538U}};
>>>>>>> 4903b8ea

// These PNG hashes aren't completely reliable due to floating point cruft,
// but they can still reduce the number of drawings that need visual
// inspection.  At present, the files
// testPNGMetadata_2.png
// give different results on my MBP and Ubuntu 20.04 VM.  The SVGs work
// better because the floats are all output to only 1 decimal place so there
// is a much smaller chance of different systems producing different files.
static const std::map<std::string, std::hash_result_t> PNG_HASHES = {
    {"testGithub3226_1.png", 284815097U},
    {"testGithub3226_2.png", 2460913971U},
    {"testGithub3226_3.png", 993799198U},
    {"testPNGMetadata_1.png", 2022143293U},
    {"testPNGMetadata_2.png", 3078435362U},
    {"testHandDrawn-1.png", 1551605661U},
    {"testHandDrawn-2.png", 2979412913U},
    {"testHandDrawn-3.png", 1765396301U},
    {"testHandDrawn-4.png", 2989933219U},
    {"testHandDrawn-5.png", 1526220279U},
    {"testGithub4323_1.png", 3711520691U},
    {"testGithub4323_3.png", 2300228708U},
    {"testFlexiCanvas.2a.png", 3618977786U},
    {"testFlexiCanvas.2b.png", 2780757414U},
    {"testGithub4764.sz1.png", 2320783268U},
    {"testGithub4764.sz2.png", 3297570843U},
    {"testGithub4764.sz3.png", 2178018272U},
    {"testGithub4238_1.png", 458925131U},
    {"github5383_1.png", 2963331215U},
    {"acs1996_1.png", 2674458798U},
    {"acs1996_2.png", 83755168U}};

std::hash_result_t hash_file(const std::string &filename) {
  std::ifstream ifs(filename, std::ios_base::binary);
  std::string file_contents(std::istreambuf_iterator<char>{ifs}, {});
  if (filename.substr(filename.length() - 4) == ".svg") {
    // deal with MSDOS newlines.
    file_contents.erase(
        remove(file_contents.begin(), file_contents.end(), '\r'),
        file_contents.end());
  }
  return gboost::hash_range(file_contents.begin(), file_contents.end());
}

void check_file_hash(const std::string &filename,
                     std::hash_result_t exp_hash = 0U) {
  //    std::cout << filename << " : " << hash_file(filename) << "U" <<
  //    std::endl;

  std::map<std::string, std::hash_result_t>::const_iterator it;
  if (filename.substr(filename.length() - 4) == ".svg") {
    it = SVG_HASHES.find(filename);
  } else {
    it = PNG_HASHES.find(filename);
  }
  std::hash_result_t file_hash = hash_file(filename);
  if (exp_hash == 0U) {
    exp_hash = it == SVG_HASHES.end() ? 0U : it->second;
  }
  if (it != SVG_HASHES.end() && file_hash == exp_hash) {
    if (DELETE_WITH_GOOD_HASH) {
      std::remove(filename.c_str());
    }
  } else {
    std::cout << "file " << filename << " gave hash " << file_hash
              << "U not the expected " << exp_hash << "U" << std::endl;
  }
}
}  // namespace

using namespace RDKit;

TEST_CASE("prepareAndDrawMolecule", "[drawing]") {
  SECTION("basics") {
    auto m1 = "C1N[C@@H]2OCC12"_smiles;
    REQUIRE(m1);

    // we will be able to recognize that the prep worked because there
    // will be an H in the output:
    MolDraw2DSVG drawer(200, 200, -1, -1, NO_FREETYPE);
    MolDraw2DUtils::prepareAndDrawMolecule(drawer, *m1);
    drawer.finishDrawing();
    std::string text = drawer.getDrawingText();
    CHECK(text.find(">H</text>") != std::string::npos);
  }
  SECTION("kekulize") {
    auto m1 = "c1ccccc1"_smiles;
    REQUIRE(m1);

    {
      MolDraw2DSVG drawer(200, 200, -1, -1, NO_FREETYPE);
      MolDraw2DUtils::prepareAndDrawMolecule(drawer, *m1);
      drawer.finishDrawing();
      std::string text = drawer.getDrawingText();
      CHECK(text.find("stroke-dasharray") == std::string::npos);
    }
    {
      MolDraw2DSVG drawer(200, 200, -1, -1, NO_FREETYPE);
      MolDraw2DUtils::prepareAndDrawMolecule(drawer, *m1, "", nullptr, nullptr,
                                             nullptr, nullptr, nullptr, -1,
                                             false);
      drawer.finishDrawing();
      std::string text = drawer.getDrawingText();
      CHECK(text.find("stroke-dasharray") != std::string::npos);
    }
  }
}

TEST_CASE("tag atoms in SVG", "[drawing][SVG]") {
  SECTION("basics") {
    auto m1 = "C1N[C@@H]2OCC12"_smiles;
    REQUIRE(m1);

    MolDraw2DSVG drawer(200, 200, -1, -1, NO_FREETYPE);
    MolDraw2DUtils::prepareMolForDrawing(*m1);
    drawer.drawMolecule(*m1);
    std::map<std::string, std::string> actions;
    actions["onclick"] = "alert";
    double radius = 0.2;
    drawer.tagAtoms(*m1, radius, actions);
    drawer.finishDrawing();
    std::string text = drawer.getDrawingText();
    std::ofstream outs("testAtomTags_1.svg");
    outs << text;
    outs.close();
    check_file_hash("testAtomTags_1.svg");

    CHECK(text.find("<circle") != std::string::npos);
    CHECK(text.find("<circle") != std::string::npos);
    CHECK(text.find("atom-selector") != std::string::npos);
    CHECK(text.find("bond-selector") != std::string::npos);
  }
  SECTION("inject prop to class") {
    auto m1 = "C1N[C@@H]2OCC12"_smiles;
    REQUIRE(m1);

    for (auto atom : m1->atoms()) {
      auto prop = boost::format("__prop_class_atom_%d") % atom->getIdx();
      atom->setProp("_tagClass", prop.str());
    }
    for (auto bond : m1->bonds()) {
      auto prop = boost::format("__prop_class_bond_%d") % bond->getIdx();
      bond->setProp("_tagClass", prop.str());
    }

    MolDraw2DSVG drawer(200, 200, -1, -1, NO_FREETYPE);
    MolDraw2DUtils::prepareMolForDrawing(*m1);
    drawer.drawMolecule(*m1);
    drawer.tagAtoms(*m1);
    drawer.finishDrawing();
    std::string text = drawer.getDrawingText();
    std::ofstream outs("testAtomTags_2.svg");
    outs << text;
    outs.close();
    check_file_hash("testAtomTags_2.svg");

    size_t i = 0;
    size_t c = 0;
    while (true) {
      auto i2 = text.find("__prop_class_atom_", i);
      if (i2 == std::string::npos) {
        break;
      }
      i = i2 + 1;
      c++;
    }
    CHECK(c == 6);

    i = 0;
    c = 0;
    while (true) {
      auto i2 = text.find("__prop_class_bond_", i);
      if (i2 == std::string::npos) {
        break;
      }
      i = i2 + 1;
      c++;
    }
    CHECK(c == 7);
  }
}

TEST_CASE("metadata in SVG", "[drawing][SVG]") {
  SECTION("inject prop to metada") {
    auto m1 = "C1N[C@@H]2OCC12"_smiles;
    REQUIRE(m1);

    for (auto atom : m1->atoms()) {
      auto prop = boost::format("__prop_metadata_atom_%d") % atom->getIdx();
      atom->setProp("_metaData-atom-inject-prop", prop.str());
    }
    for (auto bond : m1->bonds()) {
      auto prop = boost::format("__prop_metadata_bond_%d") % bond->getIdx();
      bond->setProp("_metaData-bond-inject-prop", prop.str());
    }

    MolDraw2DSVG drawer(200, 200, -1, -1, NO_FREETYPE);
    MolDraw2DUtils::prepareMolForDrawing(*m1);
    drawer.drawMolecule(*m1);
    drawer.addMoleculeMetadata(*m1);
    drawer.finishDrawing();
    std::string text = drawer.getDrawingText();
    std::ofstream outs("testAtomTags_3.svg");
    outs << text;
    outs.close();
    check_file_hash("testAtomTags_3.svg");

    size_t i = 0;
    size_t c = 0;
    while (true) {
      auto i2 = text.find("atom-inject-prop=\"__prop_metadata_atom_", i);
      if (i2 == std::string::npos) {
        break;
      }
      i = i2 + 1;
      c++;
    }
    CHECK(c == 6);

    i = 0;
    c = 0;
    while (true) {
      auto i2 = text.find("bond-inject-prop=\"__prop_metadata_bond_", i);
      if (i2 == std::string::npos) {
        break;
      }
      i = i2 + 1;
      c++;
    }
    CHECK(c == 7);
  }
}

TEST_CASE("contour data", "[drawing][conrec]") {
  auto m1 = "C1N[C@@H]2OCC12"_smiles;
  REQUIRE(m1);
  SECTION("grid basics") {
    MolDraw2DSVG drawer(250, 250, -1, -1, NO_FREETYPE);
    MolDraw2DUtils::prepareMolForDrawing(*m1);

    const size_t gridSz = 100;
    auto *grid = new double[gridSz * gridSz];
    std::vector<double> xps(gridSz);
    std::vector<double> yps(gridSz);

    double minX = 1000, minY = 1000, maxX = -1000, maxY = -1000;
    const auto conf = m1->getConformer();
    for (size_t i = 0; i < conf.getNumAtoms(); ++i) {
      minX = std::min(minX, conf.getAtomPos(i).x);
      minY = std::min(minY, conf.getAtomPos(i).y);
      maxX = std::max(maxX, conf.getAtomPos(i).x);
      maxY = std::max(maxY, conf.getAtomPos(i).y);
    }
    double x1 = minX - 0.5, y1 = minY - 0.5, x2 = maxX + 0.5, y2 = maxY + 0.5;
    double dx = (x2 - x1) / gridSz, dy = (y2 - y1) / gridSz;
    double maxV = 0.0;
    for (size_t ix = 0; ix < gridSz; ++ix) {
      auto px = x1 + ix * dx;
      xps[ix] = px;
      for (size_t iy = 0; iy < gridSz; ++iy) {
        auto py = y1 + iy * dy;
        if (ix == 0) {
          yps[iy] = py;
        }
        RDGeom::Point2D loc(px, py);
        double val = 0.0;
        for (size_t ia = 0; ia < conf.getNumAtoms(); ++ia) {
          auto dv = loc - RDGeom::Point2D(conf.getAtomPos(ia).x,
                                          conf.getAtomPos(ia).y);
          auto r = dv.length();
          if (r > 0.1) {
            val += 1 / r;
          }
        }
        maxV = std::max(val, maxV);
        grid[ix * gridSz + iy] = val;
      }
    }

    std::vector<double> levels;
    drawer.clearDrawing();
    MolDraw2DUtils::contourAndDrawGrid(drawer, grid, xps, yps, 10, levels,
                                       MolDraw2DUtils::ContourParams(),
                                       m1.get());
    drawer.drawOptions().clearBackground = false;
    drawer.drawMolecule(*m1);
    drawer.finishDrawing();
    std::string text = drawer.getDrawingText();
    std::ofstream outs("contourMol_1.svg");
    outs << text;
    outs.close();
    check_file_hash("contourMol_1.svg");
    delete[] grid;
  }
  SECTION("gaussian basics") {
    MolDraw2DSVG drawer(250, 250, -1, -1, NO_FREETYPE);
    MolDraw2DUtils::prepareMolForDrawing(*m1);
    drawer.drawOptions().padding = 0.1;

    const auto conf = m1->getConformer();
    std::vector<Point2D> cents(conf.getNumAtoms());
    std::vector<double> weights(conf.getNumAtoms());
    std::vector<double> widths(conf.getNumAtoms());
    for (size_t i = 0; i < conf.getNumAtoms(); ++i) {
      cents[i] = Point2D(conf.getAtomPos(i).x, conf.getAtomPos(i).y);
      weights[i] = 1;
      widths[i] = 0.4 * PeriodicTable::getTable()->getRcovalent(
                            m1->getAtomWithIdx(i)->getAtomicNum());
    }

    std::vector<double> levels;
    drawer.clearDrawing();
    MolDraw2DUtils::contourAndDrawGaussians(
        drawer, cents, weights, widths, 10, levels,
        MolDraw2DUtils::ContourParams(), m1.get());

    drawer.drawOptions().clearBackground = false;
    drawer.drawMolecule(*m1);
    drawer.finishDrawing();
    std::string text = drawer.getDrawingText();
    std::ofstream outs("contourMol_2.svg");
    outs << text;
    outs.close();
    check_file_hash("contourMol_2.svg");
  }
  SECTION("gaussian fill") {
    MolDraw2DSVG drawer(250, 250, -1, -1, NO_FREETYPE);
    MolDraw2DUtils::prepareMolForDrawing(*m1);
    drawer.drawOptions().padding = 0.1;

    const auto conf = m1->getConformer();
    std::vector<Point2D> cents(conf.getNumAtoms());
    std::vector<double> weights(conf.getNumAtoms());
    std::vector<double> widths(conf.getNumAtoms());
    for (size_t i = 0; i < conf.getNumAtoms(); ++i) {
      cents[i] = Point2D(conf.getAtomPos(i).x, conf.getAtomPos(i).y);
      weights[i] = i % 2 ? -0.5 : 1;
      widths[i] = 0.4 * PeriodicTable::getTable()->getRcovalent(
                            m1->getAtomWithIdx(i)->getAtomicNum());
    }

    std::vector<double> levels;
    MolDraw2DUtils::ContourParams cps;
    cps.fillGrid = true;
    drawer.clearDrawing();
    MolDraw2DUtils::contourAndDrawGaussians(drawer, cents, weights, widths, 10,
                                            levels, cps, m1.get());

    drawer.drawOptions().clearBackground = false;
    drawer.drawMolecule(*m1);
    drawer.finishDrawing();
    std::string text = drawer.getDrawingText();
    std::ofstream outs("contourMol_3.svg");
    outs << text;
    outs.close();
    check_file_hash("contourMol_3.svg");
  }

  SECTION("gaussian fill 2") {
    auto m2 = "C1N[C@@H]2OCC12C=CC"_smiles;
    REQUIRE(m2);

    MolDraw2DSVG drawer(450, 250, -1, -1, NO_FREETYPE);
    MolDraw2DUtils::prepareMolForDrawing(*m2);
    drawer.drawOptions().padding = 0.1;

    const auto conf = m2->getConformer();
    std::vector<Point2D> cents(conf.getNumAtoms());
    std::vector<double> weights(conf.getNumAtoms());
    std::vector<double> widths(conf.getNumAtoms());
    for (size_t i = 0; i < conf.getNumAtoms(); ++i) {
      cents[i] = Point2D(conf.getAtomPos(i).x, conf.getAtomPos(i).y);
      weights[i] = i % 2 ? -0.5 : 1;
      widths[i] = 0.3 * PeriodicTable::getTable()->getRcovalent(
                            m2->getAtomWithIdx(i)->getAtomicNum());
    }

    std::vector<double> levels;
    MolDraw2DUtils::ContourParams cps;
    cps.fillGrid = true;
    cps.gridResolution = 0.5;
    drawer.clearDrawing();
    MolDraw2DUtils::contourAndDrawGaussians(drawer, cents, weights, widths, 10,
                                            levels, cps, m2.get());

    drawer.drawOptions().clearBackground = false;
    drawer.drawMolecule(*m2);
    drawer.finishDrawing();
    std::string text = drawer.getDrawingText();
    std::ofstream outs("contourMol_4.svg");
    outs << text;
    outs.close();
    check_file_hash("contourMol_4.svg");
  }
}

TEST_CASE("dative bonds", "[drawing][organometallics]") {
  SECTION("basics") {
    auto m1 = "N->[Pt]"_smiles;
    REQUIRE(m1);
    MolDraw2DSVG drawer(200, 200, -1, -1, NO_FREETYPE);
    MolDraw2DUtils::prepareMolForDrawing(*m1);
    drawer.drawMolecule(*m1);
    drawer.finishDrawing();
    std::string text = drawer.getDrawingText();
    std::ofstream outs("testDativeBonds_1.svg");
    outs << text;
    outs.close();
    check_file_hash("testDativeBonds_1.svg");

    CHECK(text.find("d='M 122.5,88.4 L 85.6,88.4' "
                    "style='fill:none;fill-rule:evenodd;stroke:#0000FF") !=
          std::string::npos);
  }
  SECTION("more complex") {
    auto m1 = "N->1[C@@H]2CCCC[C@H]2N->[Pt]11OC(=O)C(=O)O1"_smiles;
    REQUIRE(m1);
    MolDraw2DSVG drawer(200, 200, -1, -1, NO_FREETYPE);
    MolDraw2DUtils::prepareMolForDrawing(*m1);
    drawer.drawMolecule(*m1);
    drawer.finishDrawing();
    std::string text = drawer.getDrawingText();
    std::ofstream outs("testDativeBonds_2.svg");
    outs << text;
    outs.close();
    check_file_hash("testDativeBonds_2.svg");

    CHECK(text.find("-8' d='M 101.1,79.8 L 95.8,87.1' "
                    "style='fill:none;fill-rule:evenodd;stroke:#0000FF;") !=
          std::string::npos);
  }
  SECTION("test colours") {
    // the dative bonds point the wrong way, but the point is to test
    // if the tip of the arrow is blue.
    auto m1 = "[Cu++]->1->2.N1CCN2"_smiles;
    REQUIRE(m1);
    MolDraw2DSVG drawer(200, 200, -1, -1, NO_FREETYPE);
    MolDraw2DUtils::prepareMolForDrawing(*m1);
    drawer.drawMolecule(*m1);
    drawer.finishDrawing();
    std::string text = drawer.getDrawingText();
    std::ofstream outs("testDativeBonds_3.svg");
    outs << text;
    outs.close();
    check_file_hash("testDativeBonds_3.svg");

    CHECK(
        text.find(
            "<path class='bond-2 atom-3 atom-4' d='M 50.4,140.6 L 77.9,149.5' "
            "style='fill:none;fill-rule:evenodd;stroke:#0000FF;") !=
        std::string::npos);
  }
  SECTION("dative series") {
    auto m1 = "N->1[C@@H]2CCCC[C@H]2N->[Pt]11OC(=O)C(=O)O1"_smiles;
    REQUIRE(m1);
    {
      MolDraw2DSVG drawer(150, 150, -1, -1, NO_FREETYPE);
      MolDraw2DUtils::prepareMolForDrawing(*m1);
      drawer.drawMolecule(*m1);
      drawer.finishDrawing();
      std::string text = drawer.getDrawingText();
      std::ofstream outs("testDativeBonds_2a.svg");
      outs << text;
      outs.close();
      check_file_hash("testDativeBonds_2a.svg");
    }
    {
      MolDraw2DSVG drawer(250, 250, -1, -1, NO_FREETYPE);
      MolDraw2DUtils::prepareMolForDrawing(*m1);
      drawer.drawMolecule(*m1);
      drawer.finishDrawing();
      std::string text = drawer.getDrawingText();
      std::ofstream outs("testDativeBonds_2b.svg");
      outs << text;
      outs.close();
      check_file_hash("testDativeBonds_2b.svg");
    }
    {
      MolDraw2DSVG drawer(350, 350, -1, -1, NO_FREETYPE);
      MolDraw2DUtils::prepareMolForDrawing(*m1);
      drawer.drawMolecule(*m1);
      drawer.finishDrawing();
      std::string text = drawer.getDrawingText();
      std::ofstream outs("testDativeBonds_2c.svg");
      outs << text;
      outs.close();
      check_file_hash("testDativeBonds_2c.svg");
    }
    {
      MolDraw2DSVG drawer(450, 450, -1, -1, NO_FREETYPE);
      MolDraw2DUtils::prepareMolForDrawing(*m1);
      drawer.drawMolecule(*m1);
      drawer.finishDrawing();
      std::string text = drawer.getDrawingText();
      std::ofstream outs("testDativeBonds_2d.svg");
      outs << text;
      outs.close();
      check_file_hash("testDativeBonds_2d.svg");
    }
  }
}

TEST_CASE("zero-order bonds", "[drawing][organometallics]") {
  SECTION("basics") {
    auto m1 = "N-[Pt]"_smiles;
    REQUIRE(m1);
    m1->getBondWithIdx(0)->setBondType(Bond::ZERO);
    MolDraw2DSVG drawer(200, 200, -1, -1, NO_FREETYPE);
    MolDraw2DUtils::prepareMolForDrawing(*m1);
    drawer.drawMolecule(*m1);
    drawer.finishDrawing();
    std::string text = drawer.getDrawingText();
    std::ofstream outs("testZeroOrderBonds_1.svg");
    outs << text;
    outs.close();
    check_file_hash("testZeroOrderBonds_1.svg");

    CHECK(text.find("stroke-dasharray:2,2") != std::string::npos);
  }
}

TEST_CASE("copying drawing options", "[drawing]") {
  auto m1 = "C1N[C@@H]2OCC12"_smiles;
  REQUIRE(m1);
  SECTION("foundations") {
    {
      MolDraw2DSVG drawer(200, 200, -1, -1, NO_FREETYPE);
      MolDraw2DUtils::prepareAndDrawMolecule(drawer, *m1);
      drawer.finishDrawing();
      std::string text = drawer.getDrawingText();
      std::ofstream outs("testFoundations_1.svg");
      outs << text;
      outs.close();
      check_file_hash("testFoundations_1.svg");
      CHECK(text.find("fill:#0000FF' >N</text>") != std::string::npos);
    }
    {
      MolDraw2DSVG drawer(200, 200, -1, -1, NO_FREETYPE);
      assignBWPalette(drawer.drawOptions().atomColourPalette);
      MolDraw2DUtils::prepareAndDrawMolecule(drawer, *m1);
      drawer.finishDrawing();
      std::string text = drawer.getDrawingText();
      std::ofstream outs("testFoundations_2.svg");
      outs << text;
      outs.close();
      check_file_hash("testFoundations_2.svg");
      CHECK(text.find("fill:#0000FF' >N</text>") == std::string::npos);
      CHECK(text.find("fill:#000000' >N</text>") != std::string::npos);
    }
  }
  SECTION("test") {
    {
      MolDraw2DSVG drawer(200, 200, -1, -1, NO_FREETYPE);
      MolDrawOptions options = drawer.drawOptions();
      assignBWPalette(options.atomColourPalette);
      drawer.drawOptions() = options;
      MolDraw2DUtils::prepareAndDrawMolecule(drawer, *m1);
      drawer.finishDrawing();
      std::string text = drawer.getDrawingText();
      std::ofstream outs("testTest_1.svg");
      outs << text;
      outs.close();
      check_file_hash("testTest_1.svg");
      CHECK(text.find("fill:#0000FF' >N</text>") == std::string::npos);
      CHECK(text.find("fill:#000000' >N</text>") != std::string::npos);
    }
  }
}

TEST_CASE("bad DrawMolecules() when molecules are not kekulized",
          "[drawing][bug]") {
  auto m1 = "CCN(CC)CCn1nc2c3ccccc3sc3c(CNS(C)(=O)=O)ccc1c32"_smiles;
  REQUIRE(m1);
  SECTION("foundations") {
    MolDraw2DSVG drawer(500, 200, 250, 200, NO_FREETYPE);
    drawer.drawOptions().prepareMolsBeforeDrawing = false;
    RWMol dm1(*m1);
    RWMol dm2(*m1);
    bool kekulize = false;
    MolDraw2DUtils::prepareMolForDrawing(dm1, kekulize);
    kekulize = true;
    MolDraw2DUtils::prepareMolForDrawing(dm2, kekulize);
    MOL_PTR_VECT ms{&dm1, &dm2};
    drawer.drawMolecule(dm1);
    drawer.finishDrawing();
    std::string text = drawer.getDrawingText();
    std::ofstream outs("testKekulizationProblems_1.svg");
    outs << text;
    outs.close();
    check_file_hash("testKekulizationProblems_1.svg");

    // this is a very crude test - really we just need to look at the SVG - but
    // it's better than nothing.
    CHECK(text.find(
              "<path class='bond-18' d='M 169.076,79.056 L 191.285,69.2653' "
              "style='fill:none;fill-rule:evenodd;stroke:#000000;stroke-width:"
              "2px;stroke-linecap:butt;stroke-linejoin:miter;stroke-opacity:1;"
              "stroke-dasharray:6,6' />") == std::string::npos);
  }
}
TEST_CASE("draw atom/bond indices", "[drawing]") {
  auto m1 = "C[C@H](F)N"_smiles;
  auto m2 = "C[C@@H](F)N"_smiles;
  REQUIRE(m1);
  REQUIRE(m2);
  SECTION("foundations") {
    {
      MolDraw2DSVG drawer(250, 200, -1, -1, NO_FREETYPE);
      drawer.drawMolecule(*m1);
      drawer.finishDrawing();
      std::string text = drawer.getDrawingText();
      std::ofstream outs("testAtomBondIndices_1.svg");
      outs << text;
      outs.close();
      check_file_hash("testAtomBondIndices_1.svg");
      CHECK(text.find(">1</text>") == std::string::npos);
      CHECK(text.find(">(</text>") == std::string::npos);
      CHECK(text.find(">S</text>") == std::string::npos);
      CHECK(text.find(">)</text>") == std::string::npos);
    }
    {
      MolDraw2DSVG drawer(250, 200, -1, -1, NO_FREETYPE);
      drawer.drawOptions().addAtomIndices = true;
      drawer.drawMolecule(*m1);
      drawer.finishDrawing();
      std::string text = drawer.getDrawingText();
      std::ofstream outs("testAtomBondIndices_2.svg");
      outs << text;
      outs.close();
      check_file_hash("testAtomBondIndices_2.svg");
      CHECK(text.find(">1</text>") != std::string::npos);
      // it only appears once though:
      CHECK(text.find(">1</text>", text.find(">1</text>") + 1) ==
            std::string::npos);
      CHECK(text.find("1,(S)") == std::string::npos);
    }
    {
      MolDraw2DSVG drawer(250, 200, -1, -1, NO_FREETYPE);
      drawer.drawOptions().addBondIndices = true;
      drawer.drawMolecule(*m1);
      drawer.finishDrawing();
      std::string text = drawer.getDrawingText();
      std::ofstream outs("testAtomBondIndices_3.svg");
      outs << text;
      outs.close();
      check_file_hash("testAtomBondIndices_3.svg");
      CHECK(text.find(">1</text>") != std::string::npos);
      // it only appears once though:
      CHECK(text.find(">1</text>", text.find(">1</text>") + 1) ==
            std::string::npos);
    }
    {
      MolDraw2DSVG drawer(250, 200, -1, -1, NO_FREETYPE);
      drawer.drawOptions().addAtomIndices = true;
      drawer.drawOptions().addBondIndices = true;
      drawer.drawMolecule(*m1);
      drawer.finishDrawing();
      std::string text = drawer.getDrawingText();
      std::ofstream outs("testAtomBondIndices_4.svg");
      outs << text;
      outs.close();
      check_file_hash("testAtomBondIndices_4.svg");
      CHECK(text.find(">1</text>") != std::string::npos);
      // it appears twice:
      CHECK(text.find(">1</text>", text.find(">1</text>") + 1) !=
            std::string::npos);
    }
    {
      MolDraw2DSVG drawer(250, 200, -1, -1, NO_FREETYPE);
      m1->getAtomWithIdx(2)->setProp(common_properties::atomNote, "foo");
      drawer.drawOptions().addAtomIndices = true;
      drawer.drawOptions().addStereoAnnotation = true;
      drawer.drawMolecule(*m1);
      m1->getAtomWithIdx(2)->clearProp(common_properties::atomNote);
      drawer.finishDrawing();
      std::string text = drawer.getDrawingText();
      std::ofstream outs("testAtomBondIndices_5.svg");
      outs << text;
      outs.close();
      check_file_hash("testAtomBondIndices_5.svg");
      CHECK(text.find(">1</text>") != std::string::npos);
      CHECK(text.find(">,</text>") != std::string::npos);
      CHECK(text.find(">(</text>") != std::string::npos);
      CHECK(text.find(">S</text>") != std::string::npos);
      CHECK(text.find(")</text>") != std::string::npos);
      CHECK(text.find(">2</text>") != std::string::npos);
      CHECK(text.find(">f</text>") != std::string::npos);
      CHECK(text.find(">o</text>") != std::string::npos);
    }
    {
      // Make sure it works for solid wedges as well.
      MolDraw2DSVG drawer(250, 200, -1, -1, NO_FREETYPE);
      drawer.drawOptions().addAtomIndices = true;
      drawer.drawMolecule(*m2);
      drawer.finishDrawing();
      std::string text = drawer.getDrawingText();
      std::ofstream outs("testAtomBondIndices_6.svg");
      outs << text;
      outs.close();
      check_file_hash("testAtomBondIndices_6.svg");
      CHECK(text.find(">1</text>") != std::string::npos);
      // it only appears once though:
      CHECK(text.find(">1</text>", text.find(">1</text>") + 1) ==
            std::string::npos);
      CHECK(text.find("1,(S)") == std::string::npos);
    }
  }
}

TEST_CASE("Github #3226: Lines in wedge bonds being drawn too closely together",
          "[drawing]") {
  auto m1 =
      "C[C@H](C1=C(C=CC(=C1Cl)F)Cl)OC2=C(N=CC(=C2)C3=CN(N=C3)C4CCNCC4)N"_smiles;
  REQUIRE(m1);
  SECTION("larger SVG") {
    {
      MolDraw2DSVG drawer(450, 400);
      drawer.drawMolecule(*m1);
      drawer.finishDrawing();
      std::string text = drawer.getDrawingText();
      std::ofstream outs("testGithub3226_1.svg");
      outs << text;
      outs.close();
      check_file_hash("testGithub3226_1.svg");
      std::vector<std::string> tkns;
      boost::algorithm::find_all(tkns, text, "bond-0");
      CHECK(tkns.size() == 10);
    }
  }
#ifdef RDK_BUILD_CAIRO_SUPPORT
  SECTION("larger PNG") {
    {
      MolDraw2DCairo drawer(450, 400);
      drawer.drawMolecule(*m1);
      drawer.finishDrawing();
      drawer.writeDrawingText("testGithub3226_1.png");
      check_file_hash("testGithub3226_1.png");
    }
  }
#endif
  SECTION("smaller SVG") {
    {
      MolDraw2DSVG drawer(200, 150);
      drawer.drawMolecule(*m1);
      drawer.finishDrawing();
      std::string text = drawer.getDrawingText();
      std::ofstream outs("testGithub3226_2.svg");
      outs << text;
      outs.close();
      check_file_hash("testGithub3226_2.svg");
      std::vector<std::string> tkns;
      boost::algorithm::find_all(tkns, text, "bond-0");
      CHECK(tkns.size() == 5);
    }
  }
#ifdef RDK_BUILD_CAIRO_SUPPORT
  SECTION("smaller PNG") {
    {
      MolDraw2DCairo drawer(200, 150);
      drawer.drawMolecule(*m1);
      drawer.finishDrawing();
      drawer.writeDrawingText("testGithub3226_2.png");
      check_file_hash("testGithub3226_2.png");
    }
  }
#endif
  SECTION("middle SVG") {
    {
      MolDraw2DSVG drawer(300, 200);
      drawer.drawMolecule(*m1);
      drawer.finishDrawing();
      std::string text = drawer.getDrawingText();
      std::ofstream outs("testGithub3226_3.svg");
      outs << text;
      outs.close();
      check_file_hash("testGithub3226_3.svg");
      std::vector<std::string> tkns;
      boost::algorithm::find_all(tkns, text, "bond-0");
      CHECK(tkns.size() == 7);
    }
  }
#ifdef RDK_BUILD_CAIRO_SUPPORT
  SECTION("middle PNG") {
    {
      MolDraw2DCairo drawer(250, 200);
      drawer.drawMolecule(*m1);
      drawer.finishDrawing();
      drawer.writeDrawingText("testGithub3226_3.png");
      check_file_hash("testGithub3226_3.png");
    }
  }
#endif
}

TEST_CASE("github #3258: ", "[drawing][bug]") {
  auto m1 = "CCN"_smiles;
  REQUIRE(m1);
  SECTION("foundations") {
    MolDraw2DSVG drawer(500, 200, 250, 200, NO_FREETYPE);
    drawer.drawOptions().addAtomIndices = true;
    drawer.drawOptions().addBondIndices = true;
    RWMol dm1(*m1);
    RWMol dm2(*m1);
    MOL_PTR_VECT ms{&dm1, &dm2};
    drawer.drawMolecules(ms);
    drawer.finishDrawing();
    std::string text = drawer.getDrawingText();
    CHECK(text.find(">,</text>") == std::string::npos);
    CHECK(!dm1.hasProp("_atomIndicesAdded"));
    CHECK(!dm1.hasProp("_bondIndicesAdded"));
  }
}

#ifdef RDK_BUILD_CAIRO_SUPPORT
TEST_CASE("adding png metadata", "[drawing][png]") {
  SECTION("molecule") {
    auto m1 = R"CTAB(
  Mrv2014 08172015242D          

  0  0  0     0  0            999 V3000
M  V30 BEGIN CTAB
M  V30 COUNTS 3 2 0 0 0
M  V30 BEGIN ATOM
M  V30 1 C 2.31 -1.3337 0 0
M  V30 2 C 3.6437 -2.1037 0 0
M  V30 3 O 4.9774 -1.3337 0 0
M  V30 END ATOM
M  V30 BEGIN BOND
M  V30 1 1 1 2
M  V30 2 1 2 3
M  V30 END BOND
M  V30 END CTAB
M  END
)CTAB"_ctab;
    REQUIRE(m1);
    {
      MolDraw2DCairo drawer(250, 200);
      drawer.drawMolecule(*m1);
      drawer.finishDrawing();
      auto png = drawer.getDrawingText();
      drawer.writeDrawingText("testPNGMetadata_1.png");
      check_file_hash("testPNGMetadata_1.png");
      CHECK(png.find(PNGData::smilesTag) != std::string::npos);
      CHECK(png.find(PNGData::molTag) != std::string::npos);
      CHECK(png.find(PNGData::pklTag) != std::string::npos);
      std::unique_ptr<ROMol> newmol(PNGStringToMol(png));
      REQUIRE(newmol);
      CHECK(MolToCXSmiles(*m1) == MolToCXSmiles(*newmol));
    }
    {  // disable metadata output
      MolDraw2DCairo drawer(250, 200);
      drawer.drawOptions().includeMetadata = false;
      drawer.drawMolecule(*m1);
      drawer.finishDrawing();
      auto png = drawer.getDrawingText();
      CHECK(png.find(PNGData::smilesTag) == std::string::npos);
      CHECK(png.find(PNGData::molTag) == std::string::npos);
      CHECK(png.find(PNGData::pklTag) == std::string::npos);
    }
    {  // draw multiple molecules
      MolDraw2DCairo drawer(250, 200);
      drawer.drawMolecule(*m1);
      drawer.drawMolecule(*m1);
      drawer.finishDrawing();
      auto png = drawer.getDrawingText();
      CHECK(png.find(PNGData::smilesTag) != std::string::npos);
      CHECK(png.find(PNGData::molTag) != std::string::npos);
      CHECK(png.find(PNGData::pklTag) != std::string::npos);
      CHECK(png.find(PNGData::smilesTag + "1") != std::string::npos);
      CHECK(png.find(PNGData::molTag + "1") != std::string::npos);
      CHECK(png.find(PNGData::pklTag + "1") != std::string::npos);
    }
  }
  SECTION("reaction") {
    std::unique_ptr<ChemicalReaction> rxn(RxnSmartsToChemicalReaction(
        "[N:1][C:2][C:3](=[O:4])[O:5].[N:6][C:7][C:8](=[O:9])[O:10]>>[N:1]1[C:"
        "2][C:3](=[O:4])[N:6][C:7][C:8]1=[O:9].[O:5][O:10]"));
    REQUIRE(rxn);
    {
      MolDraw2DCairo drawer(600, 200);
      drawer.drawReaction(*rxn);
      drawer.finishDrawing();
      auto png = drawer.getDrawingText();
      drawer.writeDrawingText("testPNGMetadata_2.png");
      check_file_hash("testPNGMetadata_2.png");
      CHECK(png.find(PNGData::smilesTag) == std::string::npos);
      CHECK(png.find(PNGData::molTag) == std::string::npos);
      CHECK(png.find(PNGData::pklTag) == std::string::npos);
      CHECK(png.find(PNGData::rxnPklTag) != std::string::npos);
      CHECK(png.find(PNGData::rxnSmartsTag) != std::string::npos);
      std::unique_ptr<ChemicalReaction> rxn2(PNGStringToChemicalReaction(png));
      REQUIRE(rxn2);
      CHECK(ChemicalReactionToRxnSmarts(*rxn) ==
            ChemicalReactionToRxnSmarts(*rxn2));
    }
    {  // disable metadata
      MolDraw2DCairo drawer(600, 200);
      drawer.drawOptions().includeMetadata = false;
      drawer.drawReaction(*rxn);
      drawer.finishDrawing();
      auto png = drawer.getDrawingText();
      CHECK(png.find(PNGData::smilesTag) == std::string::npos);
      CHECK(png.find(PNGData::molTag) == std::string::npos);
      CHECK(png.find(PNGData::pklTag) == std::string::npos);
      CHECK(png.find(PNGData::rxnPklTag) == std::string::npos);
      CHECK(png.find(PNGData::rxnSmartsTag) == std::string::npos);
    }
  }
}

#endif

TEST_CASE(
    "github #3392: prepareMolForDrawing() incorrectly adds chiral Hs if no "
    "ring info is present",
    "[bug]") {
  SECTION("foundations") {
    SmilesParserParams ps;
    ps.sanitize = false;
    ps.removeHs = false;
    std::unique_ptr<RWMol> m1(SmilesToMol("C[C@H](F)Cl", ps));
    REQUIRE(m1);
    m1->updatePropertyCache();
    CHECK(m1->getNumAtoms() == 4);
    const bool kekulize = false;
    const bool addChiralHs = true;
    MolDraw2DUtils::prepareMolForDrawing(*m1, kekulize, addChiralHs);
    CHECK(m1->getNumAtoms() == 4);
  }
}

TEST_CASE(
    "github #3369: support new CIP code and StereoGroups in "
    "addStereoAnnotation()",
    "[chirality]") {
  auto m1 =
      "C[C@@H]1N[C@H](C)[C@@H]([C@H](C)[C@@H]1C)C1[C@@H](C)O[C@@H](C)[C@@H](C)[C@H]1C/C=C/C |a:5,o1:1,8,o2:14,16,&1:11,18,&2:3,6,r|"_smiles;
  REQUIRE(m1);
  SECTION("defaults") {
    ROMol m2(*m1);
    MolDraw2D_detail::addStereoAnnotation(m2);

    std::string txt;
    CHECK(m2.getAtomWithIdx(5)->getPropIfPresent(common_properties::atomNote,
                                                 txt));
    CHECK(txt == "abs (S)");
    CHECK(m2.getAtomWithIdx(3)->getPropIfPresent(common_properties::atomNote,
                                                 txt));
    CHECK(txt == "and4");
  }
  SECTION("including CIP with relative stereo") {
    ROMol m2(*m1);
    bool includeRelativeCIP = true;
    MolDraw2D_detail::addStereoAnnotation(m2, includeRelativeCIP);

    std::string txt;
    CHECK(m2.getAtomWithIdx(5)->getPropIfPresent(common_properties::atomNote,
                                                 txt));
    CHECK(txt == "abs (S)");
    CHECK(m2.getAtomWithIdx(3)->getPropIfPresent(common_properties::atomNote,
                                                 txt));
    CHECK(txt == "and4 (R)");
  }
  SECTION("new CIP labels") {
    ROMol m2(*m1);
    REQUIRE(m2.getBondBetweenAtoms(20, 21));
    m2.getBondBetweenAtoms(20, 21)->setStereo(Bond::BondStereo::STEREOTRANS);
    // initially no label is assigned since we have TRANS
    MolDraw2D_detail::addStereoAnnotation(m2);
    CHECK(
        !m2.getBondBetweenAtoms(20, 21)->hasProp(common_properties::bondNote));

    CIPLabeler::assignCIPLabels(m2);
    std::string txt;
    CHECK(m2.getBondBetweenAtoms(20, 21)->getPropIfPresent(
        common_properties::_CIPCode, txt));
    CHECK(txt == "E");
    MolDraw2D_detail::addStereoAnnotation(m2);
    CHECK(m2.getBondBetweenAtoms(20, 21)->getPropIfPresent(
        common_properties::bondNote, txt));
    CHECK(txt == "(E)");
  }
  SECTION("works with the drawing code") {
    MolDraw2DSVG drawer(300, 250);
    RWMol dm1(*m1);
    bool includeRelativeCIP = true;
    MolDraw2D_detail::addStereoAnnotation(dm1, includeRelativeCIP);
    drawer.drawMolecule(dm1);
    drawer.finishDrawing();
    std::string text = drawer.getDrawingText();
    std::ofstream outs("testGithub3369_1.svg");
    outs << text;
    outs.close();
    check_file_hash("testGithub3369_1.svg");
  }
}

TEST_CASE("includeRadicals", "[options]") {
  SECTION("basics") {
    auto m = "[O][C]"_smiles;
    REQUIRE(m);
    int panelHeight = -1;
    int panelWidth = -1;
    bool noFreeType = true;
    {
      MolDraw2DSVG drawer(250, 200, panelWidth, panelHeight, noFreeType);
      drawer.drawMolecule(*m);
      drawer.finishDrawing();
      auto text = drawer.getDrawingText();
      std::ofstream outs("testIncludeRadicals_1a.svg");
      outs << text;
      outs.close();
      check_file_hash("testIncludeRadicals_1a.svg");
      CHECK(text.find("<path class='atom-0' d='M") != std::string::npos);
    }
    {
      MolDraw2DSVG drawer(250, 200, panelWidth, panelHeight, noFreeType);
      drawer.drawOptions().includeRadicals = false;
      drawer.drawMolecule(*m);
      drawer.finishDrawing();
      auto text = drawer.getDrawingText();
      std::ofstream outs("testIncludeRadicals_1b.svg");
      outs << text;
      outs.close();
      check_file_hash("testIncludeRadicals_1b.svg");
      CHECK(text.find("<path class='atom-0' d='M") == std::string::npos);
    }
  }
}

TEST_CASE("including legend in drawing results in offset drawing later",
          "[bug]") {
  SECTION("basics") {
    auto m = "c1ccccc1"_smiles;
    REQUIRE(m);
    MolDraw2DUtils::prepareMolForDrawing(*m);
    auto &conf = m->getConformer();
    std::vector<Point2D> polyg;
    for (const auto &pt : conf.getPositions()) {
      polyg.emplace_back(pt);
    }
    MolDraw2DSVG drawer(350, 300);
    drawer.drawMolecule(*m, "molecule legend");
    drawer.setFillPolys(true);
    drawer.setColour(DrawColour(1.0, 0.3, 1.0));
    drawer.drawPolygon(polyg);
    drawer.finishDrawing();
    auto text = drawer.getDrawingText();
    std::ofstream outs("testLegendsAndDrawing-1.svg");
    outs << text;
    outs.close();
    outs.close();
    check_file_hash("testLegendsAndDrawing-1.svg");

    // make sure the polygon starts at a bond
    CHECK(text.find("<path class='bond-0 atom-0 atom-1' d='M 316.7,135.0") !=
          std::string::npos);
    CHECK(text.find("<path d='M 316.7,135.0") != std::string::npos);
  }
}

TEST_CASE("Github #3577", "[bug]") {
  SECTION("basics") {
    auto m = "CCC"_smiles;
    REQUIRE(m);
    MolDraw2DUtils::prepareMolForDrawing(*m);
    m->getAtomWithIdx(1)->setProp("atomNote", "CCC");
    m->getAtomWithIdx(2)->setProp("atomNote", "ccc");
    m->getBondWithIdx(0)->setProp("bondNote", "CCC");

    MolDraw2DSVG drawer(350, 300);
    drawer.drawMolecule(*m);
    drawer.finishDrawing();
    auto text = drawer.getDrawingText();
    std::ofstream outs("testGithub3577-1.svg");
    outs << text;
    outs.close();
    check_file_hash("testGithub3577-1.svg");
  }
}
TEST_CASE("hand drawn", "[play]") {
  SECTION("basics") {
    auto m =
        "CC[CH](C)[CH]1NC(=O)[CH](Cc2ccc(O)cc2)NC(=O)[CH](N)CSSC[CH](C(=O)N2CCC[CH]2C(=O)N[CH](CC(C)C)C(=O)NCC(N)=O)NC(=O)[CH](CC(N)=O)NC(=O)[CH](CCC(N)=O)NC1=O"_smiles;
    REQUIRE(m);
    RDDepict::preferCoordGen = true;
    MolDraw2DUtils::prepareMolForDrawing(*m);

    std::string fName = getenv("RDBASE");
    fName += "/Data/Fonts/ComicNeue-Regular.ttf";

    {
      MolDraw2DSVG drawer(450, 400);
      drawer.drawOptions().fontFile = fName;
      drawer.drawOptions().comicMode = true;
      drawer.drawMolecule(*m, "Oxytocin (flat)");
      drawer.finishDrawing();
      auto text = drawer.getDrawingText();
      std::ofstream outs("testHandDrawn-1.svg");
      outs << text;
      outs.close();
      check_file_hash("testHandDrawn-1.svg");
    }
#ifdef RDK_BUILD_CAIRO_SUPPORT
    {
      MolDraw2DCairo drawer(450, 400);
      drawer.drawOptions().fontFile = fName;
      drawer.drawOptions().comicMode = true;
      drawer.drawMolecule(*m, "Oxytocin (flat)");
      drawer.finishDrawing();
      drawer.writeDrawingText("testHandDrawn-1.png");
      check_file_hash("testHandDrawn-1.png");
    }
#endif
  }
  SECTION("with chirality") {
    auto m =
        "CC[C@H](C)[C@@H]1NC(=O)[C@H](Cc2ccc(O)cc2)NC(=O)[C@@H](N)CSSC[C@@H](C(=O)N2CCC[C@H]2C(=O)N[C@@H](CC(C)C)C(=O)NCC(N)=O)NC(=O)[C@H](CC(N)=O)NC(=O)[C@H](CCC(N)=O)NC1=O"_smiles;
    REQUIRE(m);
    RDDepict::preferCoordGen = true;
    MolDraw2DUtils::prepareMolForDrawing(*m);

    std::string fName = getenv("RDBASE");
    fName += "/Data/Fonts/ComicNeue-Regular.ttf";

    {
      MolDraw2DSVG drawer(450, 400);
      drawer.drawOptions().fontFile = fName;
      drawer.drawOptions().comicMode = true;
      drawer.drawMolecule(*m, "Oxytocin");
      drawer.finishDrawing();
      auto text = drawer.getDrawingText();
      std::ofstream outs("testHandDrawn-2.svg");
      outs << text;
      outs.close();
      check_file_hash("testHandDrawn-2.svg");
    }
#ifdef RDK_BUILD_CAIRO_SUPPORT
    {
      MolDraw2DCairo drawer(450, 400);
      drawer.drawOptions().fontFile = fName;
      drawer.drawOptions().comicMode = true;
      drawer.drawMolecule(*m, "Oxytocin");
      drawer.finishDrawing();
      drawer.writeDrawingText("testHandDrawn-2.png");
      check_file_hash("testHandDrawn-2.png");
    }
#endif
  }
  SECTION("smaller") {
    auto m = "N=c1nc([C@H]2NCCCC2)cc(N)n1O"_smiles;
    REQUIRE(m);
    RDDepict::preferCoordGen = true;
    MolDraw2DUtils::prepareMolForDrawing(*m);

    std::string fName = getenv("RDBASE");
    fName += "/Data/Fonts/ComicNeue-Regular.ttf";

    {
      MolDraw2DSVG drawer(350, 300);
      drawer.drawOptions().fontFile = fName;
      drawer.drawOptions().comicMode = true;
      drawer.drawMolecule(*m);
      drawer.finishDrawing();
      auto text = drawer.getDrawingText();
      std::ofstream outs("testHandDrawn-3.svg");
      outs << text;
      outs.close();
      check_file_hash("testHandDrawn-3.svg");
    }
#ifdef RDK_BUILD_CAIRO_SUPPORT
    {
      MolDraw2DCairo drawer(350, 300);
      drawer.drawOptions().fontFile = fName;
      drawer.drawOptions().comicMode = true;
      drawer.drawMolecule(*m);
      drawer.finishDrawing();
      drawer.writeDrawingText("testHandDrawn-3.png");
      check_file_hash("testHandDrawn-3.png");
    }
#endif
  }
  SECTION("another one") {
    auto m =
        "CCCc1nn(C)c2c(=O)nc(-c3cc(S(=O)(=O)N4CCN(C)CC4)ccc3OCC)[nH]c12"_smiles;
    REQUIRE(m);
    RDDepict::preferCoordGen = true;
    MolDraw2DUtils::prepareMolForDrawing(*m);

    std::string fName = getenv("RDBASE");
    fName += "/Data/Fonts/ComicNeue-Regular.ttf";

    {
      MolDraw2DSVG drawer(350, 300);
      drawer.drawOptions().fontFile = fName;
      drawer.drawOptions().comicMode = true;
      drawer.drawMolecule(*m);
      drawer.finishDrawing();
      auto text = drawer.getDrawingText();
      std::ofstream outs("testHandDrawn-4.svg");
      outs << text;
      outs.close();
      check_file_hash("testHandDrawn-4.svg");
    }
#ifdef RDK_BUILD_CAIRO_SUPPORT
    {
      MolDraw2DCairo drawer(350, 300);
      drawer.drawOptions().fontFile = fName;
      drawer.drawOptions().comicMode = true;
      drawer.drawMolecule(*m);
      drawer.finishDrawing();
      drawer.writeDrawingText("testHandDrawn-4.png");
      check_file_hash("testHandDrawn-4.png");
    }
#endif
  }
  SECTION("large") {
    auto m =
        "CC[C@H](C)[C@@H](C(=O)N[C@@H]([C@@H](C)CC)C(=O)N[C@@H](CCCCN)C(=O)N[C@@H](CC(=O)N)C(=O)N[C@@H](C)C(=O)N[C@@H](Cc1ccc(cc1)O)C(=O)N[C@@H](CCCCN)C(=O)N[C@@H](CCCCN)C(=O)NCC(=O)N[C@@H](CCC(=O)N)C(=O)O)NC(=O)[C@H](C)NC(=O)[C@H](CC(=O)N)NC(=O)[C@H](CCCCN)NC(=O)[C@H](Cc2ccccc2)NC(=O)[C@H](CC(C)C)NC(=O)[C@H]([C@@H](C)O)NC(=O)[C@H](C(C)C)NC(=O)[C@H](CC(C)C)NC(=O)[C@@H]3CCCN3C(=O)[C@H]([C@@H](C)O)NC(=O)[C@H](CCC(=O)N)NC(=O)[C@H](CO)NC(=O)[C@H](CCCCN)NC(=O)[C@H](CCC(=O)N)NC(=O)[C@H](CO)NC(=O)[C@H]([C@@H](C)O)NC(=O)[C@H](CCSC)NC(=O)[C@H](Cc4ccccc4)NC(=O)CNC(=O)CNC(=O)[C@H](Cc5ccc(cc5)O)N"_smiles;
    REQUIRE(m);
    RDDepict::preferCoordGen = true;
    MolDraw2DUtils::prepareMolForDrawing(*m);

    std::string fName = getenv("RDBASE");
    fName += "/Data/Fonts/ComicNeue-Regular.ttf";

    {
      MolDraw2DSVG drawer(900, 450);
      drawer.drawMolecule(*m);
      drawer.finishDrawing();
      auto text = drawer.getDrawingText();
      std::ofstream outs("testHandDrawn-5a.svg");
      outs << text;
      outs.close();
      check_file_hash("testHandDrawn-5a.svg");
    }
    {
      MolDraw2DSVG drawer(900, 450);
      drawer.drawOptions().fontFile = fName;
      drawer.drawOptions().comicMode = true;
      drawer.drawMolecule(*m);
      drawer.finishDrawing();
      auto text = drawer.getDrawingText();
      std::ofstream outs("testHandDrawn-5b.svg");
      outs << text;
      outs.close();
      check_file_hash("testHandDrawn-5b.svg");
    }
#ifdef RDK_BUILD_CAIRO_SUPPORT
    {
      MolDraw2DCairo drawer(900, 450);
      drawer.drawOptions().fontFile = fName;
      drawer.drawOptions().comicMode = true;
      drawer.drawMolecule(*m);
      drawer.finishDrawing();
      drawer.writeDrawingText("testHandDrawn-5.png");
      check_file_hash("testHandDrawn-5.png");
    }
#endif
  }
}

TEST_CASE("drawMoleculeBrackets", "[extras]") {
  SECTION("basics") {
    auto m = R"CTAB(
  ACCLDraw11042015112D

  0  0  0     0  0            999 V3000
M  V30 BEGIN CTAB
M  V30 COUNTS 5 4 1 0 0
M  V30 BEGIN ATOM
M  V30 1 C 7 -6.7813 0 0 
M  V30 2 C 8.0229 -6.1907 0 0 CFG=3 
M  V30 3 C 8.0229 -5.0092 0 0 
M  V30 4 C 9.046 -6.7814 0 0 
M  V30 5 C 10.0692 -6.1907 0 0 
M  V30 END ATOM
M  V30 BEGIN BOND
M  V30 1 1 1 2 
M  V30 2 1 2 3 
M  V30 3 1 2 4 
M  V30 4 1 4 5 
M  V30 END BOND
M  V30 BEGIN SGROUP
M  V30 1 SRU 1 ATOMS=(3 3 2 4) XBONDS=(2 1 4) BRKXYZ=(9 7.51 -7.08 0 7.51 -
M  V30 -5.9 0 0 0 0) BRKXYZ=(9 9.56 -5.9 0 9.56 -7.08 0 0 0 0) -
M  V30 CONNECT=HT LABEL=n 
M  V30 END SGROUP
M  V30 END CTAB
M  END
)CTAB"_ctab;
    REQUIRE(m);
    {
      MolDraw2DSVG drawer(350, 300);
      drawer.drawMolecule(*m);
      drawer.finishDrawing();
      auto text = drawer.getDrawingText();
      std::ofstream outs("testBrackets-1a.svg");
      outs << text;
      outs.close();
      check_file_hash("testBrackets-1a.svg");
    }
    {  // rotation
      MolDraw2DSVG drawer(350, 300);
      drawer.drawOptions().rotate = 90;
      drawer.drawMolecule(*m);
      drawer.finishDrawing();
      auto text = drawer.getDrawingText();
      std::ofstream outs("testBrackets-1b.svg");
      outs << text;
      outs.close();
      check_file_hash("testBrackets-1b.svg");
    }
    {  // centering
      MolDraw2DSVG drawer(350, 300);
      drawer.drawOptions().centreMoleculesBeforeDrawing = true;
      drawer.drawMolecule(*m);
      drawer.finishDrawing();
      auto text = drawer.getDrawingText();
      std::ofstream outs("testBrackets-1c.svg");
      outs << text;
      outs.close();
      check_file_hash("testBrackets-1c.svg");
    }
    {  // rotation + centering
      MolDraw2DSVG drawer(350, 300);
      drawer.drawOptions().centreMoleculesBeforeDrawing = true;
      drawer.drawOptions().rotate = 90;
      drawer.drawMolecule(*m);
      drawer.finishDrawing();
      auto text = drawer.getDrawingText();
      std::ofstream outs("testBrackets-1d.svg");
      outs << text;
      outs.close();
      check_file_hash("testBrackets-1d.svg");
    }
    {  // rotation
      MolDraw2DSVG drawer(350, 300);
      drawer.drawOptions().rotate = 180;
      drawer.drawMolecule(*m);
      drawer.finishDrawing();
      auto text = drawer.getDrawingText();
      std::ofstream outs("testBrackets-1e.svg");
      outs << text;
      outs.close();
      check_file_hash("testBrackets-1e.svg");
    }
  }
  SECTION("three brackets") {
    auto m = R"CTAB(three brackets
  Mrv2014 11052006542D          

  0  0  0     0  0            999 V3000
M  V30 BEGIN CTAB
M  V30 COUNTS 6 5 1 0 0
M  V30 BEGIN ATOM
M  V30 1 * -1.375 3.1667 0 0
M  V30 2 C -0.0413 3.9367 0 0
M  V30 3 C 1.2924 3.1667 0 0
M  V30 4 * 2.626 3.9367 0 0
M  V30 5 C 0.0003 5.6017 0 0
M  V30 6 * 1.334 6.3717 0 0
M  V30 END ATOM
M  V30 BEGIN BOND
M  V30 1 1 1 2
M  V30 2 1 2 3
M  V30 3 1 3 4
M  V30 4 1 2 5
M  V30 5 1 5 6
M  V30 END BOND
M  V30 BEGIN SGROUP
M  V30 1 SRU 0 ATOMS=(3 2 3 5) XBONDS=(3 1 3 5) BRKXYZ=(9 0.0875 6.7189 0 -
M  V30 1.0115 5.1185 0 0 0 0) BRKXYZ=(9 1.3795 4.2839 0 2.3035 2.6835 0 0 0 -
M  V30 0) BRKXYZ=(9 -0.1285 2.8194 0 -1.0525 4.4198 0 0 0 0) CONNECT=HT -
M  V30 LABEL=n
M  V30 END SGROUP
M  V30 END CTAB
M  END)CTAB"_ctab;
    REQUIRE(m);
    {
      MolDraw2DSVG drawer(350, 300);
      drawer.drawMolecule(*m);
      drawer.finishDrawing();
      auto text = drawer.getDrawingText();
      std::ofstream outs("testBrackets-2a.svg");
      outs << text;
      outs.close();
      check_file_hash("testBrackets-2a.svg");
    }
    {  // rotation
      MolDraw2DSVG drawer(350, 300);
      drawer.drawOptions().rotate = 90;
      drawer.drawMolecule(*m);
      drawer.finishDrawing();
      auto text = drawer.getDrawingText();
      std::ofstream outs("testBrackets-2b.svg");
      outs << text;
      outs.close();
      check_file_hash("testBrackets-2b.svg");
    }
    {  // centering
      MolDraw2DSVG drawer(350, 300);
      drawer.drawOptions().centreMoleculesBeforeDrawing = true;
      drawer.drawMolecule(*m);
      drawer.finishDrawing();
      auto text = drawer.getDrawingText();
      std::ofstream outs("testBrackets-2c.svg");
      outs << text;
      outs.close();
      check_file_hash("testBrackets-2c.svg");
    }
    {  // rotation + centering
      MolDraw2DSVG drawer(350, 300);
      drawer.drawOptions().centreMoleculesBeforeDrawing = true;
      drawer.drawOptions().rotate = 90;
      drawer.drawMolecule(*m);
      drawer.finishDrawing();
      auto text = drawer.getDrawingText();
      std::ofstream outs("testBrackets-2d.svg");
      outs << text;
      outs.close();
      check_file_hash("testBrackets-2d.svg");
    }
  }
  SECTION("ChEBI 59342") {
    // thanks to John Mayfield for pointing out the example
    auto m = R"CTAB(ChEBI59342 
Marvin  05041012302D          

 29 30  0  0  1  0            999 V2000
   10.1615   -7.7974    0.0000 O   0  0  0  0  0  0  0  0  0  0  0  0
    8.7305   -6.9763    0.0000 O   0  0  0  0  0  0  0  0  0  0  0  0
    8.7309   -7.8004    0.0000 C   0  0  2  0  0  0  0  0  0  0  0  0
    9.4464   -8.2109    0.0000 C   0  0  2  0  0  0  0  0  0  0  0  0
    8.0153   -8.2225    0.0000 O   0  0  0  0  0  0  0  0  0  0  0  0
    9.4464   -9.0437    0.0000 C   0  0  2  0  0  0  0  0  0  0  0  0
    8.0138   -9.0500    0.0000 C   0  0  1  0  0  0  0  0  0  0  0  0
    8.7293   -9.4606    0.0000 C   0  0  1  0  0  0  0  0  0  0  0  0
   10.1669   -9.4529    0.0000 O   0  0  0  0  0  0  0  0  0  0  0  0
    7.3058   -9.4590    0.0000 C   0  0  0  0  0  0  0  0  0  0  0  0
    8.7368  -10.2801    0.0000 N   0  0  0  0  0  0  0  0  0  0  0  0
    8.0263  -10.6992    0.0000 C   0  0  0  0  0  0  0  0  0  0  0  0
    8.0339  -11.5241    0.0000 H   0  0  0  0  0  0  0  0  0  0  0  0
    7.3081  -10.2933    0.0000 O   0  0  0  0  0  0  0  0  0  0  0  0
    8.7305   -5.3264    0.0000 O   0  0  0  0  0  0  0  0  0  0  0  0
    8.0159   -5.7369    0.0000 C   0  0  2  0  0  0  0  0  0  0  0  0
    8.0159   -6.5618    0.0000 C   0  0  2  0  0  0  0  0  0  0  0  0
    7.2936   -5.3263    0.0000 O   0  0  0  0  0  0  0  0  0  0  0  0
    7.2936   -6.9762    0.0000 C   0  0  2  0  0  0  0  0  0  0  0  0
    6.5751   -5.7368    0.0000 C   0  0  1  0  0  0  0  0  0  0  0  0
    6.5751   -6.5618    0.0000 C   0  0  1  0  0  0  0  0  0  0  0  0
    7.2973   -7.8049    0.0000 O   0  0  0  0  0  0  0  0  0  0  0  0
    5.8681   -5.3263    0.0000 C   0  0  0  0  0  0  0  0  0  0  0  0
    5.8680   -6.9762    0.0000 N   0  0  0  0  0  0  0  0  0  0  0  0
    5.1510   -6.5684    0.0000 C   0  0  0  0  0  0  0  0  0  0  0  0
    4.4392   -6.9856    0.0000 H   0  0  0  0  0  0  0  0  0  0  0  0
    5.1455   -5.7435    0.0000 O   0  0  0  0  0  0  0  0  0  0  0  0
   10.4142   -5.3560    0.0000 *   0  0  0  0  0  0  0  0  0  0  0  0
   11.5590   -7.8297    0.0000 *   0  0  0  0  0  0  0  0  0  0  0  0
  3  2  1  6  0  0  0
  3  4  1  0  0  0  0
  3  5  1  0  0  0  0
  4  6  1  0  0  0  0
  4  1  1  1  0  0  0
  5  7  1  0  0  0  0
  6  8  1  0  0  0  0
  6  9  1  1  0  0  0
  7 10  1  1  0  0  0
  8 11  1  6  0  0  0
  7  8  1  0  0  0  0
 13 12  1  0  0  0  0
 14 12  2  0  0  0  0
 11 12  1  0  0  0  0
 16 15  1  6  0  0  0
 16 17  1  0  0  0  0
 16 18  1  0  0  0  0
 17 19  1  0  0  0  0
 17  2  1  1  0  0  0
 18 20  1  0  0  0  0
 19 21  1  0  0  0  0
 19 22  1  1  0  0  0
 20 23  1  1  0  0  0
 21 24  1  6  0  0  0
 20 21  1  0  0  0  0
 26 25  1  0  0  0  0
 27 25  2  0  0  0  0
 24 25  1  0  0  0  0
 15 28  1  0  0  0  0
  1 29  1  0  0  0  0
M  STY  1   1 SRU
M  SCN  1   1 HT 
M  SAL   1 15   1   2   3   4   5   6   7   8   9  10  11  12  13  14  15
M  SAL   1 12  16  17  18  19  20  21  22  23  24  25  26  27
M  SDI   1  4    9.4310   -4.9261    9.4165   -5.7510
M  SDI   1  4   10.7464   -7.3983   10.7274   -8.2231
M  SBL   1  2  30  29
M  SMT   1 n
M  END)CTAB"_ctab;
    REQUIRE(m);
    {
      MolDraw2DSVG drawer(350, 300);
      drawer.drawMolecule(*m);
      drawer.finishDrawing();
      auto text = drawer.getDrawingText();
      std::ofstream outs("testBrackets-3a.svg");
      outs << text;
      outs.close();
      check_file_hash("testBrackets-3a.svg");
    }
  }
  SECTION("pathological bracket orientation") {
    {  // including the bonds
      auto m = R"CTAB(bogus
  Mrv2014 11202009512D          

  0  0  0     0  0            999 V3000
M  V30 BEGIN CTAB
M  V30 COUNTS 9 8 1 0 1
M  V30 BEGIN ATOM
M  V30 1 C 23.5462 -14.464 0 0
M  V30 2 C 20.8231 -13.0254 0 0
M  V30 3 C 20.8776 -14.5628 0 0
M  V30 4 C 22.2391 -15.2819 0 0
M  V30 5 C 16.2969 -9.9426 0 0
M  V30 6 C 14.963 -10.7089 0 0
M  V30 7 C 19.463 -12.2987 0 0
M  V30 8 * 19.4398 -9.9979 0 0
M  V30 9 * 26.1554 -14.4332 0 0
M  V30 END ATOM
M  V30 BEGIN BOND
M  V30 1 1 3 4
M  V30 2 1 6 7
M  V30 3 1 5 8
M  V30 4 1 1 9
M  V30 5 1 7 2
M  V30 6 1 6 5
M  V30 7 1 4 1
M  V30 8 1 3 2
M  V30 END BOND
M  V30 BEGIN SGROUP
M  V30 1 SRU 0 ATOMS=(7 4 3 7 6 5 2 1) XBONDS=(2 3 4) BRKXYZ=(9 17.6045 -
M  V30 -9.1954 0 17.5775 -10.7352 0 0 0 0) BRKXYZ=(9 24.6113 -13.6813 0 -
M  V30 24.6296 -15.2213 0 0 0 0) CONNECT=HT LABEL=n
M  V30 END SGROUP
M  V30 END CTAB
M  END
)CTAB"_ctab;
      REQUIRE(m);
      MolDraw2DSVG drawer(350, 300);
      drawer.drawMolecule(*m);
      drawer.finishDrawing();
      auto text = drawer.getDrawingText();
      std::ofstream outs("testBrackets-4a.svg");
      outs << text;
      outs.close();
      check_file_hash("testBrackets-4a.svg");
    }

    {  // no bonds in the sgroup, the bracket should point the other way
       // (towards the majority of the atoms in the sgroup)
      auto m = R"CTAB(bogus
  Mrv2014 11202009512D          

  0  0  0     0  0            999 V3000
M  V30 BEGIN CTAB
M  V30 COUNTS 9 8 1 0 1
M  V30 BEGIN ATOM
M  V30 1 C 23.5462 -14.464 0 0
M  V30 2 C 20.8231 -13.0254 0 0
M  V30 3 C 20.8776 -14.5628 0 0
M  V30 4 C 22.2391 -15.2819 0 0
M  V30 5 C 16.2969 -9.9426 0 0
M  V30 6 C 14.963 -10.7089 0 0
M  V30 7 C 19.463 -12.2987 0 0
M  V30 8 * 19.4398 -9.9979 0 0
M  V30 9 * 26.1554 -14.4332 0 0
M  V30 END ATOM
M  V30 BEGIN BOND
M  V30 1 1 3 4
M  V30 2 1 6 7
M  V30 3 1 5 8
M  V30 4 1 1 9
M  V30 5 1 7 2
M  V30 6 1 6 5
M  V30 7 1 4 1
M  V30 8 1 3 2
M  V30 END BOND
M  V30 BEGIN SGROUP
M  V30 1 SRU 0 ATOMS=(7 4 3 7 6 5 2 1) BRKXYZ=(9 17.6045 -
M  V30 -9.1954 0 17.5775 -10.7352 0 0 0 0) BRKXYZ=(9 24.6113 -13.6813 0 -
M  V30 24.6296 -15.2213 0 0 0 0) CONNECT=HT LABEL=n
M  V30 END SGROUP
M  V30 END CTAB
M  END
)CTAB"_ctab;
      REQUIRE(m);
      MolDraw2DSVG drawer(350, 300);
      drawer.drawMolecule(*m);
      drawer.finishDrawing();
      auto text = drawer.getDrawingText();
      std::ofstream outs("testBrackets-4b.svg");
      outs << text;
      outs.close();
      check_file_hash("testBrackets-4b.svg");
    }
  }
  SECTION("comic brackets (no font though)") {
    auto m = R"CTAB(
  ACCLDraw11042015112D

  0  0  0     0  0            999 V3000
M  V30 BEGIN CTAB
M  V30 COUNTS 5 4 1 0 0
M  V30 BEGIN ATOM
M  V30 1 C 7 -6.7813 0 0 
M  V30 2 C 8.0229 -6.1907 0 0 CFG=3 
M  V30 3 C 8.0229 -5.0092 0 0 
M  V30 4 C 9.046 -6.7814 0 0 
M  V30 5 C 10.0692 -6.1907 0 0 
M  V30 END ATOM
M  V30 BEGIN BOND
M  V30 1 1 1 2 
M  V30 2 1 2 3 
M  V30 3 1 2 4 
M  V30 4 1 4 5 
M  V30 END BOND
M  V30 BEGIN SGROUP
M  V30 1 SRU 1 ATOMS=(3 3 2 4) XBONDS=(2 1 4) BRKXYZ=(9 7.51 -7.08 0 7.51 -
M  V30 -5.9 0 0 0 0) BRKXYZ=(9 9.56 -5.9 0 9.56 -7.08 0 0 0 0) -
M  V30 CONNECT=HT LABEL=n 
M  V30 END SGROUP
M  V30 END CTAB
M  END
)CTAB"_ctab;
    REQUIRE(m);
    {
      MolDraw2DSVG drawer(350, 300);
      drawer.drawOptions().comicMode = true;
      drawer.drawMolecule(*m);
      drawer.finishDrawing();
      auto text = drawer.getDrawingText();
      std::ofstream outs("testBrackets-5a.svg");
      outs << text;
      outs.close();
      check_file_hash("testBrackets-5a.svg");
    }
  }
  SECTION("Github5768 - rightmost bracket wrong way round.)") {
    auto m = R"CTAB(
  Marvin  10140911012D

 19 18  0  0  0  0            999 V2000
   -2.0296    1.6372    0.0000 Si  0  0  0  0  0  0  0  0  0  0  0  0
   -2.0296    2.4622    0.0000 C   0  0  0  0  0  0  0  0  0  0  0  0
   -2.0296    0.8122    0.0000 C   0  0  0  0  0  0  0  0  0  0  0  0
   -2.8546    1.6372    0.0000 *   0  0  0  0  0  0  0  0  0  0  0  0
   -1.2046    1.6372    0.0000 O   0  0  0  0  0  0  0  0  0  0  0  0
   -0.3796    1.6372    0.0000 Si  0  0  0  0  0  0  0  0  0  0  0  0
    0.4454    1.6372    0.0000 O   0  0  0  0  0  0  0  0  0  0  0  0
   -0.3796    0.8122    0.0000 C   0  0  0  0  0  0  0  0  0  0  0  0
   -0.3796    2.4622    0.0000 C   0  0  0  0  0  0  0  0  0  0  0  0
    0.3349    0.3997    0.0000 C   0  0  0  0  0  0  0  0  0  0  0  0
    1.0494    0.8122    0.0000 C   0  0  0  0  0  0  0  0  0  0  0  0
    1.7638    0.3997    0.0000 O   0  0  0  0  0  0  0  0  0  0  0  0
    1.2704    1.6372    0.0000 *   0  0  0  0  0  0  0  0  0  0  0  0
    2.4783    0.8122    0.0000 C   0  0  0  0  0  0  0  0  0  0  0  0
    3.1928    0.3996    0.0000 C   0  0  0  0  0  0  0  0  0  0  0  0
    3.9072    0.8121    0.0000 O   0  0  0  0  0  0  0  0  0  0  0  0
    4.6217    0.3996    0.0000 C   0  0  0  0  0  0  0  0  0  0  0  0
    5.3362    0.8120    0.0000 C   0  0  0  0  0  0  0  0  0  0  0  0
    6.0506    0.3995    0.0000 O   0  0  0  0  0  0  0  0  0  0  0  0
  1  2  1  0  0  0  0
  1  3  1  0  0  0  0
  1  4  1  0  0  0  0
  1  5  1  0  0  0  0
  5  6  1  0  0  0  0
  6  7  1  0  0  0  0
  6  8  1  0  0  0  0
  6  9  1  0  0  0  0
  8 10  1  0  0  0  0
 10 11  1  0  0  0  0
  7 13  1  0  0  0  0
 11 12  1  0  0  0  0
 12 14  1  0  0  0  0
 14 15  1  0  0  0  0
 15 16  1  0  0  0  0
 16 17  1  0  0  0  0
 17 18  1  0  0  0  0
 18 19  1  0  0  0  0
M  STY  2   1 SRU   2 SRU
M  SCN  1   1 HT
M  SAL   1  4   1   2   3   5
M  SDI   1  4   -0.8649    2.0497   -0.8649    1.2247
M  SDI   1  4   -2.3693    1.2247   -2.3693    2.0497
M  SBL   1  2   3   5
M  SMT   1 n
M  SCN  1   2 HT
M  SAL   2 13   6   7   8   9  10  11  12  14  15  16  17  18  19
M  SDI   2  4    0.7851    2.0497    0.7851    1.2247
M  SDI   2  4   -0.7193    1.2247   -0.7193    2.0497
M  SBL   2  2   5  11
M  SMT   2 m
M  END
)CTAB"_ctab;
    REQUIRE(m);
    {
      MolDraw2DSVG drawer(350, 300);
      drawer.drawOptions().addAtomIndices = true;
      drawer.drawMolecule(*m);
      drawer.finishDrawing();
      auto text = drawer.getDrawingText();
      std::ofstream outs("testBrackets-5768.svg");
      outs << text;
      outs.close();
      check_file_hash("testBrackets-5768.svg");
    }
  }
}

#ifdef RDK_BUILD_CAIRO_SUPPORT
TEST_CASE("github #3543: Error adding PNG metadata when kekulize=False",
          "[bug][metadata][png]") {
  SECTION("basics") {
    auto m = "n1cccc1"_smarts;
    m->updatePropertyCache(false);
    MolDraw2DCairo drawer(350, 300);
    bool kekulize = false;
    MolDraw2DUtils::prepareMolForDrawing(*m, kekulize);
    drawer.drawOptions().prepareMolsBeforeDrawing = false;
    drawer.drawMolecule(*m);
    drawer.finishDrawing();
    auto png = drawer.getDrawingText();
  }
  SECTION("as reported") {
    auto m = "n1cnc2c(n)ncnc12"_smarts;
    m->updatePropertyCache(false);
    MolDraw2DCairo drawer(350, 300);
    bool kekulize = false;
    MolDraw2DUtils::prepareMolForDrawing(*m, kekulize);
    drawer.drawOptions().prepareMolsBeforeDrawing = false;
    drawer.drawMolecule(*m);
    drawer.finishDrawing();
    auto png = drawer.getDrawingText();
  }
}
#endif

TEST_CASE("SGroup Data") {
  SECTION("ABS") {
    auto m = R"CTAB(
  Mrv2014 12072015352D          

  0  0  0     0  0            999 V3000
M  V30 BEGIN CTAB
M  V30 COUNTS 9 9 1 0 0
M  V30 BEGIN ATOM
M  V30 1 C -6.5833 4.3317 0 0
M  V30 2 C -7.917 3.5617 0 0
M  V30 3 C -7.917 2.0216 0 0
M  V30 4 C -6.5833 1.2516 0 0
M  V30 5 C -5.2497 2.0216 0 0
M  V30 6 C -5.2497 3.5617 0 0
M  V30 7 C -3.916 4.3317 0 0
M  V30 8 O -3.916 5.8717 0 0
M  V30 9 O -2.5823 3.5617 0 0
M  V30 END ATOM
M  V30 BEGIN BOND
M  V30 1 1 1 2
M  V30 2 2 2 3
M  V30 3 1 3 4
M  V30 4 2 4 5
M  V30 5 1 5 6
M  V30 6 2 1 6
M  V30 7 1 6 7
M  V30 8 2 7 8
M  V30 9 1 7 9
M  V30 END BOND
M  V30 BEGIN SGROUP
M  V30 1 DAT 0 ATOMS=(1 9) FIELDNAME=pKa -
M  V30 FIELDDISP="   -2.2073    2.3950    DAU   ALL  0       0" -
M  V30 MRV_FIELDDISP=0 FIELDDATA=4.2
M  V30 END SGROUP
M  V30 END CTAB
M  END
)CTAB"_ctab;
    REQUIRE(m);
    {
      MolDraw2DSVG drawer(350, 300);
      drawer.drawMolecule(*m, "abs");
      drawer.finishDrawing();
      auto text = drawer.getDrawingText();
      std::ofstream outs("testSGroupData-1a.svg");
      outs << text;
      outs.close();
      check_file_hash("testSGroupData-1a.svg");
    }
    {
      MolDraw2DSVG drawer(350, 300);
      drawer.drawOptions().centreMoleculesBeforeDrawing = true;
      drawer.drawOptions().rotate = 90;
      drawer.drawMolecule(*m, "centered, rotated");
      drawer.finishDrawing();
      auto text = drawer.getDrawingText();
      std::ofstream outs("testSGroupData-1b.svg");
      outs << text;
      outs.close();
      check_file_hash("testSGroupData-1b.svg");
    }
  }
  SECTION("REL") {
    auto m = R"CTAB(
  Mrv2014 12072015352D          

  0  0  0     0  0            999 V3000
M  V30 BEGIN CTAB
M  V30 COUNTS 9 9 1 0 0
M  V30 BEGIN ATOM
M  V30 1 C -6.5833 4.3317 0 0
M  V30 2 C -7.917 3.5617 0 0
M  V30 3 C -7.917 2.0216 0 0
M  V30 4 C -6.5833 1.2516 0 0
M  V30 5 C -5.2497 2.0216 0 0
M  V30 6 C -5.2497 3.5617 0 0
M  V30 7 C -3.916 4.3317 0 0
M  V30 8 O -3.916 5.8717 0 0
M  V30 9 O -2.5823 3.5617 0 0
M  V30 END ATOM
M  V30 BEGIN BOND
M  V30 1 1 1 2
M  V30 2 2 2 3
M  V30 3 1 3 4
M  V30 4 2 4 5
M  V30 5 1 5 6
M  V30 6 2 1 6
M  V30 7 1 6 7
M  V30 8 2 7 8
M  V30 9 1 7 9
M  V30 END BOND
M  V30 BEGIN SGROUP
M  V30 1 DAT 0 ATOMS=(1 9) FIELDNAME=pKa -
M  V30 FIELDDISP="    0.2000    0.2000    DRU   ALL  0       0" -
M  V30 MRV_FIELDDISP=0 FIELDDATA=4.2
M  V30 END SGROUP
M  V30 END CTAB
M  END
)CTAB"_ctab;
    REQUIRE(m);
    {
      MolDraw2DSVG drawer(350, 300);
      drawer.drawMolecule(*m, "rel");
      drawer.finishDrawing();
      auto text = drawer.getDrawingText();
      std::ofstream outs("testSGroupData-2a.svg");
      outs << text;
      outs.close();
      check_file_hash("testSGroupData-2a.svg");
    }
    {
      MolDraw2DSVG drawer(350, 300);
      drawer.drawOptions().centreMoleculesBeforeDrawing = true;
      drawer.drawOptions().rotate = 90;
      drawer.drawMolecule(*m, "rel, centered, rotated");
      drawer.finishDrawing();
      auto text = drawer.getDrawingText();
      std::ofstream outs("testSGroupData-2b.svg");
      outs << text;
      outs.close();
      check_file_hash("testSGroupData-2b.svg");
    }
  }
  {
    auto m = R"CTAB(random example found on internet
   JSDraw204221719232D

 20 21  0  0  0  0              0 V2000
   10.1710   -5.6553    0.0000 C   0  0  0  0  0  0  0  0  0  0  0  0
   10.9428   -4.2996    0.0000 N   0  0  0  0  0  0  0  0  0  0  0  0
    8.6110   -5.6647    0.0000 O   0  0  0  0  0  0  0  0  0  0  0  0
   10.9591   -7.0015    0.0000 N   0  0  0  0  0  0  0  0  0  0  0  0
   12.5190   -6.9921    0.0000 C   0  0  0  0  0  0  0  0  0  0  0  0
   13.3072   -8.3384    0.0000 O   0  0  0  0  0  0  0  0  0  0  0  0
   13.2909   -5.6364    0.0000 C   0  0  0  0  0  0  0  0  0  0  0  0
   12.5028   -4.2902    0.0000 C   0  0  0  0  0  0  0  0  0  0  0  0
   13.2746   -2.9345    0.0000 O   0  0  0  0  0  0  0  0  0  0  0  0
   14.8508   -5.6270    0.0000 N   0  0  0  0  0  0  0  0  0  0  0  0
   15.6226   -4.2713    0.0000 N   0  0  0  0  0  0  0  0  0  0  0  0
   20.3026   -4.2431    0.0000 C   0  0  0  0  0  0  0  0  0  0  0  0
   19.5307   -5.5987    0.0000 N   0  0  0  0  0  0  0  0  0  0  0  0
   21.8625   -4.2336    0.0000 O   0  0  0  0  0  0  0  0  0  0  0  0
   19.5144   -2.8968    0.0000 N   0  0  0  0  0  0  0  0  0  0  0  0
   17.9544   -2.9062    0.0000 C   0  0  0  0  0  0  0  0  0  0  0  0
   17.1663   -1.5600    0.0000 O   0  0  0  0  0  0  0  0  0  0  0  0
   17.1826   -4.2619    0.0000 C   0  0  0  0  0  0  0  0  0  0  0  0
   17.9708   -5.6082    0.0000 C   0  0  0  0  0  0  0  0  0  0  0  0
   17.1989   -6.9638    0.0000 O   0  0  0  0  0  0  0  0  0  0  0  0
  1  2  1  0  0  0  0
  1  3  2  0  0  0  0
  1  4  1  0  0  0  0
  4  5  2  0  0  0  0
  5  6  1  0  0  0  0
  5  7  1  0  0  0  0
  7  8  1  0  0  0  0
  8  9  2  0  0  0  0
  8  2  1  0  0  0  0
  7 10  1  0  0  0  0
 10 11  2  0  0  0  0
 12 13  1  0  0  0  0
 12 14  2  0  0  0  0
 12 15  1  0  0  0  0
 15 16  1  0  0  0  0
 16 17  2  0  0  0  0
 16 18  1  0  0  0  0
 18 19  1  0  0  0  0
 19 20  1  0  0  0  0
 19 13  2  0  0  0  0
 11 18  1  0  0  0  0
M  STY  1   1 DAT
M  SDT   1 UNKNOWN                        F
M  SDD   1    16.0856   -8.1573    DA    ALL  1       5
M  SED   1 Ni-complex
M  END)CTAB"_ctab;
    {
      MolDraw2DSVG drawer(350, 300);
      drawer.drawMolecule(*m);
      drawer.finishDrawing();
      auto text = drawer.getDrawingText();
      std::ofstream outs("testSGroupData-3a.svg");
      outs << text;
      outs.close();
      check_file_hash("testSGroupData-3a.svg");
    }
  }
}

TEST_CASE("position variation bonds", "[extras]") {
  SECTION("simple") {
    auto m = R"CTAB(
  Mrv2014 12092006072D          

  0  0  0     0  0            999 V3000
M  V30 BEGIN CTAB
M  V30 COUNTS 9 8 0 0 0
M  V30 BEGIN ATOM
M  V30 1 C -4.7083 4.915 0 0
M  V30 2 C -6.042 4.145 0 0
M  V30 3 C -6.042 2.605 0 0
M  V30 4 C -4.7083 1.835 0 0
M  V30 5 C -3.3747 2.605 0 0
M  V30 6 C -3.3747 4.145 0 0
M  V30 7 * -3.8192 3.8883 0 0
M  V30 8 O -3.8192 6.1983 0 0
M  V30 9 C -2.4855 6.9683 0 0
M  V30 END ATOM
M  V30 BEGIN BOND
M  V30 1 1 1 2
M  V30 2 2 2 3
M  V30 3 1 3 4
M  V30 4 2 4 5
M  V30 5 1 5 6
M  V30 6 2 1 6
M  V30 7 1 7 8 ENDPTS=(3 1 6 5) ATTACH=ANY
M  V30 8 1 8 9
M  V30 END BOND
M  V30 END CTAB
M  END
)CTAB"_ctab;
    REQUIRE(m);
    {
      MolDraw2DSVG drawer(350, 300);
      drawer.drawMolecule(*m, "variations");
      drawer.finishDrawing();
      auto text = drawer.getDrawingText();
      std::ofstream outs("testPositionVariation-1.svg");
      outs << text;
      outs.close();
      check_file_hash("testPositionVariation-1.svg");
    }
    {  // make sure comic mode doesn't screw this up
      MolDraw2DSVG drawer(350, 300);
      drawer.drawOptions().comicMode = true;
      drawer.drawMolecule(*m, "comic variations");
      drawer.finishDrawing();
      auto text = drawer.getDrawingText();
      std::ofstream outs("testPositionVariation-1b.svg");
      outs << text;
      outs.close();
      check_file_hash("testPositionVariation-1b.svg");
    }
  }
  SECTION("multiple") {
    auto m = R"CTAB(
  Mrv2014 12092006082D          

  0  0  0     0  0            999 V3000
M  V30 BEGIN CTAB
M  V30 COUNTS 15 14 0 0 0
M  V30 BEGIN ATOM
M  V30 1 C -4.7083 4.915 0 0
M  V30 2 C -6.042 4.145 0 0
M  V30 3 C -6.042 2.605 0 0
M  V30 4 C -4.7083 1.835 0 0
M  V30 5 C -3.3747 2.605 0 0
M  V30 6 C -3.3747 4.145 0 0
M  V30 7 * -3.8192 3.8883 0 0
M  V30 8 O -3.8192 6.1983 0 0
M  V30 9 C -2.4855 6.9683 0 0
M  V30 10 C -7.3757 4.915 0 0
M  V30 11 C -8.7093 4.145 0 0
M  V30 12 C -8.7093 2.605 0 0
M  V30 13 C -7.3757 1.835 0 0
M  V30 14 * -8.7093 3.375 0 0
M  V30 15 O -10.2922 3.375 0 0
M  V30 END ATOM
M  V30 BEGIN BOND
M  V30 1 1 1 2
M  V30 2 1 2 3
M  V30 3 1 3 4
M  V30 4 2 4 5
M  V30 5 1 5 6
M  V30 6 2 1 6
M  V30 7 1 7 8 ENDPTS=(3 1 6 5) ATTACH=ANY
M  V30 8 1 8 9
M  V30 9 1 10 11
M  V30 10 2 11 12
M  V30 11 1 12 13
M  V30 12 2 10 2
M  V30 13 2 13 3
M  V30 14 1 14 15 ENDPTS=(2 11 12) ATTACH=ANY
M  V30 END BOND
M  V30 END CTAB
M  END
)CTAB"_ctab;
    REQUIRE(m);
    {
      MolDraw2DSVG drawer(350, 300);
      drawer.drawMolecule(*m, "multiple variations");
      drawer.finishDrawing();
      auto text = drawer.getDrawingText();
      std::ofstream outs("testPositionVariation-2.svg");
      outs << text;
      outs.close();
      check_file_hash("testPositionVariation-2.svg");
    }
  }
  SECTION("non-contiguous") {
    auto m = R"CTAB(
  Mrv2014 12092006102D          

  0  0  0     0  0            999 V3000
M  V30 BEGIN CTAB
M  V30 COUNTS 9 8 0 0 0
M  V30 BEGIN ATOM
M  V30 1 C -0.875 8.7484 0 0
M  V30 2 C -2.2087 7.9784 0 0
M  V30 3 C -2.2087 6.4383 0 0
M  V30 4 C -0.875 5.6683 0 0
M  V30 5 C 0.4587 6.4383 0 0
M  V30 6 C 0.4587 7.9784 0 0
M  V30 7 * -0.4304 6.9517 0 0
M  V30 8 O -0.4304 4.6417 0 0
M  V30 9 C -1.7641 3.8717 0 0
M  V30 END ATOM
M  V30 BEGIN BOND
M  V30 1 1 1 2
M  V30 2 2 2 3
M  V30 3 1 3 4
M  V30 4 2 4 5
M  V30 5 1 5 6
M  V30 6 2 1 6
M  V30 7 1 7 8 ENDPTS=(3 1 5 4) ATTACH=ANY
M  V30 8 1 8 9
M  V30 END BOND
M  V30 END CTAB
M  END
)CTAB"_ctab;
    REQUIRE(m);
    {
      MolDraw2DSVG drawer(350, 300);
      drawer.drawMolecule(*m, "non-contiguous atoms");
      drawer.finishDrawing();
      auto text = drawer.getDrawingText();
      std::ofstream outs("testPositionVariation-3.svg");
      outs << text;
      outs.close();
      check_file_hash("testPositionVariation-3.svg");
    }
  }
  SECTION("larger mol") {
    auto m = R"CTAB(
  Mrv2014 12092009152D          

  0  0  0     0  0            999 V3000
M  V30 BEGIN CTAB
M  V30 COUNTS 23 24 0 0 0
M  V30 BEGIN ATOM
M  V30 1 C -0.875 8.7484 0 0
M  V30 2 C -2.2087 7.9784 0 0
M  V30 3 C -2.2087 6.4383 0 0
M  V30 4 C -0.875 5.6683 0 0
M  V30 5 N 0.4587 6.4383 0 0
M  V30 6 C 0.4587 7.9784 0 0
M  V30 7 * -0.4304 6.9517 0 0
M  V30 8 O -0.4304 4.6417 0 0
M  V30 9 C -1.7641 3.8717 0 0
M  V30 10 C -3.5423 8.7484 0 0
M  V30 11 C -4.876 7.9784 0 0
M  V30 12 C -4.876 6.4383 0 0
M  V30 13 C -3.5423 5.6683 0 0
M  V30 14 C -4.876 11.0584 0 0
M  V30 15 C -6.2097 10.2884 0 0
M  V30 16 C -6.2097 8.7484 0 0
M  V30 17 C -3.5423 10.2884 0 0
M  V30 18 C -6.2097 13.3685 0 0
M  V30 19 C -7.5433 12.5985 0 0
M  V30 20 C -7.5433 11.0584 0 0
M  V30 21 C -4.876 12.5985 0 0
M  V30 22 * -5.5428 9.1334 0 0
M  V30 23 C -7.3712 7.7304 0 0
M  V30 END ATOM
M  V30 BEGIN BOND
M  V30 1 1 1 2
M  V30 2 2 2 3
M  V30 3 1 3 4
M  V30 4 2 4 5
M  V30 5 1 5 6
M  V30 6 2 1 6
M  V30 7 1 7 8 ENDPTS=(3 1 4 5) ATTACH=ANY
M  V30 8 1 8 9
M  V30 9 2 10 11
M  V30 10 1 11 12
M  V30 11 2 12 13
M  V30 12 1 10 2
M  V30 13 1 13 3
M  V30 14 1 14 15
M  V30 15 2 15 16
M  V30 16 2 14 17
M  V30 17 1 10 17
M  V30 18 1 16 11
M  V30 19 1 18 19
M  V30 20 2 19 20
M  V30 21 2 18 21
M  V30 22 1 14 21
M  V30 23 1 20 15
M  V30 24 1 22 23 ENDPTS=(2 15 11) ATTACH=ANY
M  V30 END BOND
M  V30 END CTAB
M  END
)CTAB"_ctab;
    REQUIRE(m);
    {
      MolDraw2DSVG drawer(250, 200);
      drawer.drawMolecule(*m, "smaller");
      drawer.finishDrawing();
      auto text = drawer.getDrawingText();
      std::ofstream outs("testPositionVariation-4.svg");
      outs << text;
      outs.close();
      check_file_hash("testPositionVariation-4.svg");
    }
  }
}

TEST_CASE("disable atom labels", "[feature]") {
  SECTION("basics") {
    {
      auto m = "NCC(=O)O"_smiles;
      MolDraw2DSVG drawer(350, 300);
      MolDraw2DUtils::prepareMolForDrawing(*m);
      drawer.drawOptions().noAtomLabels = true;
      drawer.drawMolecule(*m);
      drawer.finishDrawing();
      auto text = drawer.getDrawingText();
      std::ofstream outs("testNoAtomLabels-1.svg");
      outs << text;
      outs.close();
      check_file_hash("testNoAtomLabels-1.svg");
      CHECK(text.find("class='atom-0") == std::string::npos);
      CHECK(text.find("class='atom-3") == std::string::npos);
    }
    {
      auto m = "F[C@H](O)C[C@@H](Cl)I"_smiles;
      MolDraw2DSVG drawer(350, 300);
      MolDraw2DUtils::prepareMolForDrawing(*m);
      drawer.drawOptions().noAtomLabels = true;
      drawer.drawMolecule(*m);
      drawer.finishDrawing();
      auto text = drawer.getDrawingText();
      std::ofstream outs("testNoAtomLabels-2.svg");
      outs << text;
      outs.close();
      check_file_hash("testNoAtomLabels-2.svg");
    }
  }
}

TEST_CASE("drawing query bonds", "[queries]") {
  SECTION("basics") {
    auto m = R"CTAB(
  Mrv2014 12072005332D          
  
  0  0  0     0  0            999 V3000
M  V30 BEGIN CTAB
M  V30 COUNTS 14 14 0 0 0
M  V30 BEGIN ATOM
M  V30 1 C 3.7917 -2.96 0 0
M  V30 2 C 2.458 -3.73 0 0
M  V30 3 C 2.458 -5.27 0 0
M  V30 4 C 3.7917 -6.04 0 0
M  V30 5 C 5.1253 -5.27 0 0
M  V30 6 C 5.1253 -3.73 0 0
M  V30 7 C 6.459 -2.96 0 0
M  V30 8 C 3.7917 -7.58 0 0
M  V30 9 C 4.8806 -8.669 0 0
M  V30 10 C 4.482 -10.1565 0 0
M  V30 11 C 6.459 -6.04 0 0
M  V30 12 C 7.7927 -5.27 0 0
M  V30 13 C 9.1263 -6.0399 0 0
M  V30 14 C 9.1263 -7.5799 0 0
M  V30 END ATOM
M  V30 BEGIN BOND
M  V30 1 1 2 3
M  V30 2 1 4 5
M  V30 3 1 1 6
M  V30 4 5 1 2
M  V30 5 6 5 6
M  V30 6 7 3 4
M  V30 7 8 6 7
M  V30 8 1 4 8
M  V30 9 1 8 9 TOPO=1
M  V30 10 1 9 10 TOPO=2
M  V30 11 1 5 11
M  V30 12 1 12 13
M  V30 13 2 11 12 TOPO=1
M  V30 14 2 13 14 TOPO=2
M  V30 END BOND
M  V30 END CTAB
M  END
)CTAB"_ctab;
    REQUIRE(m);
    {
      MolDraw2DSVG drawer(350, 300);
      drawer.drawMolecule(*m);
      drawer.finishDrawing();
      auto text = drawer.getDrawingText();
      std::ofstream outs("testQueryBonds-1a.svg");
      outs << text;
      outs.close();
      check_file_hash("testQueryBonds-1a.svg");
    }
    {
      MolDraw2DSVG drawer(350, 300);
      m->getBondWithIdx(3)->setProp("bondNote", "S/D");
      m->getBondWithIdx(4)->setProp("bondNote", "S/A");
      m->getBondWithIdx(5)->setProp("bondNote", "D/A");
      m->getBondWithIdx(6)->setProp("bondNote", "Any");
      drawer.drawMolecule(*m);
      drawer.finishDrawing();
      auto text = drawer.getDrawingText();
      std::ofstream outs("testQueryBonds-1b.svg");
      outs << text;
      outs.close();
      check_file_hash("testQueryBonds-1b.svg");
    }
    {
      MolDraw2DSVG drawer(350, 300);
      std::vector<int> highlightAtoms = {0, 1, 2, 3, 4, 5, 7, 8, 9};
      std::vector<int> highlightBonds = {0, 3, 2, 4, 1, 5, 8, 9};

      drawer.drawMolecule(*m, "", &highlightAtoms, &highlightBonds);
      drawer.finishDrawing();
      auto text = drawer.getDrawingText();
      std::ofstream outs("testQueryBonds-1c.svg");
      outs << text;
      outs.close();
      check_file_hash("testQueryBonds-1c.svg");
    }
  }
  SECTION("smaller drawing") {
    auto m = R"CTAB(
  Mrv2014 12012004302D          
  
  0  0  0     0  0            999 V3000
M  V30 BEGIN CTAB
M  V30 COUNTS 26 29 0 0 0
M  V30 BEGIN ATOM
M  V30 1 O 3.7917 -2.96 0 0
M  V30 2 C 2.458 -3.73 0 0
M  V30 3 C 2.458 -5.27 0 0
M  V30 4 N 3.7917 -6.04 0 0
M  V30 5 N 5.1253 -5.27 0 0
M  V30 6 C 5.1253 -3.73 0 0
M  V30 7 C 6.459 -2.96 0 0
M  V30 8 C 3.7917 -7.58 0 0
M  V30 9 C 4.8806 -8.669 0 0
M  V30 10 C 4.482 -10.1565 0 0
M  V30 11 C 1.1243 -2.9599 0 0
M  V30 12 C -0.2093 -3.73 0 0
M  V30 13 C -0.2093 -5.27 0 0
M  V30 14 C 1.1243 -6.04 0 0
M  V30 15 C -0.2093 -0.6499 0 0
M  V30 16 C -1.543 -1.4199 0 0
M  V30 17 C -1.543 -2.9599 0 0
M  V30 18 C 1.1243 -1.4199 0 0
M  V30 19 C -2.8767 -0.6499 0 0
M  V30 20 C -4.2103 -1.4199 0 0
M  V30 21 C -4.2103 -2.9599 0 0
M  V30 22 C -2.8767 -3.73 0 0
M  V30 23 C -5.544 -3.7299 0 0
M  V30 24 C -6.8777 -2.9599 0 0
M  V30 25 C -8.2114 -3.7299 0 0
M  V30 26 C -9.5451 -2.9599 0 0
M  V30 END ATOM
M  V30 BEGIN BOND
M  V30 1 1 2 3
M  V30 2 1 4 5
M  V30 3 1 1 6
M  V30 4 5 1 2
M  V30 5 6 5 6
M  V30 6 7 3 4
M  V30 7 8 6 7
M  V30 8 1 4 8
M  V30 9 1 8 9 TOPO=1
M  V30 10 1 9 10 TOPO=2
M  V30 11 1 12 13
M  V30 12 1 13 14
M  V30 13 1 14 3
M  V30 14 1 11 2
M  V30 15 1 15 16
M  V30 16 1 16 17
M  V30 17 2 15 18
M  V30 18 1 11 18
M  V30 19 1 17 12
M  V30 20 2 12 11
M  V30 21 1 19 20
M  V30 22 2 20 21
M  V30 23 1 21 22
M  V30 24 2 19 16
M  V30 25 2 22 17
M  V30 26 1 21 23
M  V30 27 1 23 24
M  V30 28 1 24 25
M  V30 29 1 25 26
M  V30 END BOND
M  V30 END CTAB
M  END
)CTAB"_ctab;
    REQUIRE(m);
    {
      MolDraw2DSVG drawer(250, 200);
      drawer.drawMolecule(*m);
      drawer.finishDrawing();
      auto text = drawer.getDrawingText();
      std::ofstream outs("testQueryBonds-2.svg");
      outs << text;
      outs.close();
      check_file_hash("testQueryBonds-2.svg");
    }
  }
  SECTION("two linknodes") {
    auto m = R"CTAB(two linknodes
  Mrv2014 07072016412D          

  0  0  0     0  0            999 V3000
M  V30 BEGIN CTAB
M  V30 COUNTS 7 7 0 0 0
M  V30 BEGIN ATOM
M  V30 1 C 8.25 12.1847 0 0
M  V30 2 C 6.9164 12.9547 0 0
M  V30 3 C 7.2366 14.4611 0 0
M  V30 4 C 8.7681 14.622 0 0
M  V30 5 C 9.3945 13.2151 0 0
M  V30 6 O 8.25 10.6447 0 0
M  V30 7 F 9.5382 15.9557 0 0
M  V30 END ATOM
M  V30 BEGIN BOND
M  V30 1 1 1 2
M  V30 2 1 2 3
M  V30 3 1 4 5
M  V30 4 1 1 5
M  V30 5 1 3 4
M  V30 6 1 1 6
M  V30 7 1 4 7
M  V30 END BOND
M  V30 LINKNODE 1 3 2 1 2 1 5
M  V30 LINKNODE 1 4 2 4 3 4 5
M  V30 END CTAB
M  END)CTAB"_ctab;
    std::vector<int> rotns = {0, 30, 60, 90, 120, 150, 180};
    for (auto rotn : rotns) {
      MolDraw2DSVG drawer(350, 300);
      drawer.drawOptions().rotate = (double)rotn;
      drawer.drawMolecule(*m);
      drawer.finishDrawing();
      auto text = drawer.getDrawingText();
      std::string filename(
          (boost::format("testLinkNodes-2-%d.svg") % rotn).str());
      std::ofstream outs(filename);
      outs << text;
      outs.close();
      check_file_hash(filename);
    }
  }
}

TEST_CASE("molecule annotations", "[extra]") {
  int panelHeight = -1;
  int panelWidth = -1;
  bool noFreeType = false;
  SECTION("basics") {
    auto m = "NCC(=O)O"_smiles;
    MolDraw2DSVG drawer(350, 300, panelHeight, panelWidth, noFreeType);
    MolDraw2DUtils::prepareMolForDrawing(*m);
    m->setProp(common_properties::molNote, "molecule note");
    drawer.drawMolecule(*m, "with note");
    drawer.finishDrawing();
    auto text = drawer.getDrawingText();
    std::ofstream outs("testMolAnnotations-1.svg");
    outs << text;
    outs.close();
    check_file_hash("testMolAnnotations-1.svg");
    CHECK(text.find("class='note'") != std::string::npos);
  }
  SECTION("chiral flag") {
    auto m = R"CTAB(
  Mrv2014 12152012512D          
 
  0  0  0     0  0            999 V3000
M  V30 BEGIN CTAB
M  V30 COUNTS 8 8 0 0 1
M  V30 BEGIN ATOM
M  V30 1 C -0.6317 0.6787 0 0 CFG=2
M  V30 2 C -1.7207 1.7677 0 0
M  V30 3 C 0.4571 1.7677 0 0
M  V30 4 C -0.6317 2.8566 0 0 CFG=1
M  V30 5 C 0.1729 4.1698 0 0
M  V30 6 N -0.5619 5.5231 0 0
M  V30 7 C -1.4364 4.1698 0 0
M  V30 8 C -0.6316 -0.8613 0 0
M  V30 END ATOM
M  V30 BEGIN BOND
M  V30 1 1 1 2 CFG=3
M  V30 2 1 1 3
M  V30 3 1 4 3
M  V30 4 1 4 2
M  V30 5 1 4 5
M  V30 6 1 5 6
M  V30 7 1 4 7 CFG=1
M  V30 8 1 1 8
M  V30 END BOND
M  V30 END CTAB
M  END
)CTAB"_ctab;
    {
      MolDraw2DSVG drawer(350, 300, panelHeight, panelWidth, noFreeType);
      drawer.drawMolecule(*m, "chiral flag set, option disabled");
      drawer.finishDrawing();
      auto text = drawer.getDrawingText();
      std::ofstream outs("testMolAnnotations-2a.svg");
      outs << text;
      outs.close();
      check_file_hash("testMolAnnotations-2a.svg");
      CHECK(text.find("class='note'") == std::string::npos);
    }
    {
      MolDraw2DSVG drawer(350, 300, panelHeight, panelWidth, noFreeType);
      drawer.drawOptions().includeChiralFlagLabel = true;
      drawer.drawMolecule(*m, "chiral flag set, option enabled");
      drawer.finishDrawing();
      auto text = drawer.getDrawingText();
      std::ofstream outs("testMolAnnotations-2b.svg");
      outs << text;
      outs.close();
      check_file_hash("testMolAnnotations-2b.svg");
      CHECK(text.find("class='note'") != std::string::npos);
    }
    {
      MolDraw2DSVG drawer(350, 300, panelHeight, panelWidth, noFreeType);
      drawer.drawOptions().includeChiralFlagLabel = true;
      m->clearProp(common_properties::_MolFileChiralFlag);
      drawer.drawMolecule(*m, "chiral flag not set, option enabled");
      drawer.finishDrawing();
      auto text = drawer.getDrawingText();
      std::ofstream outs("testMolAnnotations-2c.svg");
      outs << text;
      outs.close();
      check_file_hash("testMolAnnotations-2c.svg");
      CHECK(text.find("class='note'") == std::string::npos);
    }
  }
  SECTION("simplified stereo 1") {
    {
      auto m = "C[C@H](F)[C@@H](F)[C@@H](C)Cl |o1:3,5,1|"_smiles;
      MolDraw2DSVG drawer(350, 300, panelHeight, panelWidth, noFreeType);
      MolDraw2DUtils::prepareMolForDrawing(*m);
      drawer.drawOptions().addStereoAnnotation = true;
      drawer.drawMolecule(*m, "enhanced no flag");
      drawer.finishDrawing();
      auto text = drawer.getDrawingText();
      std::ofstream outs("testMolAnnotations-3a.svg");
      outs << text;
      outs.close();
      check_file_hash("testMolAnnotations-3a.svg");
    }
    {
      auto m = "C[C@H](F)[C@@H](F)[C@@H](C)Cl |o1:3,5,1|"_smiles;
      MolDraw2DSVG drawer(350, 300, panelHeight, panelWidth, noFreeType);
      MolDraw2DUtils::prepareMolForDrawing(*m);
      drawer.drawOptions().addStereoAnnotation = true;
      drawer.drawOptions().simplifiedStereoGroupLabel = true;
      drawer.drawMolecule(*m, "enhanced with flag");
      drawer.finishDrawing();
      auto text = drawer.getDrawingText();
      std::ofstream outs("testMolAnnotations-3b.svg");
      outs << text;
      outs.close();
      check_file_hash("testMolAnnotations-3b.svg");
    }
    {
      auto m = "C[C@H](F)[C@@H](F)[C@@H](C)Cl |&1:3,5,1|"_smiles;
      MolDraw2DSVG drawer(350, 300, panelHeight, panelWidth, noFreeType);
      MolDraw2DUtils::prepareMolForDrawing(*m);
      drawer.drawOptions().addStereoAnnotation = true;
      drawer.drawOptions().simplifiedStereoGroupLabel = true;
      drawer.drawMolecule(*m, "enhanced & with flag");
      drawer.finishDrawing();
      auto text = drawer.getDrawingText();
      std::ofstream outs("testMolAnnotations-3c.svg");
      outs << text;
      outs.close();
      check_file_hash("testMolAnnotations-3c.svg");
    }
  }
  SECTION("simplified stereo 2") {
    auto m = "C[C@H](F)[C@@H](F)[C@@H](C)Cl |o1:3,5,o2:1|"_smiles;
    MolDraw2DSVG drawer(350, 300, panelHeight, panelWidth, noFreeType);
    drawer.drawOptions().addStereoAnnotation = true;
    drawer.drawOptions().simplifiedStereoGroupLabel = true;
    MolDraw2DUtils::prepareMolForDrawing(*m);
    drawer.drawMolecule(*m, "multi-groups");
    drawer.finishDrawing();
    auto text = drawer.getDrawingText();
    std::ofstream outs("testMolAnnotations-3d.svg");
    outs << text;
    outs.close();
    check_file_hash("testMolAnnotations-3d.svg");
  }
  SECTION("label placement") {
    auto m = R"CTAB(
  Mrv2014 12162004412D          
 
  0  0  0     0  0            999 V3000
M  V30 BEGIN CTAB
M  V30 COUNTS 16 15 0 0 0
M  V30 BEGIN ATOM
M  V30 1 C -9.2917 3.5833 0 0
M  V30 2 C -7.958 4.3533 0 0 CFG=2
M  V30 3 C -6.6243 3.5833 0 0 CFG=1
M  V30 4 C -5.2906 4.3533 0 0 CFG=2
M  V30 5 Cl -7.958 5.8933 0 0
M  V30 6 F -6.6243 2.0433 0 0
M  V30 7 F -3.957 3.5833 0 0
M  V30 8 C -5.2906 5.8933 0 0
M  V30 9 C -3.957 6.6633 0 0
M  V30 10 C -3.957 8.2033 0 0
M  V30 11 C -2.6233 8.9733 0 0
M  V30 12 C -2.6233 5.8933 0 0
M  V30 13 C -5.2906 8.9733 0 0
M  V30 14 C -2.6233 10.5133 0 0
M  V30 15 C -1.2896 8.2033 0 0
M  V30 16 C -1.2896 6.6633 0 0
M  V30 END ATOM
M  V30 BEGIN BOND
M  V30 1 1 1 2
M  V30 2 1 2 3
M  V30 3 1 3 4
M  V30 4 1 2 5 CFG=1
M  V30 5 1 3 6 CFG=1
M  V30 6 1 4 7 CFG=1
M  V30 7 1 4 8
M  V30 8 1 8 9
M  V30 9 1 9 10
M  V30 10 1 10 11
M  V30 11 1 9 12
M  V30 12 1 10 13
M  V30 13 1 11 14
M  V30 14 1 11 15
M  V30 15 1 12 16
M  V30 END BOND
M  V30 BEGIN COLLECTION
M  V30 MDLV30/STEREL1 ATOMS=(3 2 3 4)
M  V30 END COLLECTION
M  V30 END CTAB
M  END
)CTAB"_ctab;
    MolDraw2DSVG drawer(350, 300, panelHeight, panelWidth, noFreeType);
    drawer.drawOptions().addStereoAnnotation = true;
    drawer.drawOptions().simplifiedStereoGroupLabel = true;
    drawer.drawMolecule(*m, "label crowding");
    drawer.finishDrawing();
    auto text = drawer.getDrawingText();
    std::ofstream outs("testMolAnnotations-4a.svg");
    outs << text;
    outs.close();
    check_file_hash("testMolAnnotations-4a.svg");
  }
}

TEST_CASE("draw link nodes", "[extras]") {
  SECTION("one linknode") {
    auto m = R"CTAB(one linknode
  Mrv2007 06222005102D          

  0  0  0     0  0            999 V3000
M  V30 BEGIN CTAB
M  V30 COUNTS 6 6 0 0 0
M  V30 BEGIN ATOM
M  V30 1 C 8.25 12.1847 0 0
M  V30 2 C 6.9164 12.9547 0 0
M  V30 3 C 6.9164 14.4947 0 0
M  V30 4 C 9.5836 14.4947 0 0
M  V30 5 C 9.5836 12.9547 0 0
M  V30 6 O 8.25 10.6447 0 0
M  V30 END ATOM
M  V30 BEGIN BOND
M  V30 1 1 1 2
M  V30 2 1 2 3
M  V30 3 1 4 5
M  V30 4 1 1 5
M  V30 5 1 3 4
M  V30 6 1 1 6
M  V30 END BOND
M  V30 LINKNODE 1 4 2 1 2 1 5
M  V30 END CTAB
M  END)CTAB"_ctab;
    std::vector<int> rotns = {0, 30, 60, 90, 120, 150, 180};
    for (auto rotn : rotns) {
      MolDraw2DSVG drawer(350, 300);
      drawer.drawOptions().rotate = (double)rotn;
      drawer.drawMolecule(*m);
      drawer.finishDrawing();
      auto text = drawer.getDrawingText();
      std::ofstream outs(
          (boost::format("testLinkNodes-1-%d.svg") % rotn).str());
      outs << text;
      outs.close();
      check_file_hash((boost::format("testLinkNodes-1-%d.svg") % rotn).str());
    }
  }
}

TEST_CASE("Github #3744: Double bonds incorrectly drawn outside the ring",
          "[drawing]") {
  SECTION("SVG") {
    ROMOL_SPTR m1(MolBlockToMol(R"CTAB(
     RDKit          2D

  6  6  0  0  0  0  0  0  0  0999 V2000
    0.0684   -1.2135    0.0000 C   0  0  0  0  0  0  0  0  0  0  0  0
    1.4949   -0.7500    0.0000 C   0  0  0  0  0  0  0  0  0  0  0  0
    1.4949    0.7500    0.0000 C   0  0  0  0  0  0  0  0  0  0  0  0
    0.0684    1.2135    0.0000 C   0  0  0  0  0  0  0  0  0  0  0  0
   -0.8133    0.0000    0.0000 N   0  0  0  0  0  0  0  0  0  0  0  0
   -2.3133   -0.0000    0.0000 C   0  0  0  0  0  0  0  0  0  0  0  0
  1  2  2  0
  2  3  1  0
  3  4  2  0
  4  5  1  0
  5  6  1  0
  5  1  1  0
M  END)CTAB"));
    REQUIRE(m1);
    MolDraw2DSVG drawer(400, 300);
    drawer.drawMolecule(*m1);
    drawer.finishDrawing();
    std::string text = drawer.getDrawingText();
    std::ofstream outs("testGithub3744.svg");
    outs << text;
    outs.close();
    check_file_hash("testGithub3744.svg");
    std::vector<std::string> bond0;
    std::vector<std::string> bond2;
    std::istringstream ss(text);
    std::string line;
    while (std::getline(ss, line)) {
      if (line.find("bond-0") != std::string::npos) {
        bond0.push_back(line);
      } else if (line.find("bond-2") != std::string::npos) {
        bond2.push_back(line);
      }
    }
    CHECK(bond0.size() == 2);
    CHECK(bond2.size() == 2);
    std::regex regex(
        "^.*d='M\\s+(\\d+\\.\\d+),(\\d+\\.\\d+)\\s+L\\s+(\\d+\\.\\d+),(\\d+\\."
        "\\d+)'.*$");
    std::smatch bond0OuterMatch;
    REQUIRE(std::regex_match(bond0[0], bond0OuterMatch, regex));
    REQUIRE(bond0OuterMatch.size() == 5);
    std::smatch bond0InnerMatch;
    REQUIRE(std::regex_match(bond0[1], bond0InnerMatch, regex));
    REQUIRE(bond0InnerMatch.size() == 5);
    std::smatch bond2OuterMatch;
    REQUIRE(std::regex_match(bond2[0], bond2OuterMatch, regex));
    REQUIRE(bond2OuterMatch.size() == 5);
    std::smatch bond2InnerMatch;
    REQUIRE(std::regex_match(bond2[1], bond2InnerMatch, regex));
    REQUIRE(bond2InnerMatch.size() == 5);
    RDGeom::Point2D bond0InnerCtd(
        RDGeom::Point2D(std::stof(bond0InnerMatch[1]),
                        std::stof(bond0InnerMatch[2])) +
        RDGeom::Point2D(std::stof(bond0InnerMatch[3]),
                        std::stof(bond0InnerMatch[4])) /
            2.0);
    RDGeom::Point2D bond0OuterCtd(
        RDGeom::Point2D(std::stof(bond0OuterMatch[1]),
                        std::stof(bond0OuterMatch[2])) +
        RDGeom::Point2D(std::stof(bond0OuterMatch[3]),
                        std::stof(bond0OuterMatch[4])) /
            2.0);
    RDGeom::Point2D bond2InnerCtd(
        RDGeom::Point2D(std::stof(bond2InnerMatch[1]),
                        std::stof(bond2InnerMatch[2])) +
        RDGeom::Point2D(std::stof(bond2InnerMatch[3]),
                        std::stof(bond2InnerMatch[4])) /
            2.0);
    RDGeom::Point2D bond2OuterCtd(
        RDGeom::Point2D(std::stof(bond2OuterMatch[1]),
                        std::stof(bond2OuterMatch[2])) +
        RDGeom::Point2D(std::stof(bond2OuterMatch[3]),
                        std::stof(bond2OuterMatch[4])) /
            2.0);
    // we look at the two double bonds of pyrrole
    // we check that the ratio between the distance of the centroids of the
    // outer bonds and the distance of the centroids of the inner bonds is at
    // least 1.275, otherwise the inner bonds are not actually inside the ring.
    float outerBondsDistance = (bond0OuterCtd - bond2OuterCtd).length();
    float innerBondsDistance = (bond0InnerCtd - bond2InnerCtd).length();
    CHECK(outerBondsDistance / innerBondsDistance > 1.275f);
  }
}

TEST_CASE("draw atom list queries", "[extras]") {
  SECTION("atom list") {
    auto m = R"CTAB(
  Mrv2102 02112115002D          

  0  0  0     0  0            999 V3000
M  V30 BEGIN CTAB
M  V30 COUNTS 3 3 0 0 0
M  V30 BEGIN ATOM
M  V30 1 [N,O,S] 9.2083 12.8058 0 0
M  V30 2 C 8.4383 11.4721 0 0
M  V30 3 C 9.9783 11.4721 0 0
M  V30 END ATOM
M  V30 BEGIN BOND
M  V30 1 1 1 2
M  V30 2 1 3 1
M  V30 3 1 2 3
M  V30 END BOND
M  V30 END CTAB
M  END
)CTAB"_ctab;
    REQUIRE(m);
    MolDraw2DSVG drawer(350, 300);
    drawer.drawMolecule(*m, "atom list");
    drawer.finishDrawing();
    auto text = drawer.getDrawingText();
    std::ofstream outs("testAtomLists-1.svg");
    outs << text;
    outs.close();
    check_file_hash("testAtomLists-1.svg");
  }

  SECTION("NOT atom list") {
    auto m = R"CTAB(
  Mrv2102 02112115032D          

  0  0  0     0  0            999 V3000
M  V30 BEGIN CTAB
M  V30 COUNTS 3 3 0 0 0
M  V30 BEGIN ATOM
M  V30 1 "NOT [N,O,S]" 9.2083 12.8058 0 0
M  V30 2 C 8.4383 11.4721 0 0
M  V30 3 C 9.9783 11.4721 0 0
M  V30 END ATOM
M  V30 BEGIN BOND
M  V30 1 1 1 2
M  V30 2 1 3 1
M  V30 3 1 2 3
M  V30 END BOND
M  V30 END CTAB
M  END
)CTAB"_ctab;
    REQUIRE(m);
    MolDraw2DSVG drawer(350, 300);
    drawer.drawMolecule(*m, "NOT atom list");
    drawer.finishDrawing();
    auto text = drawer.getDrawingText();
    std::ofstream outs("testAtomLists-2.svg");
    outs << text;
    outs.close();
    check_file_hash("testAtomLists-2.svg");
  }
}

TEST_CASE("test the options that toggle isotope labels", "[drawing]") {
  SECTION("test all permutations") {
    auto m = "[1*]c1cc([2*])c([3*])c[14c]1"_smiles;
    REQUIRE(m);
    std::regex regex(R"regex(<text\s+.*>\d</text>)regex");
    std::smatch match;
    std::string line;
    {
      MolDraw2DSVG drawer(300, 300, -1, -1, true);
      drawer.drawMolecule(*m);
      drawer.finishDrawing();
      std::string textIsoDummyIso = drawer.getDrawingText();
      std::ofstream outs("testIsoDummyIso.svg");
      outs << textIsoDummyIso;
      outs.close();
      check_file_hash("testIsoDummyIso.svg");
      size_t nIsoDummyIso = std::distance(
          std::sregex_token_iterator(textIsoDummyIso.begin(),
                                     textIsoDummyIso.end(), regex),
          std::sregex_token_iterator());
      CHECK(nIsoDummyIso == 5);
    }
    {
      MolDraw2DSVG drawer(300, 300, -1, -1, true);
      drawer.drawOptions().isotopeLabels = false;
      drawer.drawMolecule(*m);
      drawer.finishDrawing();
      std::string textNoIsoDummyIso = drawer.getDrawingText();
      std::ofstream outs("testNoIsoDummyIso.svg");
      outs << textNoIsoDummyIso;
      outs.close();
      check_file_hash("testNoIsoDummyIso.svg");
      size_t nNoIsoDummyIso = std::distance(
          std::sregex_token_iterator(textNoIsoDummyIso.begin(),
                                     textNoIsoDummyIso.end(), regex, 1),
          std::sregex_token_iterator());
      CHECK(nNoIsoDummyIso == 3);
    }
    {
      MolDraw2DSVG drawer(300, 300, -1, -1, true);
      drawer.drawOptions().dummyIsotopeLabels = false;
      drawer.drawMolecule(*m);
      drawer.finishDrawing();
      std::string textIsoNoDummyIso = drawer.getDrawingText();
      std::ofstream outs("testIsoNoDummyIso.svg");
      outs << textIsoNoDummyIso;
      outs.close();
      check_file_hash("testIsoNoDummyIso.svg");
      size_t nIsoNoDummyIso = std::distance(
          std::sregex_token_iterator(textIsoNoDummyIso.begin(),
                                     textIsoNoDummyIso.end(), regex, 1),
          std::sregex_token_iterator());
      CHECK(nIsoNoDummyIso == 2);
    }
    {
      MolDraw2DSVG drawer(300, 300, -1, -1, true);
      drawer.drawOptions().isotopeLabels = false;
      drawer.drawOptions().dummyIsotopeLabels = false;
      drawer.drawMolecule(*m);
      drawer.finishDrawing();
      std::string textNoIsoNoDummyIso = drawer.getDrawingText();
      std::ofstream outs("testNoIsoNoDummyIso.svg");
      outs << textNoIsoNoDummyIso;
      outs.close();
      check_file_hash("testNoIsoNoDummyIso.svg");
      size_t nNoIsoNoDummyIso = std::distance(
          std::sregex_token_iterator(textNoIsoNoDummyIso.begin(),
                                     textNoIsoNoDummyIso.end(), regex, 1),
          std::sregex_token_iterator());
      CHECK(nNoIsoNoDummyIso == 0);
    }
  }
  SECTION("test that D/T show up even if isotope labels are hidden") {
    auto m = "C([1H])([2H])([3H])[H]"_smiles;
    std::regex regex(R"regex(<text\s+.*>[DT]</text>)regex");
    std::smatch match;
    REQUIRE(m);
    std::string line;
    MolDraw2DSVG drawer(300, 300, -1, -1, true);
    drawer.drawOptions().isotopeLabels = false;
    drawer.drawOptions().dummyIsotopeLabels = false;
    drawer.drawOptions().atomLabelDeuteriumTritium = true;
    drawer.drawMolecule(*m);
    drawer.finishDrawing();
    std::string textDeuteriumTritium = drawer.getDrawingText();
    std::ofstream outs("testDeuteriumTritium.svg");
    outs << textDeuteriumTritium;
    outs.close();
    check_file_hash("testDeuteriumTritium.svg");
    size_t nDeuteriumTritium = std::distance(
        std::sregex_token_iterator(textDeuteriumTritium.begin(),
                                   textDeuteriumTritium.end(), regex, 1),
        std::sregex_token_iterator());
    CHECK(nDeuteriumTritium == 2);
  }
}

TEST_CASE("draw hydrogen bonds", "[drawing]") {
  SECTION("basics") {
    auto m = R"CTAB(
  Mrv2014 03022114422D          

  0  0  0     0  0            999 V3000
M  V30 BEGIN CTAB
M  V30 COUNTS 8 8 0 0 0
M  V30 BEGIN ATOM
M  V30 1 C -5.4583 -0.125 0 0
M  V30 2 C -4.1247 0.645 0 0
M  V30 3 C -2.791 -0.125 0 0
M  V30 4 C -1.4573 0.645 0 0
M  V30 5 O -2.791 -1.665 0 0
M  V30 6 C -6.792 0.645 0 0
M  V30 7 O -5.4583 -1.665 0 0
M  V30 8 H -4.1247 -2.435 0 0
M  V30 END ATOM
M  V30 BEGIN BOND
M  V30 1 1 1 2
M  V30 2 1 2 3
M  V30 3 1 3 4
M  V30 4 2 3 5
M  V30 5 1 1 6
M  V30 6 1 1 7
M  V30 7 1 7 8
M  V30 8 10 5 8
M  V30 END BOND
M  V30 END CTAB
M  END
)CTAB"_ctab;
    REQUIRE(m);

    MolDraw2DSVG drawer(300, 300);
    drawer.drawMolecule(*m);
    drawer.finishDrawing();
    std::ofstream outs("testHydrogenBonds1.svg");
    outs << drawer.getDrawingText();
    outs.close();
    check_file_hash("testHydrogenBonds1.svg");
  }
  SECTION("from CXSMILES") {
    auto m = "CC1O[H]O=C(C)C1 |H:4.3|"_smiles;
    REQUIRE(m);

    MolDraw2DSVG drawer(300, 300);
    drawer.drawMolecule(*m);
    drawer.finishDrawing();
    std::ofstream outs("testHydrogenBonds2.svg");
    outs << drawer.getDrawingText();
    outs.close();
    check_file_hash("testHydrogenBonds2.svg");
  }
}

TEST_CASE("github #3912: cannot draw atom lists from SMARTS", "[query][bug]") {
  SECTION("original") {
    auto m = "C-[N,O]"_smarts;
    REQUIRE(m);
    int panelWidth = -1;
    int panelHeight = -1;
    bool noFreeType = true;
    MolDraw2DSVG drawer(300, 300, panelWidth, panelHeight, noFreeType);
    drawer.drawMolecule(*m);
    drawer.finishDrawing();
    std::ofstream outs("testGithub3912.1.svg");
    auto txt = drawer.getDrawingText();
    outs << txt;
    outs.close();
    check_file_hash("testGithub3912.1.svg");
    CHECK(txt.find(">N<") != std::string::npos);
    CHECK(txt.find(">O<") != std::string::npos);
    CHECK(txt.find(">!<") == std::string::npos);
  }
  SECTION("negated") {
    auto m = "C-[N,O]"_smarts;
    REQUIRE(m);
    REQUIRE(m->getAtomWithIdx(1)->hasQuery());
    m->getAtomWithIdx(1)->getQuery()->setNegation(true);
    int panelWidth = -1;
    int panelHeight = -1;
    bool noFreeType = true;
    MolDraw2DSVG drawer(300, 300, panelWidth, panelHeight, noFreeType);
    drawer.drawMolecule(*m);
    drawer.finishDrawing();
    std::ofstream outs("testGithub3912.2.svg");
    auto txt = drawer.getDrawingText();
    outs << txt;
    outs.close();
    check_file_hash("testGithub3912.2.svg");
    CHECK(txt.find(">N<") != std::string::npos);
    CHECK(txt.find(">O<") != std::string::npos);
    CHECK(txt.find(">!<") != std::string::npos);
  }
}

TEST_CASE("github #2976: kekulizing reactions when drawing", "[reactions]") {
  SECTION("basics") {
    bool asSmiles = true;
    std::unique_ptr<ChemicalReaction> rxn{
        RxnSmartsToChemicalReaction("c1ccccc1>>c1ncccc1", nullptr, asSmiles)};
    MolDraw2DSVG drawer(450, 200);
    drawer.drawReaction(*rxn);
    drawer.finishDrawing();
    std::ofstream outs("testGithub2976.svg");
    auto txt = drawer.getDrawingText();
    outs << txt;
    outs.close();
    check_file_hash("testGithub2976.svg");
  }
}

TEST_CASE("preserve Reaction coordinates", "[reactions]") {
  SECTION("basics") {
    std::string data = R"RXN($RXN

  Mrv16822    031301211645

  2  2  1
$MOL

  Mrv1682203132116452D          

  3  2  0  0  0  0            999 V2000
   -4.3304    2.5893    0.0000 O   0  0  0  0  0  0  0  0  0  0  0  0
   -4.3304    1.7643    0.0000 C   0  0  0  0  0  0  0  0  0  0  0  0
   -3.5054    1.7643    0.0000 C   0  0  0  0  0  0  0  0  0  0  0  0
  1  2  1  0  0  0  0
  2  3  1  0  0  0  0
M  END
$MOL

  Mrv1682203132116452D          

  2  1  0  0  0  0            999 V2000
   -2.1652    2.6339    0.0000 N   0  0  0  0  0  0  0  0  0  0  0  0
   -2.1652    1.8089    0.0000 C   0  0  0  0  0  0  0  0  0  0  0  0
  1  2  1  0  0  0  0
M  END
$MOL

  Mrv1682203132116452D          

  3  2  0  0  0  0            999 V2000
    3.6109    1.9512    0.0000 C   0  0  0  0  0  0  0  0  0  0  0  0
    2.7859    1.9512    0.0000 C   0  0  0  0  0  0  0  0  0  0  0  0
    2.7859    2.7762    0.0000 N   0  0  0  0  0  0  0  0  0  0  0  0
  2  1  1  0  0  0  0
  3  2  1  0  0  0  0
M  END
$MOL

  Mrv1682203132116452D          

  2  1  0  0  0  0            999 V2000
    4.9511    1.9959    0.0000 C   0  0  0  0  0  0  0  0  0  0  0  0
    4.9511    2.8209    0.0000 O   0  0  0  0  0  0  0  0  0  0  0  0
  2  1  1  0  0  0  0
M  END
$MOL

  Mrv1682203132116452D          

  2  1  0  0  0  0            999 V2000
   -0.3571    2.7232    0.0000 C   0  0  0  0  0  0  0  0  0  0  0  0
   -0.4003    3.5471    0.0000 O   0  0  0  0  0  0  0  0  0  0  0  0
  1  2  1  0  0  0  0
M  END
)RXN";
    std::unique_ptr<ChemicalReaction> rxn{RxnBlockToChemicalReaction(data)};
    MolDraw2DSVG drawer(450, 200);
    drawer.drawReaction(*rxn);
    drawer.finishDrawing();
    std::ofstream outs("testReactionCoords.svg");
    auto txt = drawer.getDrawingText();
    outs << txt;
    outs.close();
    check_file_hash("testReactionCoords.svg");

    // the reaction is drawn with some bonds vertical, make sure they remain
    // vertical
    {
      std::regex regex("class='bond-0.*? d='M (\\d+\\.\\d+).* L (\\d+\\.\\d+)");
      std::smatch bondMatch;
      REQUIRE(std::regex_search(txt, bondMatch, regex));
      REQUIRE(bondMatch.size() == 3);  // match both halves of the bond
      CHECK(bondMatch[1].str() == bondMatch[2].str());
    }
    {
      std::regex regex("class='bond-2.*? d='M (\\d+\\.\\d+).* L (\\d+\\.\\d+)");
      std::smatch bondMatch;
      REQUIRE(std::regex_search(txt, bondMatch, regex));
      REQUIRE(bondMatch.size() == 3);  // match both halves of the bond
      CHECK(bondMatch[1].str() == bondMatch[2].str());
    }
    {
      std::regex regex("class='bond-4.*? d='M (\\d+\\.\\d+).* L (\\d+\\.\\d+)");
      std::smatch bondMatch;
      REQUIRE(std::regex_search(txt, bondMatch, regex));
      REQUIRE(bondMatch.size() == 3);  // match both halves of the bond
      CHECK(bondMatch[1].str() == bondMatch[2].str());
    }
  }
}
TEST_CASE("support annotation colors", "[drawing]") {
  SECTION("basics") {
    auto m = "CCCO"_smiles;
    REQUIRE(m);
    int panelWidth = -1;
    int panelHeight = -1;
    bool noFreeType = true;
    MolDraw2DSVG drawer(300, 300, panelWidth, panelHeight, noFreeType);
    drawer.drawOptions().annotationColour = DrawColour{0, 0, 1, 1};
    drawer.drawOptions().addAtomIndices = true;
    drawer.drawMolecule(*m, "blue annotations");
    drawer.finishDrawing();
    std::ofstream outs("testAnnotationColors.svg");
    auto txt = drawer.getDrawingText();
    outs << txt;
    outs.close();
    check_file_hash("testAnnotationColors.svg");
    CHECK(txt.find("fill:#0000FF' >2<") != std::string::npos);
  }
}

TEST_CASE("Github #4238: prepareMolForDrawing and wavy bonds") {
  {
    auto mol = "CC=CC"_smiles;
    REQUIRE(mol);
    mol->getBondWithIdx(1)->setStereoAtoms(0, 3);
    mol->getBondWithIdx(1)->setStereo(Bond::BondStereo::STEREOANY);
    bool kekulize = true;
    bool addChiralHs = true;
    bool wedgeBonds = true;
    bool forceCoords = true;
    bool wavyBonds = false;
    MolDraw2DUtils::prepareMolForDrawing(*mol, kekulize, addChiralHs,
                                         wedgeBonds, forceCoords, wavyBonds);
    CHECK(mol->getBondWithIdx(0)->getBondDir() == Bond::BondDir::NONE);
    CHECK(mol->getBondWithIdx(1)->getStereo() == Bond::BondStereo::STEREOANY);

    RWMol mol2(*mol);
    wavyBonds = true;
    MolDraw2DUtils::prepareMolForDrawing(mol2, kekulize, addChiralHs,
                                         wedgeBonds, forceCoords, wavyBonds);
    CHECK(mol2.getBondWithIdx(0)->getBondDir() == Bond::BondDir::UNKNOWN);
    CHECK(mol2.getBondWithIdx(1)->getStereo() == Bond::BondStereo::STEREONONE);

    MOL_PTR_VECT ms{mol.get(), &mol2};
    {
      MolDraw2DSVG drawer(500, 200, 250, 200);
      // drawer.drawOptions().prepareMolsBeforeDrawing = false;
      std::vector<std::string> legends = {"before", "after"};
      drawer.drawMolecules(ms, &legends);
      drawer.finishDrawing();
      std::string text = drawer.getDrawingText();
      std::ofstream outs("testGithub4238_1.svg");
      outs << text;
      outs.flush();
      check_file_hash("testGithub4238_1.svg");
    }
#ifdef RDK_BUILD_CAIRO_SUPPORT
    {
      MolDraw2DCairo drawer(500, 200, 250, 200);
      std::vector<std::string> legends = {"before", "after"};
      drawer.drawMolecules(ms, &legends);
      drawer.finishDrawing();
      drawer.writeDrawingText("testGithub4238_1.png");
      check_file_hash("testGithub4238_1.png");
    }
#endif
  }
}

TEST_CASE("Github #4323: support providing RGBA colors") {
  auto mol = "CCCO"_smiles;
  REQUIRE(mol);
#ifdef RDK_BUILD_FREETYPE_SUPPORT
  SECTION("with alpha") {
    MolDraw2DSVG drawer(200, 150);
    drawer.drawOptions().legendColour = DrawColour(1, 0, 1, 0.3);
    drawer.drawOptions().backgroundColour = DrawColour(0.5, 0.5, 0.5, 0.3);
    drawer.drawMolecule(*mol, "partially transparent legend/background");
    drawer.finishDrawing();

    std::string text = drawer.getDrawingText();
    std::ofstream outs("testGithub4323_1.svg");
    outs << text;
    outs.flush();
    // background
    CHECK(text.find("fill:#7F7F7F4C;") != std::string::npos);
    CHECK(text.find("fill:#7F7F7F;") == std::string::npos);
    // legend
    CHECK(text.find("fill='#FF00FF4C'") != std::string::npos);
    CHECK(text.find("fill='#FF00FF'") == std::string::npos);
    check_file_hash("testGithub4323_1.svg");
  }
  SECTION("without alpha") {
    MolDraw2DSVG drawer(200, 150);
    drawer.drawOptions().legendColour = DrawColour(1, 0, 1);
    drawer.drawOptions().backgroundColour = DrawColour(0.5, 0.5, 0.5);
    drawer.drawMolecule(*mol, "no transparency");
    drawer.finishDrawing();

    std::string text = drawer.getDrawingText();
    std::ofstream outs("testGithub4323_2.svg");
    outs << text;
    outs.flush();
    // background
    CHECK(text.find("fill:#7F7F7F4C;") == std::string::npos);
    CHECK(text.find("fill:#7F7F7F;") != std::string::npos);
    // legend
    CHECK(text.find("fill='#FF00FF4C'") == std::string::npos);
    CHECK(text.find("fill='#FF00FF'") != std::string::npos);
    check_file_hash("testGithub4323_2.svg");
  }
#endif
  SECTION("no FT with alpha") {
    MolDraw2DSVG drawer(200, 150, -1, -1, NO_FREETYPE);
    drawer.drawOptions().legendColour = DrawColour(1, 0, 1, 0.3);
    drawer.drawOptions().backgroundColour = DrawColour(0.5, 0.5, 0.5, 0.3);
    drawer.drawMolecule(*mol, "partially transparent legend/background");
    drawer.finishDrawing();

    std::string text = drawer.getDrawingText();
    std::ofstream outs("testGithub4323_3.svg");
    outs << text;
    outs.flush();
    // background
    CHECK(text.find("fill:#7F7F7F4C;") != std::string::npos);
    CHECK(text.find("fill:#7F7F7F;") == std::string::npos);
    // legend
    CHECK(text.find("fill:#FF00FF4C'") != std::string::npos);
    CHECK(text.find("fill:#FF00FF'") == std::string::npos);
    check_file_hash("testGithub4323_3.svg");
  }
  SECTION("no FT without alpha") {
    MolDraw2DSVG drawer(200, 150, -1, -1, NO_FREETYPE);
    drawer.drawOptions().legendColour = DrawColour(1, 0, 1);
    drawer.drawOptions().backgroundColour = DrawColour(0.5, 0.5, 0.5);
    drawer.drawMolecule(*mol, "no transparency");
    drawer.finishDrawing();

    std::string text = drawer.getDrawingText();
    std::ofstream outs("testGithub4323_4.svg");
    outs << text;
    outs.flush();
    // background
    CHECK(text.find("fill:#7F7F7F4C;") == std::string::npos);
    CHECK(text.find("fill:#7F7F7F;") != std::string::npos);
    // legend
    CHECK(text.find("fill:#FF00FF4C'") == std::string::npos);
    CHECK(text.find("fill:#FF00FF'") != std::string::npos);
    check_file_hash("testGithub4323_4.svg");
  }
#ifdef RDK_BUILD_CAIRO_SUPPORT
#ifdef RDK_BUILD_FREETYPE_SUPPORT
  SECTION("Cairo with alpha") {
    MolDraw2DCairo drawer(200, 150);
    drawer.drawOptions().legendColour = DrawColour(1, 0, 1, 0.3);
    drawer.drawOptions().backgroundColour = DrawColour(0.5, 0.5, 0.5, 0.3);
    drawer.drawMolecule(*mol, "partially transparent legend/background");
    drawer.finishDrawing();
    drawer.writeDrawingText("testGithub4323_1.png");
    check_file_hash("testGithub4323_1.png");
  }
#endif
  SECTION("No FT Cairo with alpha") {
    MolDraw2DCairo drawer(200, 150, -1, -1, NO_FREETYPE);
    drawer.drawOptions().legendColour = DrawColour(1, 0, 1, 0.3);
    drawer.drawOptions().backgroundColour = DrawColour(0.5, 0.5, 0.5, 0.3);
    drawer.drawMolecule(*mol, "partially transparent legend/background");
    drawer.finishDrawing();
    drawer.writeDrawingText("testGithub4323_3.png");
    check_file_hash("testGithub4323_3.png");
  }
#endif
}

TEST_CASE(
    "Github #4508: SubstanceGroup labels sometimes overlap with atoms in image "
    "generation") {
  SECTION("Basics") {
    auto mol = R"CTAB(
  Mrv2114 09132120172D          

  0  0  0     0  0            999 V3000
M  V30 BEGIN CTAB
M  V30 COUNTS 8 8 1 0 1
M  V30 BEGIN ATOM
M  V30 1 C -0.5878 0.8085 0 0
M  V30 2 C -1.9434 0.078 0 0
M  V30 3 C -1.9884 -1.4614 0 0
M  V30 4 C -0.6778 -2.2702 0 0
M  V30 5 C 0.6778 -1.5394 0 0
M  V30 6 C 0.7228 -0.0001 0 0
M  V30 7 N -0.5428 2.3478 0 0
M  V30 8 O 1.9884 -2.3479 0 0
M  V30 END ATOM
M  V30 BEGIN BOND
M  V30 1 2 1 2
M  V30 2 1 2 3
M  V30 3 2 3 4
M  V30 4 1 4 5
M  V30 5 2 5 6
M  V30 6 1 6 1
M  V30 7 1 1 7
M  V30 8 1 5 8
M  V30 END BOND
M  V30 BEGIN SGROUP
M  V30 1 DAT 0 ATOMS=(1 7) FIELDNAME=UV FIELDINFO=nm -
M  V30 FIELDDISP="    0.0000    0.0000    DRU   ALL  0       0" -
M  V30 MRV_FIELDDISP=0 FIELDDATA=340
M  V30 END SGROUP
M  V30 END CTAB
M  END)CTAB"_ctab;
    REQUIRE(mol);

    {
      MolDraw2DSVG drawer(300, 250);
      drawer.drawMolecule(*mol, "data label with DRU");
      drawer.finishDrawing();
      std::string text = drawer.getDrawingText();
      std::ofstream outs("testGithub4508_1.svg");
      outs << text;
      outs.flush();
      check_file_hash("testGithub4508_1.svg");
    }

    // remove the sgroup-atom atom... the SGroup will not be drawn
    auto &sgs = getSubstanceGroups(*mol);
    REQUIRE(sgs.size() == 1);
    sgs[0].setAtoms(std::vector<unsigned int>());
    {
      MolDraw2DSVG drawer(300, 250);
      drawer.drawMolecule(*mol, "no data label drawn");
      drawer.finishDrawing();
      std::string text = drawer.getDrawingText();
      std::ofstream outs("testGithub4508_1b.svg");
      outs << text;
      outs.flush();
      check_file_hash("testGithub4508_1b.svg");
    }
  }
  SECTION("Absolute") {
    auto mol = R"CTAB(
  Mrv2114 09132120172D

  0  0  0     0  0            999 V3000
M  V30 BEGIN CTAB
M  V30 COUNTS 8 8 1 0 1
M  V30 BEGIN ATOM
M  V30 1 C -0.5878 0.8085 0 0
M  V30 2 C -1.9434 0.078 0 0
M  V30 3 C -1.9884 -1.4614 0 0
M  V30 4 C -0.6778 -2.2702 0 0
M  V30 5 C 0.6778 -1.5394 0 0
M  V30 6 C 0.7228 -0.0001 0 0
M  V30 7 N -0.5428 2.3478 0 0
M  V30 8 O 1.9884 -2.3479 0 0
M  V30 END ATOM
M  V30 BEGIN BOND
M  V30 1 2 1 2
M  V30 2 1 2 3
M  V30 3 2 3 4
M  V30 4 1 4 5
M  V30 5 2 5 6
M  V30 6 1 6 1
M  V30 7 1 1 7
M  V30 8 1 5 8
M  V30 END BOND
M  V30 BEGIN SGROUP
M  V30 1 DAT 0 ATOMS=(1 7) FIELDNAME=UV FIELDINFO=nm -
M  V30 FIELDDISP="    0.0000    0.0000    DAU   ALL  0       0" -
M  V30 MRV_FIELDDISP=0 FIELDDATA=340
M  V30 END SGROUP
M  V30 END CTAB
M  END)CTAB"_ctab;
    REQUIRE(mol);

    {
      MolDraw2DSVG drawer(300, 250);
      drawer.drawMolecule(*mol, "data label with DAU\n(expect odd placement)");
      drawer.finishDrawing();
      std::string text = drawer.getDrawingText();
      std::ofstream outs("testGithub4508_2.svg");
      outs << text;
      outs.flush();
      check_file_hash("testGithub4508_2.svg");
    }

    // remove the sgroup-atom atom... the SGroup will still be drawn
    auto &sgs = getSubstanceGroups(*mol);
    REQUIRE(sgs.size() == 1);
    sgs[0].setAtoms(std::vector<unsigned int>());
    {
      MolDraw2DSVG drawer(300, 250);
      drawer.drawMolecule(*mol,
                          "DAU, no associated atom\n(expect odd placement)");
      drawer.finishDrawing();
      std::string text = drawer.getDrawingText();
      std::ofstream outs("testGithub4508_2b.svg");
      outs << text;
      outs.flush();
      check_file_hash("testGithub4508_2b.svg");
    }
  }
}

TEST_CASE("Github #4538 drawMolecules crash") {
  auto m = "CCc1ccccc1"_smiles;
  REQUIRE(m);
  RDDepict::compute2DCoords(*m);
  ROMol m1(*m);
  ROMol m2(*m);
  std::vector<ROMol *> mols{&m1, &m2};
  SECTION("basics") {
    MolDraw2DSVG drawer(500, 200, 250, 200);
    drawer.drawOptions().prepareMolsBeforeDrawing = false;
    drawer.drawMolecules(mols);
    drawer.finishDrawing();
    auto text = drawer.getDrawingText();
    std::ofstream outs("testGithub4538.svg");
    outs << text;
    outs.flush();
    check_file_hash("testGithub4538.svg");
  }
}

TEST_CASE("dark mode mol drawing") {
  SECTION("Basics") {
    auto m =
        "CS(=O)(=O)COC(=N)c1cc(Cl)cnc1[NH3+] |SgD:7:note:some extra text:=:::|"_smiles;
    REQUIRE(m);
    MolDraw2DSVG drawer(350, 300);
    setDarkMode(drawer);
    drawer.drawMolecule(*m, "dark mode!");
    drawer.finishDrawing();
    auto text = drawer.getDrawingText();
    std::ofstream outs("testDarkMode.1.svg");
    outs << text;
    outs.flush();
    check_file_hash("testDarkMode.1.svg");
  }
}
TEST_CASE("monochrome mol drawing") {
  SECTION("Basics") {
    auto m =
        "CS(=O)(=O)COC(=N)c1cc(Cl)cnc1[NH3+] |SgD:7:note:some extra text:=:::|"_smiles;
    REQUIRE(m);
    MolDraw2DSVG drawer(350, 300);
    setMonochromeMode(drawer, DrawColour{0.1, 0.1, 0.6},
                      DrawColour{0.75, 0.75, 0.75});
    drawer.drawMolecule(*m, "monochrome");
    drawer.finishDrawing();
    auto text = drawer.getDrawingText();
    std::ofstream outs("testMonochrome.1.svg");
    outs << text;
    outs.flush();
    check_file_hash("testMonochrome.1.svg");
  }
  SECTION("Basics inverted") {
    auto m =
        "CS(=O)(=O)COC(=N)c1cc(Cl)cnc1[NH3+] |SgD:7:note:some extra text:=:::|"_smiles;
    REQUIRE(m);
    MolDraw2DSVG drawer(350, 300);
    setMonochromeMode(drawer, DrawColour{0.75, 0.75, 0.75},
                      DrawColour{0.1, 0.1, 0.6});
    drawer.drawMolecule(*m, "monochrome");
    drawer.finishDrawing();
    auto text = drawer.getDrawingText();
    std::ofstream outs("testMonochrome.2.svg");
    outs << text;
    outs.flush();
    check_file_hash("testMonochrome.2.svg");
  }
}
TEST_CASE("other palettes") {
  auto m =
      "CS(=O)(=O)COC(=N)c1c(I)c(Cl)c(Br)nc1[NH2+]CP(=O) |SgD:7:note:some extra text:=:::|"_smiles;
  REQUIRE(m);
  SECTION("Avalon") {
    MolDraw2DSVG drawer(350, 300);
    assignAvalonPalette(drawer.drawOptions().atomColourPalette);
    drawer.drawMolecule(*m, "Avalon");
    drawer.finishDrawing();
    auto text = drawer.getDrawingText();
    std::ofstream outs("testAvalon.1.svg");
    outs << text;
    outs.flush();
    check_file_hash("testAvalon.1.svg");
  }
  SECTION("CDK") {
    MolDraw2DSVG drawer(350, 300);
    assignCDKPalette(drawer.drawOptions().atomColourPalette);
    drawer.drawMolecule(*m, "CDK");
    drawer.finishDrawing();
    auto text = drawer.getDrawingText();
    std::ofstream outs("testCDK.1.svg");
    outs << text;
    outs.flush();
    check_file_hash("testCDK.1.svg");
  }
}

TEST_CASE("SDD record parsing") {
  auto mol = R"CTAB(
  Mrv2008 11122110292D

  6  6  0  0  0  0            999 V2000
    9.3527    2.5661    0.0000 C   0  0  0  0  0  0  0  0  0  0  0  0
    8.6382    2.1536    0.0000 C   0  0  0  0  0  0  0  0  0  0  0  0
    8.6382    1.3286    0.0000 C   0  0  0  0  0  0  0  0  0  0  0  0
    9.3527    0.9161    0.0000 C   0  0  0  0  0  0  0  0  0  0  0  0
   10.0671    1.3286    0.0000 C   0  0  0  0  0  0  0  0  0  0  0  0
   10.0671    2.1536    0.0000 C   0  0  0  0  0  0  0  0  0  0  0  0
  1  2  1  0  0  0  0
  2  3  2  0  0  0  0
  3  4  1  0  0  0  0
  4  5  2  0  0  0  0
  5  6  1  0  0  0  0
  1  6  2  0  0  0  0
M  STY  1   1 DAT
M  SLB  1   1   1
M  SAL   1  1   1
M  SDT   1 NAME
M  SDD   1 -2345.1234-2345.1234    DR    ALL  1       0
M  SED   1 Hello World
M  END
)CTAB"_ctab;
  // SDD record has format
  // M  SDD sss xxxxx.xxxxyyyyy.yyyy eeefgh i jjjkkk ll m noo
  MolDraw2DSVG drawer(350, 300, -1, -1, 1);
  drawer.drawMolecule(*mol);
  drawer.finishDrawing();
  auto text = drawer.getDrawingText();
  std::string name("Hello World");
  for (auto &c : name) {
    std::stringstream ss;
    ss << " >" << c << "</text>";
    auto pos = text.find(ss.str());
    CHECK(pos != std::string::npos);
  }
}

TEST_CASE("Github #4519 bad placement of datafield labels") {
  auto mol1 = R"CTAB(
     RDKit          2D

  0  0  0  0  0  0  0  0  0  0999 V3000
M  V30 BEGIN CTAB
M  V30 COUNTS 5 4 1 0 0
M  V30 BEGIN ATOM
M  V30 1 C 0.000000 0.000000 0.000000 0
M  V30 2 C 1.299038 0.750000 0.000000 0
M  V30 3 C 2.598076 -0.000000 0.000000 0
M  V30 4 C 1.299038 2.250000 0.000000 0
M  V30 5 C 2.598076 3.000000 0.000000 0
M  V30 END ATOM
M  V30 BEGIN BOND
M  V30 1 1 1 2
M  V30 2 2 2 3
M  V30 3 1 2 4
M  V30 4 2 4 5
M  V30 END BOND
M  V30 BEGIN SGROUP
M  V30 1 DAT 0 ATOMS=(5 2 4 5 3 1) FIELDNAME="Lambda Max" FIELDINFO=nm -
M  V30 FIELDDATA="2222"
M  V30 END SGROUP
M  V30 END CTAB
M  END)CTAB"_ctab;
  REQUIRE(mol1);

  auto mol2 = R"CTAB(
     RDKit          2D

  0  0  0  0  0  0  0  0  0  0999 V3000
M  V30 BEGIN CTAB
M  V30 COUNTS 8 8 1 0 0
M  V30 BEGIN ATOM
M  V30 1 N 3.000000 0.000000 0.000000 0
M  V30 2 C 1.500000 0.000000 0.000000 0
M  V30 3 C 0.750000 -1.299038 0.000000 0
M  V30 4 C -0.750000 -1.299038 0.000000 0
M  V30 5 C -1.500000 0.000000 0.000000 0
M  V30 6 C -0.750000 1.299038 0.000000 0
M  V30 7 O -1.500000 2.598076 0.000000 0
M  V30 8 C 0.750000 1.299038 0.000000 0
M  V30 END ATOM
M  V30 BEGIN BOND
M  V30 1 1 1 2
M  V30 2 2 2 3
M  V30 3 1 3 4
M  V30 4 2 4 5
M  V30 5 1 5 6
M  V30 6 1 6 7
M  V30 7 2 6 8
M  V30 8 1 8 2
M  V30 END BOND
M  V30 BEGIN SGROUP
M  V30 1 DAT 0 ATOMS=(1 1) FIELDNAME=UV FIELDINFO=nm -
M  V30 FIELDDISP="    0.0000    0.0000    DR    ALL  0       0" -
M  V30 FIELDDATA="340"
M  V30 END SGROUP
M  V30 END CTAB
M  END)CTAB"_ctab;
  REQUIRE(mol2);

  auto mol3 = R"CTAB(
     RDKit          2D

  0  0  0  0  0  0  0  0  0  0999 V3000
M  V30 BEGIN CTAB
M  V30 COUNTS 4 3 1 0 0
M  V30 BEGIN ATOM
M  V30 1 C -0.750000 -1.299038 0.000000 0
M  V30 2 C 0.000000 0.000000 0.000000 0
M  V30 3 C 1.500000 0.000000 0.000000 0
M  V30 4 C 2.250000 1.299038 0.000000 0
M  V30 END ATOM
M  V30 BEGIN BOND
M  V30 1 1 1 2
M  V30 2 2 2 3
M  V30 3 1 3 4
M  V30 END BOND
M  V30 BEGIN SGROUP
M  V30 1 DAT 0 ATOMS=(1 3) FIELDNAME=Stereo -
M  V30 FIELDDATA="Cis"
M  V30 END SGROUP
M  V30 END CTAB
M  END)CTAB"_ctab;
  REQUIRE(mol3);

  std::vector<std::string> legends = {
      "datafield label bad placement1", "datafield label bad placement2",
      "datafield label bad placement3"};  //  std::vector<std::string> legends =
                                          //  {"datafield label bad
                                          //  placement2"};
  {
    MolDraw2DSVG drawer(300, 250);
    drawer.drawMolecule(*mol1, legends[0]);
    drawer.finishDrawing();
    std::string text = drawer.getDrawingText();
    std::ofstream outs("testGithub4519_1.svg");
    outs << text;
    outs.flush();
    check_file_hash("testGithub4519_1.svg");
  }
  {
    MolDraw2DSVG drawer(300, 250);
    drawer.drawMolecule(*mol2, legends[1]);
    drawer.finishDrawing();
    std::string text = drawer.getDrawingText();
    std::ofstream outs("testGithub4519_2.svg");
    outs << text;
    outs.flush();
    check_file_hash("testGithub4519_2.svg");
  }
  {
    MolDraw2DSVG drawer(300, 250);
    drawer.drawMolecule(*mol3, legends[2]);
    drawer.finishDrawing();
    std::string text = drawer.getDrawingText();
    std::ofstream outs("testGithub4519_3.svg");
    outs << text;
    outs.flush();
    check_file_hash("testGithub4519_3.svg");
  }

  {
    std::vector<ROMol *> mols;
    mols.push_back(mol1.get());
    mols.push_back(mol2.get());
    mols.push_back(mol3.get());
    MolDraw2DSVG drawer(900, 250, 300, 250);
    drawer.drawMolecules(mols, &legends);
    drawer.finishDrawing();
    std::string text = drawer.getDrawingText();
    std::ofstream outs("testGithub4519_4.svg");
    outs << text;
    outs.flush();
    outs.close();
    check_file_hash("testGithub4519_4.svg");
  }
}

TEST_CASE("changing baseFontSize") {
  RDDepict::preferCoordGen = false;
  auto mol1 =
      "CC(C)C[C@H](NC(=O)[C@H](CCCCN)NC(=O)[C@H](CS)NC(=O)CNC(=O)[C@H](C)NC(=O)[C@H](CCCCN)NC(=O)[C@H](CC(C)C)NC(=O)CNC(=O)[C@H](C)NC(=O)[C@H](CS)NC(=O)[C@H](CCCCN)NC(=O)[C@H](C)NC(=O)[C@@H](NC(=O)[C@H](CS)NC(=O)CNC(=O)[C@H](C)NC(=O)[C@H](CCCCN)NC(=O)CNC(=O)[C@H](C)NC(=O)[C@H](CCCCN)NC(=O)[C@H](C)N)[C@@H](C)O)C(=O)O"_smiles;
  REQUIRE(mol1);
  MolDraw2DUtils::prepareMolForDrawing(*mol1);
  auto mol2 = "C[C@H](N)C(=O)N[C@@H](CCCCN)C(=O)N[C@@H](C)C(=O)NCC(=O)O"_smiles;
  REQUIRE(mol2);
  MolDraw2DUtils::prepareMolForDrawing(*mol2);
  SECTION("basics-large") {
    MolDraw2DSVG drawer(350, 300, -1, -1, 1);
    drawer.drawMolecule(*mol1);
    drawer.finishDrawing();
    CHECK(drawer.fontSize() == Approx(6.0).margin(0.1));
    auto text = drawer.getDrawingText();
    std::ofstream outs("testBaseFontSize.1a.svg");
    outs << text;
    outs.flush();
    check_file_hash("testBaseFontSize.1a.svg");
  }
  SECTION("increase size - large") {
    // here we change the base font size, but it doesn't matter since the
    // structure is big enough we end up stuck with the minimum font size.
    MolDraw2DSVG drawer(350, 300, -1, -1, 1);
    drawer.drawOptions().baseFontSize = 0.9;
    drawer.drawMolecule(*mol1);
    drawer.finishDrawing();
    CHECK(drawer.fontSize() == Approx(5.5).margin(.1));
    auto text = drawer.getDrawingText();
    std::ofstream outs("testBaseFontSize.1b.svg");
    outs << text;
    outs.flush();
    check_file_hash("testBaseFontSize.1b.svg");
  }
  SECTION("basics-small") {
    MolDraw2DSVG drawer(350, 300, -1, -1, 1);
    drawer.drawMolecule(*mol2);
    drawer.finishDrawing();
    CHECK(drawer.fontSize() == Approx(14.0).margin(0.1));
    auto text = drawer.getDrawingText();
    std::ofstream outs("testBaseFontSize.2a.svg");
    outs << text;
    outs.flush();
    check_file_hash("testBaseFontSize.2a.svg");
  }
  SECTION("increase size - smaller") {
    MolDraw2DSVG drawer(350, 300, -1, -1, 1);
    drawer.drawOptions().baseFontSize = 0.9;
    drawer.drawMolecule(*mol2);
    drawer.finishDrawing();
    CHECK(drawer.fontSize() == Approx(20.4).margin(0.1));
    auto text = drawer.getDrawingText();
    std::ofstream outs("testBaseFontSize.2b.svg");
    outs << text;
    outs.flush();
    check_file_hash("testBaseFontSize.2b.svg");
  }
}

TEST_CASE("flexicanvas: set canvas size automatically") {
  // note that these examples use Freetype if it's available.
  auto mol1 = "CCN(CC)CCn1nc2c3ccccc3sc3c(CNS(C)(=O)=O)ccc1c32"_smiles;
  REQUIRE(mol1);
  MolDraw2DUtils::prepareMolForDrawing(*mol1);

  auto mol2 = R"CTAB(
  Mrv2108 11192104292D

  0  0  0     0  0            999 V3000
M  V30 BEGIN CTAB
M  V30 COUNTS 5 5 0 0 0
M  V30 BEGIN ATOM
M  V30 1 C -5.2 -1.4 0 0
M  V30 2 O -5.2 -2.8 0 0
M  V30 3 C -3.7 -1.4 0 0
M  V30 4 C -3.7 -2.8 0 0 CFG=1
M  V30 5 N -2.5994 -3.9839 0 0
M  V30 END ATOM
M  V30 BEGIN BOND
M  V30 1 1 1 2
M  V30 2 1 1 3
M  V30 3 1 2 4
M  V30 4 1 3 4
M  V30 5 1 4 5 CFG=1
M  V30 END BOND
M  V30 END CTAB
M  END
)CTAB"_ctab;
  REQUIRE(mol2);
  MolDraw2DUtils::prepareMolForDrawing(*mol2);
  SECTION("fixed canvas") {
    MolDraw2DSVG drawer(308, 223, -1, -1);
    drawer.drawMolecule(*mol1);
    drawer.finishDrawing();
    auto text = drawer.getDrawingText();
    std::ofstream outs("testFlexiCanvas.1a.svg");
    outs << text;
    outs.flush();
    check_file_hash("testFlexiCanvas.1a.svg");
  }
  SECTION("flexicanvas1") {
    MolDraw2DSVG drawer(-1, -1, -1, -1);
    drawer.drawMolecule(*mol1);
    drawer.finishDrawing();
    auto text = drawer.getDrawingText();
    std::ofstream outs("testFlexiCanvas.1b.svg");
    outs << text;
    outs.flush();
    check_file_hash("testFlexiCanvas.1b.svg");
  }
  SECTION("flexicanvas1") {
    MolDraw2DSVG drawer(-1, -1, -1, -1);
    drawer.drawOptions().scalingFactor = 30;
    drawer.drawOptions().baseFontSize = 0.6;
    drawer.drawMolecule(*mol1);
    drawer.finishDrawing();
    auto text = drawer.getDrawingText();
    std::ofstream outs("testFlexiCanvas.1c.svg");
    outs << text;
    outs.flush();
    check_file_hash("testFlexiCanvas.1c.svg");
  }
  SECTION("flexicanvas1") {
    MolDraw2DSVG drawer(-1, -1, -1, -1);
    drawer.drawOptions().scalingFactor = 30;
    drawer.drawOptions().fixedFontSize = 32;
    drawer.drawMolecule(*mol1);
    drawer.finishDrawing();
    CHECK(drawer.fontSize() == Approx(32).margin(0.1));
    auto text = drawer.getDrawingText();
    std::ofstream outs("testFlexiCanvas.1d.svg");
    outs << text;
    outs.flush();
    check_file_hash("testFlexiCanvas.1d.svg");
  }
  SECTION("square") {
    MolDraw2DSVG drawer(-1, -1, -1, -1);
    drawer.drawOptions().baseFontSize = 0.8;
    drawer.drawMolecule(*mol2);
    drawer.finishDrawing();
    auto text = drawer.getDrawingText();
    std::ofstream outs("testFlexiCanvas.2.svg");
    outs << text;
    outs.flush();
    check_file_hash("testFlexiCanvas.2.svg");
  }
#ifdef RDK_BUILD_CAIRO_SUPPORT
  SECTION("square PNG no freetype") {
    MolDraw2DCairo drawer(-1, -1, -1, -1, true);
    drawer.drawOptions().baseFontSize = 0.8;
    drawer.drawMolecule(*mol2);
    drawer.finishDrawing();
    auto text = drawer.getDrawingText();
    std::ofstream outs("testFlexiCanvas.2a.png");
    outs << text;
    outs.flush();
    check_file_hash("testFlexiCanvas.2a.png");
  }
  SECTION("square PNG with freetype") {
    MolDraw2DCairo drawer(-1, -1, -1, -1, false);
    drawer.drawOptions().baseFontSize = 0.8;
    drawer.drawMolecule(*mol2);
    drawer.finishDrawing();
    auto text = drawer.getDrawingText();
    std::ofstream outs("testFlexiCanvas.2b.png");
    outs << text;
    outs.flush();
    check_file_hash("testFlexiCanvas.2b.png");
  }
#endif
  // semiflexicanvas - with freetype
  SECTION("semiflexicanvas1") {
    MolDraw2DSVG drawer(308, -1, -1, -1, false);
    drawer.drawOptions().scalingFactor = 30;
    drawer.drawOptions().baseFontSize = 0.6;
    drawer.drawMolecule(*mol1);
    drawer.finishDrawing();
    auto text = drawer.getDrawingText();
    std::ofstream outs("testSemiFlexiCanvas.1a.svg");
    outs << text;
    outs.flush();
    check_file_hash("testSemiFlexiCanvas.1a.svg");
  }
  SECTION("semiflexicanvas2") {
    MolDraw2DSVG drawer(-1, 223, -1, -1, false);
    drawer.drawOptions().scalingFactor = 30;
    drawer.drawOptions().baseFontSize = 0.6;
    drawer.drawMolecule(*mol1);
    drawer.finishDrawing();
    auto text = drawer.getDrawingText();
    std::ofstream outs("testSemiFlexiCanvas.1b.svg");
    outs << text;
    outs.flush();
    check_file_hash("testSemiFlexiCanvas.1b.svg");
  }
  SECTION("semiflexicanvas3") {
    auto mol3 = "ON"_smiles;
    REQUIRE(mol3);
    MolDraw2DSVG drawer(-1, 150, -1, -1, false);
    drawer.drawOptions().scalingFactor = 30;
    drawer.drawOptions().baseFontSize = 0.6;
    drawer.drawMolecule(*mol3);
    drawer.finishDrawing();
    auto text = drawer.getDrawingText();
    std::ofstream outs("testSemiFlexiCanvas.1c.svg");
    outs << text;
    outs.flush();
    check_file_hash("testSemiFlexiCanvas.1c.svg");
  }
  SECTION("reaction") {
    std::unique_ptr<ChemicalReaction> rxn(RxnSmartsToChemicalReaction(
        "[N:1]-[C:2]-[C:3](=[O:4])-[O:5].[N:6]-[C:7]-[C:8](=[O:9])-[O:10]>>[N:"
        "1]1-[C:2]-[C:3](=[O:4])-[N:6]-[C:7]-[C:8]-1=[O:9].[O:5]=[O:10]"));
    MolDraw2DSVG drawer(-1, -1, -1, -1, true);
    drawer.drawReaction(*rxn);
    drawer.finishDrawing();
    auto text = drawer.getDrawingText();
    std::ofstream outs("testFlexiCanvas.3.svg");
    outs << text;
    outs.flush();
    check_file_hash("testFlexiCanvas.3.svg");
  }
  SECTION("data labels") {
    auto mol1 = R"CTAB(
     RDKit          2D

  0  0  0  0  0  0  0  0  0  0999 V3000
M  V30 BEGIN CTAB
M  V30 COUNTS 5 4 1 0 0
M  V30 BEGIN ATOM
M  V30 1 C 0.000000 0.000000 0.000000 0
M  V30 2 C 1.299038 0.750000 0.000000 0
M  V30 3 C 2.598076 -0.000000 0.000000 0
M  V30 4 C 1.299038 2.250000 0.000000 0
M  V30 5 C 2.598076 3.000000 0.000000 0
M  V30 END ATOM
M  V30 BEGIN BOND
M  V30 1 1 1 2
M  V30 2 2 2 3
M  V30 3 1 2 4
M  V30 4 2 4 5
M  V30 END BOND
M  V30 BEGIN SGROUP
M  V30 1 DAT 0 ATOMS=(5 2 4 5 3 1) FIELDNAME="Lambda Max" FIELDINFO=nm -
M  V30 FIELDDATA="2222"
M  V30 END SGROUP
M  V30 END CTAB
M  END)CTAB"_ctab;
    REQUIRE(mol1);
    {
      MolDraw2DSVG drawer(-1, -1);
      drawer.drawMolecule(*mol1);
      drawer.finishDrawing();
      auto text = drawer.getDrawingText();
      std::ofstream outs("testFlexiCanvas.4a.svg");
      outs << text;
      outs.flush();
      check_file_hash("testFlexiCanvas.4a.svg");
    }
    {
      MolDraw2DSVG drawer(-1, -1);
      drawer.drawMolecule(*mol1, "legendary");
      drawer.finishDrawing();
      auto text = drawer.getDrawingText();
      std::ofstream outs("testFlexiCanvas.4b.svg");
      outs << text;
      outs.flush();
      check_file_hash("testFlexiCanvas.4b.svg");
    }
    {
      MolDraw2DSVG drawer(-1, -1);
      drawer.drawMolecule(*mol1, "doubly\nlegendary");
      drawer.finishDrawing();
      auto text = drawer.getDrawingText();
      std::ofstream outs("testFlexiCanvas.4c.svg");
      outs << text;
      outs.flush();
      check_file_hash("testFlexiCanvas.4c.svg");
    }
    {
      MolDraw2DSVG drawer(-1, -1);
      drawer.drawOptions().legendFraction = 0.25;
      drawer.drawOptions().legendFontSize = 32;
      drawer.drawMolecule(*mol1, "Hugely\nLegendary");
      drawer.finishDrawing();
      auto text = drawer.getDrawingText();
      std::ofstream outs("testFlexiCanvas.4d.svg");
      outs << text;
      outs.flush();
      check_file_hash("testFlexiCanvas.4d.svg");
    }
  }
  SECTION("including legends") {
    // add an atomNote so that we can compare font sizes
    mol1->getAtomWithIdx(0)->setProp(common_properties::atomNote, "n1");
    {
      MolDraw2DSVG drawer(-1, -1);
      drawer.drawMolecule(*mol1, "legend");
      drawer.finishDrawing();
      auto text = drawer.getDrawingText();
      std::ofstream outs("testFlexiCanvas.5a.svg");
      outs << text;
      outs.flush();
      check_file_hash("testFlexiCanvas.5a.svg");
    }
    {
      MolDraw2DSVG drawer(-1, -1);
      drawer.drawMolecule(*mol1, "legend\nwith two lines");
      drawer.finishDrawing();
      auto text = drawer.getDrawingText();
      std::ofstream outs("testFlexiCanvas.5b.svg");
      outs << text;
      outs.flush();
      check_file_hash("testFlexiCanvas.5b.svg");
    }
    {
      MolDraw2DSVG drawer(-1, -1);
      drawer.drawOptions().scalingFactor = 45;
      drawer.drawMolecule(*mol1, "legend");
      drawer.finishDrawing();
      auto text = drawer.getDrawingText();
      std::ofstream outs("testFlexiCanvas.5c.svg");
      outs << text;
      outs.flush();
      check_file_hash("testFlexiCanvas.5c.svg");
    }
    {
      MolDraw2DSVG drawer(-1, -1);
      drawer.drawOptions().scalingFactor = 10;
      drawer.drawMolecule(*mol1, "legend");
      drawer.finishDrawing();
      auto text = drawer.getDrawingText();
      std::ofstream outs("testFlexiCanvas.5d.svg");
      outs << text;
      outs.flush();
      check_file_hash("testFlexiCanvas.5d.svg");
    }
  }

  SECTION("partially flexicanvas (height) + legends") {
    // add an atomNote so that we can compare font sizes
    mol1->getAtomWithIdx(0)->setProp(common_properties::atomNote, "n1");
    {
      MolDraw2DSVG drawer(-1, 200);
      drawer.drawMolecule(*mol1, "legend");
      drawer.finishDrawing();
      auto text = drawer.getDrawingText();
      std::ofstream outs("testFlexiCanvas.6a.svg");
      outs << text;
      outs.flush();
      check_file_hash("testFlexiCanvas.6a.svg");
    }
    {
      MolDraw2DSVG drawer(-1, 200);
      drawer.drawMolecule(*mol1, "legend\nwith two lines");
      drawer.finishDrawing();
      auto text = drawer.getDrawingText();
      std::ofstream outs("testFlexiCanvas.6b.svg");
      outs << text;
      outs.flush();
      check_file_hash("testFlexiCanvas.6b.svg");
    }
    {
      MolDraw2DSVG drawer(-1, 200);
      drawer.drawOptions().scalingFactor = 45;
      drawer.drawMolecule(*mol1, "legend");
      drawer.finishDrawing();
      auto text = drawer.getDrawingText();
      std::ofstream outs("testFlexiCanvas.6c.svg");
      outs << text;
      outs.flush();
      check_file_hash("testFlexiCanvas.6c.svg");
    }
    {
      MolDraw2DSVG drawer(-1, 200);
      drawer.drawOptions().scalingFactor = 10;
      drawer.drawMolecule(*mol1, "legend");
      drawer.finishDrawing();
      auto text = drawer.getDrawingText();
      std::ofstream outs("testFlexiCanvas.6d.svg");
      outs << text;
      outs.flush();
      check_file_hash("testFlexiCanvas.6d.svg");
    }
  }

  SECTION("partially flexicanvas (width) + legends") {
    // add an atomNote so that we can compare font sizes
    mol1->getAtomWithIdx(0)->setProp(common_properties::atomNote, "n1");
    {
      MolDraw2DSVG drawer(300, -1);
      drawer.drawMolecule(*mol1, "legend");
      drawer.finishDrawing();
      auto text = drawer.getDrawingText();
      std::ofstream outs("testFlexiCanvas.7a.svg");
      outs << text;
      outs.flush();
      check_file_hash("testFlexiCanvas.7a.svg");
    }
    {
      MolDraw2DSVG drawer(300, -1);
      drawer.drawMolecule(*mol1, "legend\nwith two lines");
      drawer.finishDrawing();
      auto text = drawer.getDrawingText();
      std::ofstream outs("testFlexiCanvas.7b.svg");
      outs << text;
      outs.flush();
      check_file_hash("testFlexiCanvas.7b.svg");
    }
    {
      MolDraw2DSVG drawer(300, -1);
      drawer.drawOptions().scalingFactor = 45;
      drawer.drawMolecule(*mol1, "legend");
      drawer.finishDrawing();
      auto text = drawer.getDrawingText();
      std::ofstream outs("testFlexiCanvas.7c.svg");
      outs << text;
      outs.flush();
      check_file_hash("testFlexiCanvas.7c.svg");
    }
    {
      MolDraw2DSVG drawer(300, -1);
      drawer.drawOptions().scalingFactor = 10;
      drawer.drawMolecule(*mol1, "legend");
      drawer.finishDrawing();
      auto text = drawer.getDrawingText();
      std::ofstream outs("testFlexiCanvas.7d.svg");
      outs << text;
      outs.flush();
      check_file_hash("testFlexiCanvas.7d.svg");
    }
  }
}

TEST_CASE("Github #4764") {
  SECTION("basics") {
    auto mol = "c1ccccc1-C1CCCCC1"_smiles;
    REQUIRE(mol);
    std::vector<int> highlights{6, 7, 8, 9, 10, 11};
    {
      MolDraw2DSVG drawer(200, 150);
      drawer.drawMolecule(*mol, "highlight", &highlights);
      drawer.finishDrawing();
      auto text = drawer.getDrawingText();
      std::ofstream outs("testGithub4764.sz1.svg");
      outs << text;
      outs.flush();
      check_file_hash("testGithub4764.sz1.svg");
    }
    {
      MolDraw2DSVG drawer(400, 350);
      drawer.drawMolecule(*mol, "highlight", &highlights);
      drawer.finishDrawing();
      auto text = drawer.getDrawingText();
      std::ofstream outs("testGithub4764.sz2.svg");
      outs << text;
      outs.flush();
      check_file_hash("testGithub4764.sz2.svg");
    }
    {
      MolDraw2DSVG drawer(800, 700);
      drawer.drawMolecule(*mol, "highlight", &highlights);
      drawer.finishDrawing();
      auto text = drawer.getDrawingText();
      std::ofstream outs("testGithub4764.sz3.svg");
      outs << text;
      outs.flush();
      check_file_hash("testGithub4764.sz3.svg");
    }
#ifdef RDK_BUILD_CAIRO_SUPPORT
    {
      MolDraw2DCairo drawer(200, 150);
      drawer.drawMolecule(*mol, "highlight", &highlights);
      drawer.finishDrawing();
      drawer.writeDrawingText("testGithub4764.sz1.png");
      check_file_hash("testGithub4764.sz1.png");
    }
    {
      MolDraw2DCairo drawer(400, 350);
      drawer.drawMolecule(*mol, "highlight", &highlights);
      drawer.finishDrawing();
      drawer.writeDrawingText("testGithub4764.sz2.png");
      check_file_hash("testGithub4764.sz2.png");
    }
    {
      MolDraw2DCairo drawer(800, 700);
      drawer.drawMolecule(*mol, "highlight", &highlights);
      drawer.finishDrawing();
      drawer.writeDrawingText("testGithub4764.sz3.png");
      check_file_hash("testGithub4764.sz3.png");
    }
#endif
    // check_file_hash("testGithub4538.svg");
  }
}

TEST_CASE("drawArc starting from wrong angle") {
  SECTION("basics") {
    auto mol = R"CTAB(
     RDKit          2D

  9  9  0  0  0  0  0  0  0  0999 V2000
   -1.2135   -0.7027    0.0000 C   0  0  0  0  0  0  0  0  0  0  0  0
   -0.0000   -1.5844    0.0000 N   0  0  0  0  0  0  0  0  0  0  0  0
    1.2135   -0.7027    0.0000 C   0  0  0  0  0  0  0  0  0  0  0  0
    0.7500    0.7238    0.0000 N   0  0  0  0  0  0  0  0  0  0  0  0
   -0.7500    0.7238    0.0000 C   0  0  0  0  0  0  0  0  0  0  0  0
   -1.6317    1.9374    0.0000 F   0  0  0  0  0  0  0  0  0  0  0  0
   -2.6401   -1.1663    0.0000 F   0  0  0  0  0  0  0  0  0  0  0  0
    2.6401   -1.1663    0.0000 F   0  0  0  0  0  0  0  0  0  0  0  0
    1.6317    1.9374    0.0000 F   0  0  0  0  0  0  0  0  0  0  0  0
  1  2  1  0
  2  3  2  0
  3  4  1  0
  4  5  1  0
  5  6  1  0
  5  1  2  0
  1  7  1  0
  3  8  1  0
  4  9  1  0
M  END)CTAB"_ctab;
    REQUIRE(mol);
    {
      MolDraw2DSVG drawer(400, 350);
      drawer.drawOptions().noAtomLabels = true;
      drawer.drawMolecule(*mol, "drawArc");
      drawer.setFillPolys(false);
      drawer.setColour({1, 0, 0});
      drawer.drawArc(mol->getConformer().getAtomPos(3), 0.3, -72, 54);
      drawer.drawArc(mol->getConformer().getAtomPos(0), 0.3, -162, -36);
      drawer.drawArc(mol->getConformer().getAtomPos(4), 0.3, 126, 252);
      drawer.drawArc(mol->getConformer().getAtomPos(2), 0.3, -18, 108);
      drawer.finishDrawing();
      auto text = drawer.getDrawingText();
      std::ofstream outs("testDrawArc1.svg");
      outs << text;
      outs.flush();
      check_file_hash("testDrawArc1.svg");
    }
  }
}

TEST_CASE("wedged bonds to metals drawn in the wrong direction") {
  SECTION("basics") {
    auto m = R"CTAB(
  Mrv2108 01092205442D          

  0  0  0     0  0            999 V3000
M  V30 BEGIN CTAB
M  V30 COUNTS 5 4 0 0 0
M  V30 BEGIN ATOM
M  V30 1 F 10.6667 -0.75 0 0
M  V30 2 Pt 10.6667 -2.29 0 0 CFG=1
M  V30 3 Cl 12.2067 -2.29 0 0
M  V30 4 C 10.6667 -3.83 0 0
M  V30 5 O 9.1267 -2.29 0 0
M  V30 END ATOM
M  V30 BEGIN BOND
M  V30 1 1 1 2
M  V30 2 1 2 3
M  V30 3 1 2 4 CFG=1
M  V30 4 1 2 5 CFG=3
M  V30 END BOND
M  V30 END CTAB
M  END)CTAB"_ctab;
    m->getBondWithIdx(2)->setBondDir(Bond::BondDir::BEGINWEDGE);
    m->getBondWithIdx(3)->setBondDir(Bond::BondDir::BEGINDASH);
    MolDraw2DSVG drawer(250, 200);
    assignBWPalette(drawer.drawOptions().atomColourPalette);
    drawer.drawMolecule(*m, "check wedges");
    drawer.finishDrawing();
    auto text = drawer.getDrawingText();
    std::ofstream outs("testMetalWedges.svg");
    outs << text;
    outs.flush();
    check_file_hash("testMetalWedges.svg");
  }
}

TEST_CASE("vary proportion of panel for legend", "[drawing]") {
  SECTION("basics") {
    auto m1 = "C1N[C@@H]2OCC12"_smiles;
    REQUIRE(m1);
    // These look a bit pants with NO_FREETYPE=true, but much better with
    // Freetype.
    {
      // default legend
      MolDraw2DSVG drawer(200, 200, -1, -1, NO_FREETYPE);
      MolDraw2DUtils::prepareAndDrawMolecule(drawer, *m1, "default legend");
      drawer.finishDrawing();
      auto text = drawer.getDrawingText();
      std::ofstream outs("testVariableLegend_1.svg");
      outs << text;
      outs.flush();
      CHECK(text.find("<text x='34.5' y='195.0' class='legend' "
                      "style='font-size:16px;") != std::string::npos);
      check_file_hash("testVariableLegend_1.svg");
    }
    {
      // 1/4 of panel
      MolDraw2DSVG drawer(200, 200, -1, -1, NO_FREETYPE);
      drawer.drawOptions().legendFraction = 0.25;
      drawer.drawOptions().legendFontSize = 32;
      MolDraw2DUtils::prepareAndDrawMolecule(drawer, *m1, "massive legend");
      drawer.finishDrawing();
      auto text = drawer.getDrawingText();
      std::ofstream outs("testVariableLegend_2.svg");
      outs << text;
      outs.flush();
      CHECK(text.find("<text x='1.6' y='195.0' class='legend' "
                      "style='font-size:31px;") != std::string::npos);
      check_file_hash("testVariableLegend_2.svg");
    }
    {
      // tiny
      MolDraw2DSVG drawer(200, 200, -1, -1, NO_FREETYPE);
      drawer.drawOptions().legendFraction = 0.05;
      MolDraw2DUtils::prepareAndDrawMolecule(drawer, *m1, "small legend");
      drawer.finishDrawing();
      auto text = drawer.getDrawingText();
      std::ofstream outs("testVariableLegend_3.svg");
      outs << text;
      outs.flush();
      CHECK(text.find("<text x='84.7' y='195.0' class='legend' "
                      "style='font-size:6px;") != std::string::npos);
      check_file_hash("testVariableLegend_3.svg");
    }
  }
}

TEST_CASE(
    "Github 5061 - draw reaction with no reagents and scaleBondWidth true") {
  SECTION("basics") {
    std::string data = R"RXN($RXN

  Mrv16425    091201171606

  0  1
$MOL

  Mrv1642509121716062D

  2  1  0  0  0  0            999 V2000
    3.5357    0.0000    0.0000 R#  0  0  0  0  0  0  0  0  0  0  0  0
    2.7107    0.0000    0.0000 R#  0  0  0  0  0  0  0  0  0  0  0  0
  1  2  1  0  0  0  0
M  RGP  2   1   1   2   2


M  END)RXN";
    {
      std::unique_ptr<ChemicalReaction> rxn{RxnBlockToChemicalReaction(data)};
      MolDraw2DSVG drawer(450, 200);
      drawer.drawOptions().scaleBondWidth = true;
      drawer.drawReaction(*rxn);
      drawer.finishDrawing();
      auto text = drawer.getDrawingText();
      std::ofstream outs("testGithub_5061.svg");
      outs << text;
      outs.flush();
      check_file_hash("testGithub_5061.svg");
    }
  }
}

TEST_CASE("Github 5185 - don't draw atom indices between double bond") {
  SECTION("basics") {
    auto m1 = "OC(=O)CCCC(=O)O"_smiles;
    REQUIRE(m1);
    {
      // default legend
      MolDraw2DSVG drawer(400, 200, -1, -1);
      drawer.drawOptions().addAtomIndices = true;
      MolDraw2DUtils::prepareAndDrawMolecule(drawer, *m1);
      drawer.finishDrawing();
      auto text = drawer.getDrawingText();
      std::ofstream outs("testGithub_5185.svg");
      outs << text;
      outs.flush();
#ifdef RDK_BUILD_FREETYPE_SUPPORT
      // the 2nd note
      CHECK(text.find("<path class='note' d='M 93.4 129.9") !=
            std::string::npos);
      check_file_hash("testGithub_5185.svg");
#else
      CHECK(text.find("<text x='90.4' y='130.3' class='note' ") !=
            std::string::npos);
#endif
    }
  }
}

TEST_CASE(
    "Github 5259 - drawReaction should not fail when prepareMolsBeforeDrawing "
    "is false") {
  SECTION("basics") {
    auto rxn = "[CH3:1][OH:2]>>[CH2:1]=[OH0:2]"_rxnsmarts;
    REQUIRE(rxn);
    MolDraw2DSVG drawer(400, 200, -1, -1);
    drawer.drawOptions().prepareMolsBeforeDrawing = false;
    REQUIRE_NOTHROW(drawer.drawReaction(*rxn));
  }
}

TEST_CASE("Github 5269 - bad index positions with highlights") {
  SECTION("basics") {
    auto m1 = "CC(=O)Oc1c(C(=O)O)cccc1"_smiles;
    auto q1 = "CC(=O)Oc1c(C(=O)O)cccc1"_smarts;
    REQUIRE(m1);
    REQUIRE(q1);
    {
      std::vector<int> hit_atoms;
      std::vector<MatchVectType> hits_vect;
      SubstructMatch(*m1, *q1, hits_vect);
      for (size_t i = 0; i < hits_vect.size(); ++i) {
        for (size_t j = 0; j < hits_vect[i].size(); ++j) {
          hit_atoms.push_back(hits_vect[i][j].second);
        }
      }
      std::vector<int> hit_bonds;
      for (int i : hit_atoms) {
        for (int j : hit_atoms) {
          if (i > j) {
            Bond *bnd = m1->getBondBetweenAtoms(i, j);
            if (bnd) {
              hit_bonds.push_back(bnd->getIdx());
            }
          }
        }
      }
      {
        MolDraw2DSVG drawer(400, 400, -1, -1);
        drawer.drawOptions().addAtomIndices = true;
        drawer.drawMolecule(*m1, &hit_atoms, &hit_bonds);
        drawer.finishDrawing();
        auto text = drawer.getDrawingText();
        std::ofstream outs("testGithub_5269_1.svg");
        outs << text;
        outs.flush();
#ifdef RDK_BUILD_FREETYPE_SUPPORT
        check_file_hash("testGithub_5269_1.svg");
#endif
      }
    }
  }
  {
    auto m2 = "CN(C)C(C)C=O"_smiles;
    REQUIRE(m2);
    std::vector<int> hit_atoms{0, 1, 2};
    auto atom = m2->getAtomWithIdx(0);
    atom->setProp(common_properties::atomNote, "0.91");
    atom = m2->getAtomWithIdx(1);
    atom->setProp(common_properties::atomNote, "1.03");
    atom = m2->getAtomWithIdx(2);
    atom->setProp(common_properties::atomNote, "0.74");
    MolDraw2DSVG drawer(400, 400, -1, -1);
    drawer.drawMolecule(*m2, &hit_atoms);
    drawer.finishDrawing();
    auto text = drawer.getDrawingText();
    std::ofstream outs("testGithub_5269_2.svg");
    outs << text;
    outs.flush();
#ifdef RDK_BUILD_FREETYPE_SUPPORT
    check_file_hash("testGithub_5269_2.svg");
#endif
  }
}

#ifdef RDK_BUILD_CAIRO_SUPPORT
TEST_CASE("drawing doesn't destroy reaction properties", "[drawing]") {
  auto rxn = "[CH3:1][OH:2]>>[CH2:1]=[OH0:2]"_rxnsmarts;
  REQUIRE(rxn);
  MolDraw2DCairo drawer(400, 200);
  bool highlightByReactant = true;
  drawer.drawReaction(*rxn, highlightByReactant);
  drawer.finishDrawing();
  auto png = drawer.getDrawingText();
  std::unique_ptr<ChemicalReaction> rxn2{PNGStringToChemicalReaction(png)};
  REQUIRE(rxn2);
  CHECK(rxn->getReactants()[0]->getAtomWithIdx(0)->getAtomMapNum() == 1);
  CHECK(rxn->getReactants()[0]->getAtomWithIdx(1)->getAtomMapNum() == 2);
  CHECK(rxn2->getReactants()[0]->getAtomWithIdx(0)->getAtomMapNum() == 1);
  CHECK(rxn2->getReactants()[0]->getAtomWithIdx(1)->getAtomMapNum() == 2);
}
#endif

TEST_CASE("Class values in SVG for wavy bonds.") {
  SECTION("basics") {
    auto m1 = R"CTAB(mol1
  ChemDraw05162216032D

 11 11  0  0  0  0  0  0  0  0999 V2000
    1.1514    0.9038    0.0000 C   0  0  0  0  0  0  0  0  0  0  0  0
    1.1514    0.0788    0.0000 C   0  0  0  0  0  0  0  0  0  0  0  0
    1.9360   -0.1762    0.0000 N   0  0  0  0  0  0  0  0  0  0  0  0
    2.4209    0.4913    0.0000 C   0  0  0  0  0  0  0  0  0  0  0  0
    1.9360    1.1587    0.0000 N   0  0  0  0  0  0  0  0  0  0  0  0
    0.4369   -0.3337    0.0000 C   0  0  0  0  0  0  0  0  0  0  0  0
   -0.2775    0.0788    0.0000 C   0  0  0  0  0  0  0  0  0  0  0  0
   -0.9920   -0.3337    0.0000 C   0  0  0  0  0  0  0  0  0  0  0  0
   -1.7065    0.0788    0.0000 C   0  0  0  0  0  0  0  0  0  0  0  0
   -2.4209   -0.3337    0.0000 N   0  0  0  0  0  0  0  0  0  0  0  0
    0.4369   -1.1587    0.0000 C   0  0  0  0  0  0  0  0  0  0  0  0
  1  2  2  0
  2  3  1  0
  3  4  2  0
  4  5  1  0
  5  1  1  0
  2  6  1  0
  6  7  1  0
  7  8  2  3
  8  9  1  0
  9 10  3  0
  6 11  1  4
M  END)CTAB"_ctab;
    REQUIRE(m1);
    auto b10 = m1->getBondWithIdx(10);
    b10->setBondDir(Bond::UNKNOWN);
    MolDraw2DSVG drawer(400, 400, -1, -1);
    drawer.drawMolecule(*m1);
    drawer.finishDrawing();
    auto text = drawer.getDrawingText();
    CHECK(text.find("<path class='bond-10 atom-5 atom-10'") !=
          std::string::npos);
    std::ofstream outs("test_classes_wavy_bonds.svg");
    outs << text;
    outs.flush();
#ifdef RDK_BUILD_FREETYPE_SUPPORT
    check_file_hash("test_classes_wavy_bonds.svg");
#endif
  }
}

TEST_CASE("GitHub #5383: cairo error when using similarity maps", "") {
  auto m1 = "C1N[C@@H]2OCC12"_smiles;
  REQUIRE(m1);
  MolDraw2DUtils::prepareMolForDrawing(*m1);
  const auto conf = m1->getConformer();
  std::vector<Point2D> cents(conf.getNumAtoms());
  std::vector<double> weights(conf.getNumAtoms());
  std::vector<double> widths(conf.getNumAtoms());
  for (size_t i = 0; i < conf.getNumAtoms(); ++i) {
    cents[i] = Point2D(conf.getAtomPos(i).x, conf.getAtomPos(i).y);
    weights[i] = 1;
    widths[i] = 0.4 * PeriodicTable::getTable()->getRcovalent(
                          m1->getAtomWithIdx(i)->getAtomicNum());
  }

  SECTION("svg basics") {
    MolDraw2DSVG drawer(250, 250, -1, -1, NO_FREETYPE);
    drawer.drawOptions().padding = 0.1;

    drawer.clearDrawing();
    std::vector<double> levels;
    MolDraw2DUtils::contourAndDrawGaussians(
        drawer, cents, weights, widths, 10, levels,
        MolDraw2DUtils::ContourParams(), m1.get());

    drawer.drawOptions().clearBackground = false;
    drawer.drawMolecule(*m1);
    drawer.finishDrawing();
    auto text = drawer.getDrawingText();
    CHECK(text.find("width='250px' height='250px' viewBox='0 0 250 250'>") !=
          std::string::npos);
    std::ofstream outs("github5383_1.svg");
    outs << text;
    outs.flush();
    check_file_hash("github5383_1.svg");
  }
#ifdef RDK_BUILD_CAIRO_SUPPORT
  SECTION("cairo basics") {
    MolDraw2DCairo drawer(250, 250, -1, -1, NO_FREETYPE);
    drawer.drawOptions().padding = 0.1;

    drawer.clearDrawing();
    std::vector<double> levels;
    MolDraw2DUtils::contourAndDrawGaussians(
        drawer, cents, weights, widths, 10, levels,
        MolDraw2DUtils::ContourParams(), m1.get());

    drawer.drawOptions().clearBackground = false;
    drawer.drawMolecule(*m1);
    drawer.finishDrawing();
    drawer.writeDrawingText("github5383_1.png");
    check_file_hash("github5383_1.png");
  }
#endif
}

TEST_CASE("github #5156") {
  SECTION("basics") {
    SmilesParserParams ps;
    ps.sanitize = false;
    std::unique_ptr<RWMol> m{SmilesToMol("c1ccnc1", ps)};
    REQUIRE(m);
    unsigned int failed;
    MolOps::sanitizeMol(*m, failed,
                        MolOps::SANITIZE_ALL ^ MolOps::SANITIZE_KEKULIZE);
    MolDraw2DSVG d2d(200, 200);
    d2d.drawOptions().prepareMolsBeforeDrawing = false;
    d2d.drawMolecule(*m);
    d2d.finishDrawing();
    auto text = d2d.getDrawingText();
    // CHECK(text.find("width='250px' height='250px' viewBox='0 0 250 250'>") !=
    //       std::string::npos);
    std::ofstream outs("github5156_1.svg");
    outs << text;
    outs.flush();
    check_file_hash("github5156_1.svg");
  }
  SECTION("as reported") {
    auto m =
        "[#6](:,-[#6]-,:[#7]-,:[#6]1:[#6]:[#6]:[#6]:[#6]:[#6]:1):,-[#6]:,-[#7]:,-[#6]"_smarts;
    REQUIRE(m);
    MolDraw2DSVG d2d(200, 200);
    d2d.drawOptions().prepareMolsBeforeDrawing = false;
    d2d.drawMolecule(*m);
    d2d.finishDrawing();
    auto text = d2d.getDrawingText();
    // CHECK(text.find("width='250px' height='250px' viewBox='0 0 250 250'>") !=
    //       std::string::npos);
    std::ofstream outs("github5156_2.svg");
    outs << text;
    outs.flush();
    check_file_hash("github5156_2.svg");
  }
  SECTION("check no wedging") {
    // if we aren't preparing molecules, we won't end up with wedging in this
    // case
    auto m = "C[C@H](F)Cl"_smiles;
    REQUIRE(m);
    MolDraw2DSVG d2d(200, 200);
    d2d.drawOptions().prepareMolsBeforeDrawing = false;
    d2d.drawMolecule(*m);
    d2d.finishDrawing();
    auto text = d2d.getDrawingText();
    CHECK(text.find(" Z' style='fill=#000000") == std::string::npos);
    std::ofstream outs("github5156_3.svg");
    outs << text;
    outs.flush();
    check_file_hash("github5156_3.svg");
  }
}

TEST_CASE("ACS 1996 mode") {
  SECTION("basics") {
    std::string nameBase = "acs1996_";
#if 1

    {
      auto m = R"CTAB(mol1
  ChemDraw05162216032D

 11 11  0  0  0  0  0  0  0  0999 V2000
    1.1514    0.9038    0.0000 C   0  0  0  0  0  0  0  0  0  0  0  0
    1.1514    0.0788    0.0000 C   0  0  0  0  0  0  0  0  0  0  0  0
    1.9360   -0.1762    0.0000 N   0  0  0  0  0  0  0  0  0  0  0  0
    2.4209    0.4913    0.0000 C   0  0  0  0  0  0  0  0  0  0  0  0
    1.9360    1.1587    0.0000 N   0  0  0  0  0  0  0  0  0  0  0  0
    0.4369   -0.3337    0.0000 C   0  0  0  0  0  0  0  0  0  0  0  0
   -0.2775    0.0788    0.0000 C   0  0  0  0  0  0  0  0  0  0  0  0
   -0.9920   -0.3337    0.0000 C   0  0  0  0  0  0  0  0  0  0  0  0
   -1.7065    0.0788    0.0000 C   0  0  0  0  0  0  0  0  0  0  0  0
   -2.4209   -0.3337    0.0000 N   0  0  0  0  0  0  0  0  0  0  0  0
    0.4369   -1.1587    0.0000 C   0  0  0  0  0  0  0  0  0  0  0  0
  1  2  2  0
  2  3  1  0
  3  4  2  0
  4  5  1  0
  5  1  1  0
  2  6  1  0
  6  7  1  0
  7  8  2  3
  8  9  1  0
  9 10  3  0
  6 11  1  4
M  END)CTAB"_ctab;
      REQUIRE(m);
      {
        MolDraw2DSVG drawer(-1, -1);
        MolDraw2DUtils::drawMolACS1996(drawer, *m, "Mol 1", nullptr, nullptr);
        drawer.finishDrawing();
        std::string text = drawer.getDrawingText();
        std::ofstream outs(nameBase + "1.svg");
        outs << text;
        outs.flush();
        outs.close();
        check_file_hash(nameBase + "1.svg");
      }
#ifdef RDK_BUILD_CAIRO_SUPPORT
      {
        MolDraw2DCairo drawer(-1, -1);
        MolDraw2DUtils::drawMolACS1996(drawer, *m, "Mol 1", nullptr, nullptr);
        drawer.finishDrawing();
        drawer.writeDrawingText(nameBase + "1.png");
        check_file_hash(nameBase + "1.png");
      }
#endif
    }
#endif
#if 1
    {
      auto m = R"CTAB(mol2
  ChemDraw06062216302D

  0  0  0     0  0              0 V3000
M  V30 BEGIN CTAB
M  V30 COUNTS 11 11 0 0 1
M  V30 BEGIN ATOM
M  V30 1 C 1.151400 0.903800 0.000000 0
M  V30 2 C 1.151400 0.078800 0.000000 0
M  V30 3 N 1.935999 -0.176199 0.000000 0
M  V30 4 C 2.420899 0.491300 0.000000 0
M  V30 5 N 1.935999 1.158700 0.000000 0
M  V30 6 C 0.436900 -0.333700 0.000000 0
M  V30 7 C -0.277500 0.078800 0.000000 0
M  V30 8 C -0.992000 -0.333700 0.000000 0
M  V30 9 C -1.706500 0.078800 0.000000 0
M  V30 10 N -2.420899 -0.333700 0.000000 0
M  V30 11 C 0.436900 -1.158700 0.000000 0
M  V30 END ATOM
M  V30 BEGIN BOND
M  V30 1 2 1 2
M  V30 2 1 2 3
M  V30 3 2 3 4
M  V30 4 1 4 5
M  V30 5 1 5 1
M  V30 6 1 2 6
M  V30 7 1 6 7
M  V30 8 2 7 8 CFG=2
M  V30 9 1 8 9
M  V30 10 3 9 10
M  V30 11 1 6 11 CFG=3
M  V30 END BOND
M  V30 BEGIN COLLECTION
M  V30 MDLV30/STEABS ATOMS=(1 6)
M  V30 END COLLECTION
M  V30 END CTAB
M  END
)CTAB"_ctab;
      REQUIRE(m);
      MolDraw2DSVG drawer(-1, -1);
      MolDraw2DUtils::drawMolACS1996(drawer, *m, "Mol 2", nullptr, nullptr);
      drawer.finishDrawing();
      std::string text = drawer.getDrawingText();
      std::ofstream outs(nameBase + "2.svg");
      outs << text;
      outs.flush();
      outs.close();
      check_file_hash(nameBase + "2.svg");
#ifdef RDK_BUILD_CAIRO_SUPPORT
      {
        MolDraw2DCairo drawer(-1, -1);
        MolDraw2DUtils::drawMolACS1996(drawer, *m, "Mol 2", nullptr, nullptr);
        drawer.finishDrawing();
        drawer.writeDrawingText(nameBase + "2.png");
        check_file_hash(nameBase + "2.png");
      }
#endif
    }
#endif
#if 1
    {
      auto m = "C[C@H](I)CC(Cl)C[C@@H](F)C"_smiles;
      m->setProp<std::string>("_Name", "mol3");
      REQUIRE(m);
      MolDraw2DUtils::prepareMolForDrawing(*m);
      MolDraw2DSVG drawer(-1, -1);
      MolDraw2DUtils::drawMolACS1996(drawer, *m, "Mol 3", nullptr, nullptr);
      drawer.finishDrawing();
      std::string text = drawer.getDrawingText();
      std::ofstream outs(nameBase + "3.svg");
      outs << text;
      outs.flush();
      outs.close();
      check_file_hash(nameBase + "3.svg");
    }
#endif
#if 1
    {
      auto m = "CC(I)CC(Cl)CC(F)C"_smiles;
      m->setProp<std::string>("_Name", "mol4");
      REQUIRE(m);
      MolDraw2DUtils::prepareMolForDrawing(*m);
      MolDraw2DSVG drawer(-1, -1);
      drawer.drawOptions().unspecifiedStereoIsUnknown = true;
      MolDraw2DUtils::drawMolACS1996(drawer, *m, "Mol 4", nullptr, nullptr);
      drawer.finishDrawing();
      std::string text = drawer.getDrawingText();
      std::ofstream outs(nameBase + "4.svg");
      outs << text;
      outs.flush();
      outs.close();
      check_file_hash(nameBase + "4.svg");
    }
#endif
#if 1
    {
      auto m = R"CTAB(mol5
  ChemDraw06112209342D

  0  0  0     0  0              0 V3000
M  V30 BEGIN CTAB
M  V30 COUNTS 30 33 0 0 1
M  V30 BEGIN ATOM
M  V30 1 C -2.240810 -1.031250 0.000000 0
M  V30 2 C -2.240810 -0.206250 0.000000 0
M  V30 3 C -2.955281 0.206250 0.000000 0
M  V30 4 C -2.955281 1.031250 0.000000 0
M  V30 5 C -3.669752 1.443750 0.000000 0
M  V30 6 C -4.384224 1.031250 0.000000 0
M  V30 7 C -4.384224 0.206250 0.000000 0
M  V30 8 C -3.669752 -0.206250 0.000000 0
M  V30 9 Cl -3.669752 -1.031250 0.000000 0
M  V30 10 F -5.098694 -0.206250 0.000000 0
M  V30 11 Cl -2.240810 1.443750 0.000000 0
M  V30 12 O -1.526340 0.206250 0.000000 0
M  V30 13 C -0.811869 -0.206250 0.000000 0
M  V30 14 C -0.811869 -1.031250 0.000000 0
M  V30 15 N -0.097397 -1.443750 0.000000 0
M  V30 16 C 0.617074 -1.031250 0.000000 0
M  V30 17 C 0.617074 -0.206250 0.000000 0
M  V30 18 C -0.097397 0.206250 0.000000 0
M  V30 19 C 1.331544 0.206250 0.000000 0
M  V30 20 C 2.085220 -0.129308 0.000000 0
M  V30 21 N 2.637252 0.483787 0.000000 0
M  V30 22 N 2.224752 1.198258 0.000000 0
M  V30 23 C 1.417781 1.026730 0.000000 0
M  V30 24 C 3.457733 0.397551 0.000000 0
M  V30 25 C 3.942655 1.064990 0.000000 0
M  V30 26 C 4.763136 0.978754 0.000000 0
M  V30 27 N 5.098694 0.225079 0.000000 0
M  V30 28 C 4.613771 -0.442361 0.000000 0
M  V30 29 C 3.793290 -0.356124 0.000000 0
M  V30 30 N -1.526340 -1.443750 0.000000 0
M  V30 END ATOM
M  V30 BEGIN BOND
M  V30 1 1 2 1 CFG=3
M  V30 2 1 2 3
M  V30 3 2 3 4
M  V30 4 1 4 5
M  V30 5 2 5 6
M  V30 6 1 6 7
M  V30 7 2 7 8
M  V30 8 1 3 8
M  V30 9 1 8 9
M  V30 10 1 7 10
M  V30 11 1 4 11
M  V30 12 1 2 12
M  V30 13 1 12 13
M  V30 14 2 13 14
M  V30 15 1 14 15
M  V30 16 2 15 16
M  V30 17 1 16 17
M  V30 18 2 17 18
M  V30 19 1 13 18
M  V30 20 1 17 19
M  V30 21 2 19 20
M  V30 22 1 20 21
M  V30 23 1 21 22
M  V30 24 2 22 23
M  V30 25 1 19 23
M  V30 26 1 21 24
M  V30 27 1 24 25
M  V30 28 1 25 26
M  V30 29 1 26 27
M  V30 30 1 27 28
M  V30 31 1 28 29
M  V30 32 1 24 29
M  V30 33 1 14 30
M  V30 END BOND
M  V30 BEGIN COLLECTION
M  V30 MDLV30/STEABS ATOMS=(1 2)
M  V30 END COLLECTION
M  V30 END CTAB
M  END
)CTAB"_ctab;
      MolDraw2DSVG drawer(-1, -1);
      MolDraw2DUtils::drawMolACS1996(drawer, *m, "Mol 5", nullptr, nullptr);
      drawer.finishDrawing();
      std::string text = drawer.getDrawingText();
      std::ofstream outs(nameBase + "5.svg");
      outs << text;
      outs.flush();
      outs.close();
      check_file_hash(nameBase + "5.svg");
    }
#endif
#if 1
    {
      auto m = R"CTAB(mol6
  ChemDraw06132212082D

  0  0  0     0  0              0 V3000
M  V30 BEGIN CTAB
M  V30 COUNTS 16 15 0 0 0
M  V30 BEGIN ATOM
M  V30 1 C -1.427702 0.413216 0.000000 0
M  V30 2 C -0.715712 0.824284 0.000000 0
M  V30 3 C -2.139692 0.824284 0.000000 0
M  V30 4 C -0.003721 0.413216 0.000000 0
M  V30 5 C 0.708270 0.824284 0.000000 0
M  V30 6 C 1.420260 0.413216 0.000000 0
M  V30 7 C 0.708270 1.646420 0.000000 0
M  V30 8 C -1.427702 -0.408920 0.000000 0
M  V30 9 C -0.715712 -0.819988 0.000000 0
M  V30 10 C -2.139692 -0.819988 0.000000 0
M  V30 11 C -0.003721 -0.408920 0.000000 0
M  V30 12 C 2.134731 0.825716 0.000000 0
M  V30 13 C 0.710751 -0.821420 0.000000 0
M  V30 14 C 1.425221 -0.408920 0.000000 0
M  V30 15 C 2.139692 -0.821420 0.000000 0
M  V30 16 C 2.139692 -1.646420 0.000000 0
M  V30 END ATOM
M  V30 BEGIN BOND
M  V30 1 1 1 2
M  V30 2 2 1 3
M  V30 3 1 2 4
M  V30 4 2 4 5
M  V30 5 1 5 6
M  V30 6 1 5 7
M  V30 7 1 1 8
M  V30 8 2 8 9 CFG=2
M  V30 9 1 8 10
M  V30 10 1 9 11
M  V30 11 2 6 12
M  V30 12 2 11 13
M  V30 13 1 13 14
M  V30 14 2 14 15
M  V30 15 1 15 16
M  V30 END BOND
M  V30 END CTAB
M  END
)CTAB"_ctab;
      REQUIRE(m);
      MolDraw2DSVG drawer(-1, -1);
      MolDraw2DUtils::drawMolACS1996(drawer, *m, "Mol 6", nullptr, nullptr);
      drawer.finishDrawing();
      std::string text = drawer.getDrawingText();
      std::ofstream outs(nameBase + "6.svg");
      outs << text;
      outs.flush();
      outs.close();
      check_file_hash(nameBase + "6.svg");
    }
#endif
#if 1
    {
      auto m = R"CTAB(mol7
  ChemDraw06192209312D

  0  0  0     0  0              0 V3000
M  V30 BEGIN CTAB
M  V30 COUNTS 18 17 0 0 0
M  V30 BEGIN ATOM
M  V30 1 C -2.147146 0.827156 0.000000 0
M  V30 2 C -1.432676 1.239655 0.000000 0
M  V30 3 O -2.861616 1.239655 0.000000 0
M  V30 4 C -0.718205 0.827156 0.000000 0
M  V30 5 C -0.003735 1.239655 0.000000 0
M  V30 6 C 0.710736 0.827156 0.000000 0
M  V30 7 C -0.003735 2.064654 0.000000 0
M  V30 8 C -2.147146 0.002156 0.000000 0
M  V30 9 C -1.432676 -0.410344 0.000000 0
M  V30 10 C -2.861616 -0.410344 0.000000 0
M  V30 11 C -0.718205 0.002156 0.000000 0
M  V30 12 S 1.427695 1.241093 0.000000 0
M  V30 13 C -0.001244 -0.411781 0.000000 0
M  V30 14 C 0.715714 0.002156 0.000000 0
M  V30 15 C 1.432674 -0.411781 0.000000 0
M  V30 16 C 1.432674 -1.239654 0.000000 0
M  V30 17 C 2.147145 -1.652154 0.000000 0
M  V30 18 C 2.861616 -2.064654 0.000000 0
M  V30 END ATOM
M  V30 BEGIN BOND
M  V30 1 1 1 2
M  V30 2 2 1 3
M  V30 3 1 2 4
M  V30 4 2 4 5
M  V30 5 1 5 6
M  V30 6 1 5 7
M  V30 7 1 1 8
M  V30 8 2 8 9 CFG=2
M  V30 9 1 8 10
M  V30 10 1 9 11
M  V30 11 2 6 12
M  V30 12 2 11 13
M  V30 13 1 13 14
M  V30 14 2 14 15
M  V30 15 1 15 16
M  V30 16 2 16 17
M  V30 17 2 17 18
M  V30 END BOND
M  V30 END CTAB
M  END
)CTAB"_ctab;
      REQUIRE(m);
      MolDraw2DSVG drawer(-1, -1);
      MolDraw2DUtils::drawMolACS1996(drawer, *m, "Mol 7", nullptr, nullptr);
      drawer.finishDrawing();
      std::string text = drawer.getDrawingText();
      std::ofstream outs(nameBase + "7.svg");
      outs << text;
      outs.flush();
      outs.close();
      check_file_hash(nameBase + "7.svg");
    }
#endif
#if 1
    {
      auto m = R"CTAB(mol8
  ChemDraw07042207302D

  0  0  0     0  0              0 V3000
M  V30 BEGIN CTAB
M  V30 COUNTS 18 17 0 0 1
M  V30 BEGIN ATOM
M  V30 1 C -2.500648 -0.206250 0.000000 0
M  V30 2 C -1.786177 0.206250 0.000000 0
M  V30 3 C -1.071707 -0.206250 0.000000 0
M  V30 4 C -0.357237 0.206250 0.000000 0
M  V30 5 C 0.357236 -0.206250 0.000000 0
M  V30 6 C 1.071707 0.206250 0.000000 0
M  V30 7 C 1.786177 -0.206250 0.000000 0
M  V30 8 C 2.500648 0.206250 0.000000 0
M  V30 9 C -1.786177 1.031251 0.000000 0
M  V30 10 C -2.500648 1.443750 0.000000 0
M  V30 11 C -0.357237 1.031251 0.000000 0
M  V30 12 C -1.071707 1.443750 0.000000 0
M  V30 13 C 0.357236 1.443750 0.000000 0
M  V30 14 C 1.786177 -1.031250 0.000000 0
M  V30 15 C 2.500648 -1.443750 0.000000 0
M  V30 16 Cl 0.357236 -1.031250 0.000000 0
M  V30 17 C -1.071707 -1.031250 0.000000 0
M  V30 18 C 1.071707 1.031250 0.000000 0
M  V30 END ATOM
M  V30 BEGIN BOND
M  V30 1 1 1 2
M  V30 2 1 2 3
M  V30 3 1 3 4
M  V30 4 1 4 5
M  V30 5 1 5 6
M  V30 6 1 6 7
M  V30 7 1 7 8
M  V30 8 1 2 9 CFG=3
M  V30 9 1 9 10
M  V30 10 1 4 11 CFG=3
M  V30 11 1 11 12
M  V30 12 1 11 13
M  V30 13 1 7 14 CFG=3
M  V30 14 2 14 15
M  V30 15 1 5 16 CFG=3
M  V30 16 1 3 17
M  V30 17 1 6 18 CFG=3
M  V30 END BOND
M  V30 BEGIN COLLECTION
M  V30 MDLV30/STEABS ATOMS=(5 2 4 5 6 7)
M  V30 END COLLECTION
M  V30 END CTAB
M  END
)CTAB"_ctab;
      REQUIRE(m);
      MolDraw2DSVG drawer(-1, -1);
      MolDraw2DUtils::drawMolACS1996(drawer, *m, "Mol 8", nullptr, nullptr);
      drawer.finishDrawing();
      std::string text = drawer.getDrawingText();
      std::ofstream outs(nameBase + "8.svg");
      outs << text;
      outs.flush();
      outs.close();
      check_file_hash(nameBase + "8.svg");
    }
#endif
#if 1
    {
      auto m = R"CTAB(mol9
  ChemDraw06302215142D

  0  0  0     0  0              0 V3000
M  V30 BEGIN CTAB
M  V30 COUNTS 22 21 0 0 1
M  V30 BEGIN ATOM
M  V30 1 C -2.857884 -0.412500 0.000000 0
M  V30 2 C -2.143413 0.000000 0.000000 0
M  V30 3 C -1.428942 -0.412500 0.000000 0
M  V30 4 C -0.714471 0.000000 0.000000 0
M  V30 5 C 0.000000 -0.412500 0.000000 0
M  V30 6 C 0.714471 0.000000 0.000000 0
M  V30 7 C 1.428941 -0.412500 0.000000 0
M  V30 8 C 2.143413 0.000000 0.000000 0
M  V30 9 C -2.143413 0.825000 0.000000 0
M  V30 10 C -2.857884 1.237500 0.000000 0
M  V30 11 C -0.714471 0.825000 0.000000 0
M  V30 12 C -1.428942 1.237500 0.000000 0
M  V30 13 C 0.000000 1.237500 0.000000 0
M  V30 14 C 1.428941 -1.237500 0.000000 0
M  V30 15 C 2.143413 -1.650000 0.000000 0
M  V30 16 Cl 0.000000 -1.237500 0.000000 0
M  V30 17 C -1.428942 -1.237500 0.000000 0
M  V30 18 C 2.857884 -0.412500 0.000000 0
M  V30 19 C 2.143413 0.825000 0.000000 0
M  V30 20 C 1.428941 1.237500 0.000000 0
M  V30 21 C 2.857884 1.237500 0.000000 0
M  V30 22 C 2.143413 1.650000 0.000000 0
M  V30 END ATOM
M  V30 BEGIN BOND
M  V30 1 1 1 2
M  V30 2 1 2 3
M  V30 3 1 3 4
M  V30 4 1 4 5
M  V30 5 1 5 6
M  V30 6 1 6 7
M  V30 7 1 7 8
M  V30 8 1 2 9 CFG=1
M  V30 9 1 9 10
M  V30 10 1 4 11 CFG=1
M  V30 11 1 11 12
M  V30 12 1 11 13
M  V30 13 1 7 14 CFG=1
M  V30 14 2 14 15
M  V30 15 1 5 16 CFG=1
M  V30 16 1 3 17
M  V30 17 1 8 18
M  V30 18 1 8 19 CFG=1
M  V30 19 1 19 20
M  V30 20 1 19 21
M  V30 21 1 19 22
M  V30 END BOND
M  V30 BEGIN COLLECTION
M  V30 MDLV30/STEABS ATOMS=(5 2 4 5 7 8)
M  V30 END COLLECTION
M  V30 END CTAB
M  END
)CTAB"_ctab;
      REQUIRE(m);
      MolDraw2DSVG drawer(-1, -1);
      drawer.drawOptions().useMolBlockWedging = true;
      MolDraw2DUtils::drawMolACS1996(drawer, *m, "Mol 9", nullptr, nullptr);
      drawer.finishDrawing();
      std::string text = drawer.getDrawingText();
      std::ofstream outs(nameBase + "9.svg");
      outs << text;
      outs.flush();
      outs.close();
      check_file_hash(nameBase + "9.svg");
    }
#endif
#if 1
    {
      auto m = R"CTAB(mol10
  ChemDraw07062213362D

  0  0  0     0  0              0 V3000
M  V30 BEGIN CTAB
M  V30 COUNTS 8 7 0 0 0
M  V30 BEGIN ATOM
M  V30 1 C -0.357235 -1.031250 0.000000 0
M  V30 2 C -0.357235 -0.206250 0.000000 0
M  V30 3 N -1.071706 0.206250 0.000000 0
M  V30 4 O -1.786177 -0.206250 0.000000 0
M  V30 5 C 0.357236 0.206250 0.000000 0
M  V30 6 N 1.071706 -0.206250 0.000000 0
M  V30 7 O 1.786177 0.206250 0.000000 0
M  V30 8 C 0.357236 1.031250 0.000000 0
M  V30 END ATOM
M  V30 BEGIN BOND
M  V30 1 1 1 2
M  V30 2 2 2 3 CFG=2
M  V30 3 1 3 4
M  V30 4 1 2 5
M  V30 5 2 5 6 CFG=2
M  V30 6 1 6 7
M  V30 7 1 5 8
M  V30 END BOND
M  V30 END CTAB
M  END
)CTAB"_ctab;
      REQUIRE(m);
      MolDraw2DSVG drawer(-1, -1);
      MolDraw2DUtils::drawMolACS1996(drawer, *m, "Mol 10", nullptr, nullptr);
      drawer.finishDrawing();
      std::string text = drawer.getDrawingText();
      std::ofstream outs(nameBase + "10.svg");
      outs << text;
      outs.flush();
      outs.close();
      check_file_hash(nameBase + "10.svg");
    }
#endif
#if 1
    {
      auto m = "CCOC(=O)Nc1ccc(SCC2COC(Cn3ccnc3)(c3ccc(Cl)cc3Cl)O2)cc1"_smiles;
      REQUIRE(m);
      MolDraw2DUtils::prepareMolForDrawing(*m);
      std::vector<int> highlight_atoms{17, 18, 19, 20, 21, 6, 7, 8, 9, 31, 32};
      std::map<int, DrawColour> atom_highlight_colors;
      atom_highlight_colors[8] = DrawColour(1.0, 1.0, 0.0);
      atom_highlight_colors[31] = DrawColour(0.0, 1.0, 1.0);
      std::vector<int> highlight_bonds{0, 1, 2, 11, 15, 19};
      std::map<int, DrawColour> bond_highlight_colors;
      bond_highlight_colors[0] = DrawColour(1.0, 1.0, 0.0);
      bond_highlight_colors[11] = DrawColour(0.0, 1.0, 1.0);
      MolDrawOptions options;
      options.circleAtoms = true;
      options.highlightColour = DrawColour(1, .5, .5);
      options.continuousHighlight = true;
      MolDraw2DSVG drawer(-1, -1);
      drawer.drawOptions() = options;
      MolDraw2DUtils::drawMolACS1996(drawer, *m, "Mol 11", &highlight_atoms,
                                     &highlight_bonds, &atom_highlight_colors,
                                     &bond_highlight_colors);
      drawer.finishDrawing();
      std::string text = drawer.getDrawingText();
      std::ofstream outs(nameBase + "11.svg");
      outs << text;
      outs.flush();
      outs.close();
      check_file_hash(nameBase + "11.svg");
    }
#endif
#if 1
    auto drawnBondLength = [&](const std::string &r1,
                               const std::string &t) -> double {
      std::regex regex1(r1);
      auto match_begin = std::sregex_iterator(t.begin(), t.end(), regex1);
      auto match_end = std::sregex_iterator();
      std::vector<Point2D> ends;
      for (std::sregex_iterator i = match_begin; i != match_end; ++i) {
        std::smatch match = *i;
        ends.push_back(Point2D(std::stod(match[1]), std::stod(match[2])));
        ends.push_back(Point2D(std::stod(match[3]), std::stod(match[4])));
      }
      return (ends[0] - ends[1]).length();
    };

    {
      // make sure it also works with an arbitrarily sized drawer.
      auto m = "c1ccccc1"_smiles;
      REQUIRE(m);
      MolDraw2DUtils::prepareMolForDrawing(*m);
      MolDraw2DSVG drawer(500, 500);
      MolDraw2DUtils::drawMolACS1996(drawer, *m, "Mol 12", nullptr, nullptr);
      drawer.finishDrawing();
      std::string text = drawer.getDrawingText();
      std::ofstream outs(nameBase + "12.svg");
      outs << text;
      outs.flush();
      outs.close();

      std::string regex =
          R"(class='bond-0 atom-0 atom-1' d='M ([\d.]*),([\d.]*) L ([\d.]*),([\d.]*)')";
      double dbl = drawnBondLength(regex, text);
      // the bonds should all be 14.4 long, but the SVG is only written
      // to 1 decimal place, so rounding errors are largish.
      REQUIRE(dbl == Approx(14.4253));
      regex =
          R"(class='bond-1 atom-1 atom-2' d='M ([\d.]*),([\d.]*) L ([\d.]*),([\d.]*)')";
      dbl = drawnBondLength(regex, text);
      REQUIRE(dbl == Approx(14.4));
      check_file_hash(nameBase + "12.svg");
    }
#endif
  }
}

TEST_CASE("Unspecified stereochemistry means unknown.", "") {
  auto m1 = "ClC(I)(F)C=CC"_smiles;
  REQUIRE(m1);
  MolDraw2DUtils::prepareMolForDrawing(*m1);
  MolDraw2DSVG drawer(250, 250, -1, -1, NO_FREETYPE);
  drawer.drawOptions().unspecifiedStereoIsUnknown = true;
  drawer.drawMolecule(*m1);
  drawer.finishDrawing();
  auto text = drawer.getDrawingText();
  std::ofstream outs("test_unspec_stereo.svg");
  outs << text;
  outs.flush();

  std::regex regex1("class='bond-2 atom-1 atom-3' .*M.*C");
  std::smatch wavyMatch;
  REQUIRE(std::regex_search(text, wavyMatch, regex1));
  REQUIRE(wavyMatch.size() == 1);

  std::regex regex2(
      "class='bond-4 atom-4 atom-5' d='M 118\\..*,135\\..* L "
      "68\\..*,107\\..*'");
  std::smatch cross1Match;
  REQUIRE(std::regex_search(text, cross1Match, regex2));
  REQUIRE(cross1Match.size() == 1);

  std::regex regex3(
      "class='bond-4 atom-4 atom-5' d='M 117\\..*,145\\..* L "
      "74\\..*,100\\..*'");
  std::smatch cross2Match;
  REQUIRE(std::regex_search(text, cross2Match, regex3));
  REQUIRE(cross1Match.size() == 1);

  check_file_hash("test_unspec_stereo.svg");
}

TEST_CASE("Colour H light blue with no atom labels", "") {
  auto m1 = "C[C@]12CCCC[C@H]1OCCC2"_smiles;
  MolDraw2DUtils::prepareMolForDrawing(*m1);
  MolDraw2DSVG drawer(250, 250, -1, -1, NO_FREETYPE);
  drawer.drawOptions().noAtomLabels = true;
  drawer.drawMolecule(*m1);
  drawer.finishDrawing();
  auto text = drawer.getDrawingText();
  std::ofstream outs("light_blue_h_no_label_1.svg");
  outs << text;
  outs.flush();
  std::regex regex1(R"(class='bond-12 atom-6 atom-11'.*fill:#ADD8E5)");
  std::smatch regex1Match;
  REQUIRE(std::regex_search(text, regex1Match, regex1));
  REQUIRE(regex1Match.size() == 1);
  check_file_hash("light_blue_h_no_label_1.svg");
}

TEST_CASE("Bond Highlights", "") {
  auto m1 = "c1c(OCC)cncc1CCCC=O"_smiles;
  REQUIRE(m1);
  MolDraw2DUtils::prepareMolForDrawing(*m1);
#if 1
  {
    // only bonds highlighted, continuous highlighting, highlights
    // joining neatly.
    MolDraw2DSVG drawer(250, 250, -1, -1, NO_FREETYPE);
    drawer.drawOptions().addBondIndices = true;
    std::vector<int> highAts{};
    std::vector<int> highBnds{0, 1, 4, 5, 6, 7, 13};
    //    std::vector<int> highBnds{0, 1, 4};
    drawer.drawMolecule(*m1, &highAts, &highBnds);
    drawer.finishDrawing();
    auto text = drawer.getDrawingText();
    std::ofstream outs("bond_highlights_1.svg");
    outs << text;
    outs.flush();
    check_file_hash("bond_highlights_1.svg");
  }
#endif
#if 1
  {
    // same as 1, but with highlighting as coloured bonds.  The O for
    // atom 2 is red because it is not highlighted, though bond 1 from
    // the pyridyl is.
    MolDraw2DSVG drawer(250, 250, -1, -1, NO_FREETYPE);
    std::vector<int> highAts{};
    std::vector<int> highBnds{0, 1, 4, 5, 6, 7, 13};
    drawer.drawOptions().continuousHighlight = false;
    drawer.drawOptions().circleAtoms = false;
    drawer.drawOptions().addAtomIndices = true;
    drawer.drawMolecule(*m1, &highAts, &highBnds);
    drawer.finishDrawing();
    auto text = drawer.getDrawingText();
    std::ofstream outs("bond_highlights_2.svg");
    outs << text;
    outs.flush();
    check_file_hash("bond_highlights_2.svg");
  }
#endif
#if 1
  {
    // same bonds highlighted, but some atoms highlighted with
    // different colours.  Where an atom and a bond off it are
    // highlighted in different colours, the bond colour takes
    // precedence and the atom highlight is lost unless it has
    // an atom symbol drawn or there's a non-highlighted bond
    // off it.  Thus half of bond 8 should be green, as is
    // the N of atom 6 and the two half bonds off atom 10.
    MolDraw2DSVG drawer(250, 250, -1, -1, NO_FREETYPE);
    std::vector<int> highAts{0, 1, 5, 6, 7, 8, 10};
    std::vector<int> highBnds{0, 1, 4, 5, 6, 7, 13};
    std::map<int, DrawColour> atom_highlight_colors;
    atom_highlight_colors[0] = DrawColour(0.0, 1.0, 0.0);
    atom_highlight_colors[5] = DrawColour(0.0, 1.0, 0.0);
    atom_highlight_colors[6] = DrawColour(0.0, 1.0, 0.0);
    atom_highlight_colors[7] = DrawColour(0.0, 1.0, 0.0);
    atom_highlight_colors[8] = DrawColour(0.0, 1.0, 0.0);
    atom_highlight_colors[10] = DrawColour(0.0, 1.0, 0.0);
    drawer.drawOptions().addAtomIndices = true;
    drawer.drawOptions().addBondIndices = true;
    drawer.drawOptions().continuousHighlight = false;
    drawer.drawOptions().circleAtoms = false;
    drawer.drawMolecule(*m1, &highAts, &highBnds, &atom_highlight_colors);
    drawer.finishDrawing();
    auto text = drawer.getDrawingText();
    std::ofstream outs("bond_highlights_3.svg");
    outs << text;
    outs.flush();
    check_file_hash("bond_highlights_3.svg");
  }
#endif
#if 1
  {
    // same as 3, except that the N on atom 6 isn't highlighted,
    // but both bonds off it are, so it gets the highlight colour.
    MolDraw2DSVG drawer(250, 250, -1, -1, NO_FREETYPE);
    std::vector<int> highAts{0, 1, 5, 7, 8, 10};
    std::vector<int> highBnds{0, 1, 4, 5, 6, 7, 13};
    std::map<int, DrawColour> atom_highlight_colors;
    atom_highlight_colors[0] = DrawColour(0.0, 1.0, 0.0);
    atom_highlight_colors[5] = DrawColour(0.0, 1.0, 0.0);
    atom_highlight_colors[7] = DrawColour(0.0, 1.0, 0.0);
    atom_highlight_colors[8] = DrawColour(0.0, 1.0, 0.0);
    atom_highlight_colors[10] = DrawColour(0.0, 1.0, 0.0);
    drawer.drawOptions().addAtomIndices = true;
    drawer.drawOptions().addBondIndices = true;
    drawer.drawOptions().continuousHighlight = false;
    drawer.drawOptions().circleAtoms = false;
    drawer.drawMolecule(*m1, &highAts, &highBnds, &atom_highlight_colors);
    drawer.finishDrawing();
    auto text = drawer.getDrawingText();
    std::ofstream outs("bond_highlights_4.svg");
    outs << text;
    outs.flush();
    check_file_hash("bond_highlights_4.svg");
  }
#endif
#if 1
  {
    // same as 4, except that atom 6 has a highlight colour assigned
    // in the map, but isn't highlighted.  It just happens that it's
    // the default highlight colour.
    MolDraw2DSVG drawer(250, 250, -1, -1, NO_FREETYPE);
    std::vector<int> highAts{0, 1, 5, 7, 8, 10};
    std::vector<int> highBnds{0, 1, 4, 5, 6, 7, 13};
    std::map<int, DrawColour> atom_highlight_colors;
    atom_highlight_colors[0] = DrawColour(0.0, 1.0, 0.0);
    atom_highlight_colors[5] = DrawColour(0.0, 1.0, 0.0);
    atom_highlight_colors[6] = drawer.drawOptions().highlightColour;
    atom_highlight_colors[7] = DrawColour(0.0, 1.0, 0.0);
    atom_highlight_colors[8] = DrawColour(0.0, 1.0, 0.0);
    atom_highlight_colors[10] = DrawColour(0.0, 1.0, 0.0);
    drawer.drawOptions().addAtomIndices = true;
    drawer.drawOptions().addBondIndices = true;
    drawer.drawOptions().continuousHighlight = false;
    drawer.drawOptions().circleAtoms = false;
    drawer.drawMolecule(*m1, &highAts, &highBnds, &atom_highlight_colors);
    drawer.finishDrawing();
    auto text = drawer.getDrawingText();
    std::ofstream outs("bond_highlights_5.svg");
    outs << text;
    outs.flush();
    check_file_hash("bond_highlights_5.svg");
  }
#endif
#if 1
  {
    // same as 3, but showing that atom circles can be used
    // to rescue the missing atom highlights.
    MolDraw2DSVG drawer(250, 250, -1, -1, NO_FREETYPE);
    std::vector<int> highAts{0, 1, 5, 6, 7, 8, 10};
    std::vector<int> highBnds{0, 1, 4, 5, 6, 7, 13};
    std::map<int, DrawColour> atom_highlight_colors;
    atom_highlight_colors[0] = DrawColour(0.0, 1.0, 0.0);
    atom_highlight_colors[5] = DrawColour(0.0, 1.0, 0.0);
    atom_highlight_colors[6] = DrawColour(0.0, 1.0, 0.0);
    atom_highlight_colors[7] = DrawColour(0.0, 1.0, 0.0);
    atom_highlight_colors[8] = DrawColour(0.0, 1.0, 0.0);
    atom_highlight_colors[10] = DrawColour(0.0, 1.0, 0.0);
    drawer.drawOptions().addAtomIndices = true;
    drawer.drawOptions().addBondIndices = true;
    drawer.drawOptions().continuousHighlight = false;
    drawer.drawOptions().circleAtoms = true;
    drawer.drawMolecule(*m1, &highAts, &highBnds, &atom_highlight_colors);
    drawer.finishDrawing();
    auto text = drawer.getDrawingText();
    std::ofstream outs("bond_highlights_6.svg");
    outs << text;
    outs.flush();
    check_file_hash("bond_highlights_6.svg");
  }
#endif
#if 1
  {
    // same as 1, but in ACS1996 mode.
    MolDraw2DSVG drawer(-1, -1, -1, -1, NO_FREETYPE);
    std::vector<int> highAts{};
    std::vector<int> highBnds{0, 1, 4, 5, 6, 7, 13};
    drawer.drawOptions().continuousHighlight = false;
    drawer.drawOptions().circleAtoms = false;
    MolDraw2DUtils::drawMolACS1996(drawer, *m1, "", &highAts, &highBnds);
    drawer.drawMolecule(*m1, &highAts, &highBnds);
    drawer.finishDrawing();
    auto text = drawer.getDrawingText();
    std::ofstream outs("bond_highlights_7.svg");
    outs << text;
    outs.flush();
    check_file_hash("bond_highlights_7.svg");
  }
#endif
#if 1
  {
    // check 3- and 4-way intersections of continuous highlights are ok
    auto m = "c1c(C(C)(C)C)cccc1"_smiles;
    REQUIRE(m);
    MolDraw2DUtils::prepareMolForDrawing(*m);
    MolDraw2DSVG drawer(250, 250, -1, -1, NO_FREETYPE);
    drawer.drawOptions().continuousHighlight = true;
    drawer.drawOptions().addBondIndices = true;
    std::vector<int> highBnds{0, 1, 2, 3, 4, 5, 6};
    std::map<int, DrawColour> bond_highlight_colors;
    bond_highlight_colors[0] = DrawColour(1.0, 0.0, 0.0);
    bond_highlight_colors[1] = DrawColour(0.0, 1.0, 0.0);
    bond_highlight_colors[3] = DrawColour(1.0, 0.0, 0.0);
    bond_highlight_colors[4] = DrawColour(0.0, 1.0, 0.0);
    bond_highlight_colors[5] = DrawColour(0.0, 0.0, 1.0);
    drawer.drawMolecule(*m, nullptr, &highBnds, nullptr,
                        &bond_highlight_colors);
    drawer.finishDrawing();
    auto text = drawer.getDrawingText();
    std::ofstream outs("bond_highlights_8.svg");
    outs << text;
    outs.flush();
    check_file_hash("bond_highlights_8.svg");
  }
#endif
#if 1
  {
    // cyclopropane (Github5592)
    auto m = "CC1CC1"_smiles;
    REQUIRE(m);
    MolDraw2DUtils::prepareMolForDrawing(*m);
    std::vector<int> highBnds{1, 2, 3};
    std::map<int, DrawColour> bond_highlight_colors;
    bond_highlight_colors[1] = DrawColour(1.0, 0.0, 0.0);
    bond_highlight_colors[2] = DrawColour(0.0, 1.0, 0.0);
    bond_highlight_colors[3] = DrawColour(0.0, 0.0, 1.0);
    MolDraw2DSVG drawer(250, 250, -1, -1, NO_FREETYPE);
    drawer.drawOptions().continuousHighlight = true;
    drawer.drawMolecule(*m, nullptr, &highBnds, nullptr,
                        &bond_highlight_colors);
    drawer.finishDrawing();
    auto text = drawer.getDrawingText();
    std::ofstream outs("bond_highlights_9.svg");
    outs << text;
    std::regex regex1(
        R"(class='bond-[\d*] atom-[\d] atom-[\d]' d='M ([\d.]*),([\d.]*) L ([\d.]*),([\d.]*) L ([\d.]*),([\d.]*) L ([\d.]*),([\d.]*) Z')");
    auto match_begin = std::sregex_iterator(text.begin(), text.end(), regex1);
    auto match_end = std::sregex_iterator();
    std::vector<Point2D> ends;
    for (std::sregex_iterator i = match_begin; i != match_end; ++i) {
      // with this result, match[0] is the whole string that matched,
      // match[1] is the 1st float (the x coord of the M), match[2]
      // is the 2nd float, etc.
      std::smatch match = *i;
      ends.push_back(Point2D(std::stod(match[1]), std::stod(match[2])));
      ends.push_back(Point2D(std::stod(match[3]), std::stod(match[4])));
      ends.push_back(Point2D(std::stod(match[5]), std::stod(match[6])));
      ends.push_back(Point2D(std::stod(match[7]), std::stod(match[8])));
    }
    REQUIRE(ends.size() == 12);
    // When this had a bug in it, it drew a butterfly-type motif, because
    // ends 2 and 3 were the wrong way round.
    for (int i = 0; i < 12; i += 4) {
      REQUIRE(!MolDraw2D_detail::doLinesIntersect(
          ends[i], ends[i + 3], ends[i + 1], ends[i + 2], nullptr));
    }
    outs.flush();
    check_file_hash("bond_highlights_9.svg");
  }
#endif
}

TEST_CASE("drawMolecules should not crash on null molecules",
          "[drawing][bug]") {
  auto m1 = "c1ccccc1"_smiles;
  auto m2 = "c1ccncc1"_smiles;
  REQUIRE(m1);
  REQUIRE(m2);
  MolDraw2DSVG drawer(1000, 200, 100, 100, NO_FREETYPE);
  RWMol dm1(*m1);
  RWMol dm2(*m2);
  MOL_PTR_VECT ms{&dm1,    nullptr, nullptr, nullptr, nullptr, nullptr,
                  nullptr, nullptr, nullptr, nullptr, &dm2};
  drawer.drawMolecules(ms);
  drawer.finishDrawing();
  auto text = drawer.getDrawingText();
  std::regex regex1("<path d=");
  auto nMatches =
      std::distance(std::sregex_iterator(text.begin(), text.end(), regex1),
                    std::sregex_iterator());
  REQUIRE(nMatches == 11);
}

TEST_CASE("Crossed bonds in transdecene") {
  SECTION("basics") {
    std::string nameBase = "testGithub5486_";
    {
      auto m = R"CTAB(
  ChemDraw08042214332D

 10 10  0  0  0  0  0  0  0  0999 V2000
   -1.4289    0.4125    0.0000 C   0  0  0  0  0  0  0  0  0  0  0  0
   -1.4289   -0.4125    0.0000 C   0  0  0  0  0  0  0  0  0  0  0  0
   -0.7145   -0.8250    0.0000 C   0  0  0  0  0  0  0  0  0  0  0  0
    0.0000   -0.4125    0.0000 C   0  0  0  0  0  0  0  0  0  0  0  0
    0.0000    0.4125    0.0000 C   0  0  0  0  0  0  0  0  0  0  0  0
   -0.7145    0.8250    0.0000 C   0  0  0  0  0  0  0  0  0  0  0  0
    0.7145   -0.8250    0.0000 C   0  0  0  0  0  0  0  0  0  0  0  0
    1.4289   -0.4125    0.0000 C   0  0  0  0  0  0  0  0  0  0  0  0
    1.4289    0.4125    0.0000 C   0  0  0  0  0  0  0  0  0  0  0  0
    0.7145    0.8250    0.0000 C   0  0  0  0  0  0  0  0  0  0  0  0
  1  2  1  0
  2  3  1  0
  3  4  1  0
  5  6  2  0
  6  1  1  0
  4  7  1  0
  7  8  1  0
  8  9  1  0
  9 10  1  0
 10  5  1  0
M  END)CTAB"_ctab;
      REQUIRE(m);
      {
        MolDraw2DSVG drawer(300, 300);
        drawer.drawMolecule(*m);
        drawer.finishDrawing();
        std::string text = drawer.getDrawingText();
        std::ofstream outs(nameBase + "1.svg");
        outs << text;
        outs.flush();
        outs.close();
        std::regex regex1(
            R"(class='bond-3 atom-4 atom-5' d='M ([\d.]*),([\d.]*) L ([\d.]*),([\d.]*)')");
        auto match_begin =
            std::sregex_iterator(text.begin(), text.end(), regex1);
        auto match_end = std::sregex_iterator();
        std::vector<Point2D> ends;
        for (std::sregex_iterator i = match_begin; i != match_end; ++i) {
          std::smatch match = *i;
          ends.push_back(Point2D(std::stod(match[1]), std::stod(match[2])));
          ends.push_back(Point2D(std::stod(match[3]), std::stod(match[4])));
        }
        REQUIRE(ends.size() == 4);
        REQUIRE(!MolDraw2D_detail::doLinesIntersect(ends[0], ends[1], ends[2],
                                                    ends[3], nullptr));
        check_file_hash(nameBase + "1.svg");
      }
    }
  }
}

TEST_CASE("Bad O position in aldehydes", "") {
  std::string nameBase("testGithub5511_");
  {
    auto m1 = "O=Cc1cccc(C=O)c1"_smiles;
    REQUIRE(m1);
    MolDraw2DUtils::prepareMolForDrawing(*m1);
    MolDraw2DSVG drawer(250, 250, -1, -1, NO_FREETYPE);
    drawer.drawOptions().addAtomIndices = true;
    drawer.drawMolecule(*m1);
    drawer.finishDrawing();
    auto text = drawer.getDrawingText();
    std::string filename = nameBase + "1.svg";
    std::ofstream outs(filename);
    outs << text;
    outs.flush();
    check_file_hash(filename);
  }
  {
    auto m = R"CTAB(
     RDKit          2D

 11 11  0  0  0  0  0  0  0  0999 V2000
   -4.2885    0.5445    0.0000 C   0  0  0  0  0  0  0  0  0  0  0  0
   -2.9895    1.2945    0.0000 O   0  0  0  0  0  0  0  0  0  0  0  0
   -1.6818    0.5394    0.0000 C   0  0  0  0  0  0  0  0  0  0  0  0
   -0.3738    1.2945    0.0000 C   0  0  0  0  0  0  0  0  0  0  0  0
    0.9342    0.5394    0.0000 C   0  0  0  0  0  0  0  0  0  0  0  0
    2.2422    1.2945    0.0000 C   0  0  0  0  0  0  0  0  0  0  0  0
    2.2422    2.7945    0.0000 O   0  0  0  0  0  0  0  0  0  0  0  0
    0.9342   -0.9708    0.0000 C   0  0  0  0  0  0  0  0  0  0  0  0
   -0.3738   -1.7262    0.0000 C   0  0  0  0  0  0  0  0  0  0  0  0
   -1.6818   -0.9708    0.0000 C   0  0  0  0  0  0  0  0  0  0  0  0
   -2.9895   -1.7262    0.0000 O   0  0  0  0  0  0  0  0  0  0  0  0
  1  2  1  0
  2  3  1  0
  3  4  2  0
  4  5  1  0
  5  6  1  0
  6  7  2  0
  5  8  2  0
  8  9  1  0
  9 10  2  0
 10 11  1  0
 10  3  1  0
M  END
)CTAB"_ctab;
    REQUIRE(m);
    MolDraw2DSVG drawer(250, 250, -1, -1);
    drawer.drawOptions().addAtomIndices = true;
    drawer.drawMolecule(*m);
    drawer.finishDrawing();
    std::string text = drawer.getDrawingText();
    std::string filename = nameBase + "2.svg";
    std::ofstream outs(filename);
    outs << text;
    outs.flush();
    check_file_hash(filename);
  }
}

TEST_CASE("Github5534") {
  std::string nameBase = "test_github_5534";
  {
    auto m = R"CTAB(
  INFOCHEM          2D 1   1.00000     0.00000     0

 45 45  0  0  0  0  0  0  0  0999 V2000
   -1.3388    1.6804    0.0000 C   0  0  0  0  0  0  0  0  0  0  0  0
   -1.0303    1.6804    0.0000 Si  0  0  0  0  0  0  0  0  0  0  0  0
   -1.0303    1.9890    0.0000 C   0  0  0  0  0  0  0  0  0  0  0  0
   -1.0303    1.3609    0.0000 C   0  0  0  0  0  0  0  0  0  0  0  0
   -0.0496   -0.6997    0.0000 F   0  0  0  0  0  0  0  0  0  0  0  0
   -0.0496   -0.3581    0.0000 F   0  0  0  0  0  0  0  0  0  0  0  0
   -0.0496   -0.0386    0.0000 F   0  0  0  0  0  0  0  0  0  0  0  0
   -0.0496    0.2810    0.0000 F   0  0  0  0  0  0  0  0  0  0  0  0
   -0.0496    0.6116    0.0000 F   0  0  0  0  0  0  0  0  0  0  0  0
   -0.0826    0.9532    0.0000 F   0  0  0  0  0  0  0  0  0  0  0  0
   -0.0496   -1.0193    0.0000 F   0  0  0  0  0  0  0  0  0  0  0  0
   -0.0496   -1.3499    0.0000 F   0  0  0  0  0  0  0  0  0  0  0  0
   -0.0496   -1.6694    0.0000 F   0  0  0  0  0  0  0  0  0  0  0  0
    0.6116   -0.6997    0.0000 F   0  0  0  0  0  0  0  0  0  0  0  0
    0.6116   -0.3581    0.0000 F   0  0  0  0  0  0  0  0  0  0  0  0
    0.6116   -0.0386    0.0000 F   0  0  0  0  0  0  0  0  0  0  0  0
    0.6116    0.2810    0.0000 F   0  0  0  0  0  0  0  0  0  0  0  0
    0.6116    0.6116    0.0000 F   0  0  0  0  0  0  0  0  0  0  0  0
    0.6116    0.9532    0.0000 F   0  0  0  0  0  0  0  0  0  0  0  0
    0.6116   -1.0193    0.0000 F   0  0  0  0  0  0  0  0  0  0  0  0
    0.6116   -1.3499    0.0000 F   0  0  0  0  0  0  0  0  0  0  0  0
    0.6116   -1.6694    0.0000 F   0  0  0  0  0  0  0  0  0  0  0  0
    1.0303    1.6804    0.0000 Si  0  0  0  0  0  0  0  0  0  0  0  0
    1.0303    2.0000    0.0000 C   0  0  0  0  0  0  0  0  0  0  0  0
    1.0303    1.3609    0.0000 C   0  0  0  0  0  0  0  0  0  0  0  0
    1.3388    1.6804    0.0000 C   0  0  0  0  0  0  0  0  0  0  0  0
    0.2810   -0.6997    0.0000 C   0  0  0  0  0  0  0  0  0  0  0  0
    0.2810   -0.3581    0.0000 C   0  0  0  0  0  0  0  0  0  0  0  0
    0.2810   -0.0386    0.0000 C   0  0  0  0  0  0  0  0  0  0  0  0
    0.2810    0.2810    0.0000 C   0  0  0  0  0  0  0  0  0  0  0  0
    0.2810    0.6116    0.0000 C   0  0  0  0  0  0  0  0  0  0  0  0
    0.2810    0.9532    0.0000 C   0  0  0  0  0  0  0  0  0  0  0  0
    0.3361    1.2948    0.0000 C   0  0  0  0  0  0  0  0  0  0  0  0
    0.1708    1.4601    0.0000 C   0  0  0  0  0  0  0  0  0  0  0  0
    0.3581    1.6804    0.0000 Si  0  0  0  0  0  0  0  0  0  0  0  0
    0.0275    1.6804    0.0000 O   0  0  0  0  0  0  0  0  0  0  0  0
    0.3581    1.9890    0.0000 C   0  0  0  0  0  0  0  0  0  0  0  0
    0.2810   -1.0193    0.0000 C   0  0  0  0  0  0  0  0  0  0  0  0
    0.2810   -1.3499    0.0000 C   0  0  0  0  0  0  0  0  0  0  0  0
    0.2810   -1.6694    0.0000 C   0  0  0  0  0  0  0  0  0  0  0  0
    0.2810   -2.0000    0.0000 F   0  0  0  0  0  0  0  0  0  0  0  0
   -0.6997    1.6804    0.0000 O   0  0  0  0  0  0  0  0  0  0  0  0
   -0.3691    1.6804    0.0000 Si  0  0  0  0  0  0  0  0  0  0  0  0
   -0.3691    1.9890    0.0000 C   0  0  0  0  0  0  0  0  0  0  0  0
   -0.3691    1.3609    0.0000 C   0  0  0  0  0  0  0  0  0  0  0  0
  1  2  1  0  0  0  0
  1 23  1  0  0  0  0
  1 35  1  0  0  0  0
  2  3  1  0  0  0  0
  2  4  1  0  0  0  0
  2 42  1  0  0  0  0
  5 27  1  0  0  0  0
  6 28  1  0  0  0  0
  7 29  1  0  0  0  0
  8 30  1  0  0  0  0
  9 31  1  0  0  0  0
 10 32  1  0  0  0  0
 11 38  1  0  0  0  0
 12 39  1  0  0  0  0
 13 40  1  0  0  0  0
 14 27  1  0  0  0  0
 15 28  1  0  0  0  0
 16 29  1  0  0  0  0
 17 30  1  0  0  0  0
 18 31  1  0  0  0  0
 19 32  1  0  0  0  0
 20 38  1  0  0  0  0
 21 39  1  0  0  0  0
 22 40  1  0  0  0  0
 23 24  1  0  0  0  0
 23 25  1  0  0  0  0
 23 26  1  0  0  0  0
 27 28  1  0  0  0  0
 27 38  1  0  0  0  0
 28 29  1  0  0  0  0
 29 30  1  0  0  0  0
 30 31  1  0  0  0  0
 31 32  1  0  0  0  0
 32 33  1  0  0  0  0
 33 34  1  0  0  0  0
 34 35  1  0  0  0  0
 35 36  1  0  0  0  0
 35 37  1  0  0  0  0
 36 43  1  0  0  0  0
 38 39  1  0  0  0  0
 39 40  1  0  0  0  0
 40 41  1  0  0  0  0
 42 43  1  0  0  0  0
 43 44  1  0  0  0  0
 43 45  1  0  0  0  0
M  STY  2   1 GEN   2 GEN
M  SAL   1 15  27  28  29  30  31  32  33  34  35  36  37  38  39  40  41
M  SBL   1 15   7  16   8  17   9  18  10  19  11  20  12  21   3  39  13
M  SBL   1  5  22  14  23  15  24
M  SDI   1  4   -0.0386    2.0661   -0.0386    1.1846
M  SDI   1  4    0.4683    2.0661    0.4683    1.1846
M  SAL   2  4  42  43  44  45
M  SBL   2  2   6  39
M  SDI   2  4   -0.7658    2.0661   -0.7658    1.1846
M  SDI   2  4   -0.2149    2.0661   -0.2149    1.1846
M  END
)CTAB"_ctab;
    REQUIRE(m);
    {
      MolDraw2DSVG drawer(300, 300, 300, 300, NO_FREETYPE);
      drawer.drawMolecule(*m);
      drawer.finishDrawing();
      std::string text = drawer.getDrawingText();
      std::ofstream outs(nameBase + ".svg");
      outs << text;
      outs.flush();
      outs.close();
      check_file_hash(nameBase + ".svg");
    }
  }
}

TEST_CASE(
    "Github5704: set bond highlight color when atom highlight color changes") {
  std::string nameBase = "test_github5704";

  auto m =
      "CCCO |(-1.97961,-0.1365,;-0.599379,0.450827,;0.599379,-0.450827,;1.97961,0.1365,)|"_smiles;
  REQUIRE(m);
  std::regex redline(R"RE(<path .*fill:#FF7F7F)RE");
  std::regex blueline(R"RE(<path .*fill:#4C4CFF)RE");

  SECTION("no atom colors specified, default behavior") {
    MolDraw2DSVG drawer(300, 300, 300, 300, NO_FREETYPE);
    std::vector<int> aids{0, 1, 2};
    drawer.drawMolecule(*m, "red bond highlight", &aids);
    drawer.finishDrawing();
    std::string text = drawer.getDrawingText();

    std::smatch rematch;
    CHECK(std::regex_search(text, rematch, redline));
    CHECK(!std::regex_search(text, rematch, blueline));

    std::ofstream outs(nameBase + "_1.svg");
    outs << text;
    outs.flush();
    outs.close();
  }

  SECTION("both ends specified") {
    MolDraw2DSVG drawer(300, 300, 300, 300, NO_FREETYPE);
    std::vector<int> aids{0, 1, 2};
    std::map<int, DrawColour> acolors{
        {0, {.3, .3, 1}}, {1, {.3, .3, 1}}, {2, {.3, .3, 1}}};
    drawer.drawMolecule(*m, "blue bond highlight", &aids, &acolors);
    drawer.finishDrawing();
    std::string text = drawer.getDrawingText();

    std::smatch rematch;
    CHECK(!std::regex_search(text, rematch, redline));
    CHECK(std::regex_search(text, rematch, blueline));

    std::ofstream outs(nameBase + "_2.svg");
    outs << text;
    outs.flush();
    outs.close();
  }

  SECTION("color just on begin") {
    MolDraw2DSVG drawer(300, 300, 300, 300, NO_FREETYPE);
    std::vector<int> aids{0, 1};
    std::map<int, DrawColour> acolors{{0, {.3, .3, 1}}};
    drawer.drawMolecule(*m, "blue bond highlight", &aids, &acolors);
    drawer.finishDrawing();
    std::string text = drawer.getDrawingText();

    std::smatch rematch;
    CHECK(!std::regex_search(text, rematch, redline));
    CHECK(std::regex_search(text, rematch, blueline));

    std::ofstream outs(nameBase + "_3.svg");
    outs << text;
    outs.flush();
    outs.close();
  }
  SECTION("color just on end") {
    MolDraw2DSVG drawer(300, 300, 300, 300, NO_FREETYPE);
    std::vector<int> aids{0, 1};
    std::map<int, DrawColour> acolors{{1, {.3, .3, 1}}};
    drawer.drawMolecule(*m, "blue bond highlight", &aids, &acolors);
    drawer.finishDrawing();
    std::string text = drawer.getDrawingText();

    std::smatch rematch;

    CHECK(!std::regex_search(text, rematch, redline));
    CHECK(std::regex_search(text, rematch, blueline));

    std::ofstream outs(nameBase + "_4.svg");
    outs << text;
    outs.flush();
    outs.close();
  }
}

TEST_CASE("Github5767: monomer label missing for MON SGroups ") {
  std::string nameBase = "test_github5767";
  auto m = R"CTAB(
  Marvin  06091012252D

 13 11  0  0  0  0            999 V2000
   -3.5063    2.1509    0.0000 N   0  0  0  0  0  0  0  0  0  0  0  0
   -2.7918    2.5634    0.0000 C   0  0  0  0  0  0  0  0  0  0  0  0
   -2.0773    2.1509    0.0000 C   0  0  0  0  0  0  0  0  0  0  0  0
   -1.3628    2.5634    0.0000 N   0  0  0  0  0  0  0  0  0  0  0  0
   -0.6484    2.1509    0.0000 C   0  0  0  0  0  0  0  0  0  0  0  0
    0.0661    2.5634    0.0000 C   0  0  0  0  0  0  0  0  0  0  0  0
    0.7806    2.1509    0.0000 N   0  0  0  0  0  0  0  0  0  0  0  0
   -2.9984   -0.4714    0.0000 C   0  0  0  0  0  0  0  0  0  0  0  0
   -2.2839   -0.0589    0.0000 C   0  0  0  0  0  0  0  0  0  0  0  0
   -1.5695   -0.4714    0.0000 C   0  0  0  0  0  0  0  0  0  0  0  0
   -0.8550   -0.0589    0.0000 Cl  0  0  0  0  0  0  0  0  0  0  0  0
   -2.9984    0.3536    0.0000 O   0  0  0  0  0  0  0  0  0  0  0  0
    0.6777   -0.1775    0.0000 Cl  0  0  0  0  0  0  0  0  0  0  0  0
  1  2  1  0  0  0  0
  2  3  1  0  0  0  0
  3  4  1  0  0  0  0
  4  5  1  0  0  0  0
  5  6  1  0  0  0  0
  6  7  1  0  0  0  0
  8  9  1  0  0  0  0
  9 10  1  0  0  0  0
 10 11  1  0  0  0  0
  9 12  1  0  0  0  0
 12  8  1  0  0  0  0
M  STY  2   1 MON   2 MON
M  SAL   1  7   1   2   3   4   5   6   7
M  SDI   1  4   -3.9263    1.7309   -3.9263    2.9834
M  SDI   1  4    1.2006    2.9834    1.2006    1.7309
M  SAL   2  5   8   9  10  11  12
M  SDI   2  4   -3.4184   -0.8914   -3.4184    0.7736
M  SDI   2  4   -0.4350    0.7736   -0.4350   -0.8914
M  END
)CTAB"_ctab;
  REQUIRE(m);
  {
    MolDraw2DSVG drawer(300, 300, 300, 300, true);
    drawer.drawMolecule(*m);
    drawer.finishDrawing();
    std::string text = drawer.getDrawingText();
    std::ofstream outs(nameBase + ".svg");
    outs << text;
    outs.flush();
    outs.close();
    // there should be 2 each of " >[mon]</text>"
    std::vector<std::string> needed{" >m</text>", " >o</text>", " >n</text>"};
    for (const auto &n : needed) {
      std::regex rn(n);
      std::ptrdiff_t const match_count(
          std::distance(std::sregex_iterator(text.begin(), text.end(), rn),
                        std::sregex_iterator()));
      REQUIRE(match_count == 2);
    }
    check_file_hash(nameBase + ".svg");
  }
}

<<<<<<< HEAD
TEST_CASE("Github5944: Ellipse extremes not calculated correctly.") {
  std::string nameBase = "test_github5944";
  auto m = "c1ccccn1"_smiles;
  TEST_ASSERT(m);
  RDDepict::compute2DCoords(*m);
  std::vector<int> highlight_atoms{0, 1, 2, 3, 4, 5};
  MolDraw2DSVG drawer(400, 400);
  drawer.drawOptions().highlightRadius = 1.0;
  drawer.drawMolecule(*m, &highlight_atoms);
  drawer.finishDrawing();
  std::string text = drawer.getDrawingText();
  std::ofstream outs(nameBase + ".svg");
  outs << text;
  outs.flush();
  outs.close();
  std::regex r1("<ellipse cx=.*rx='(\\d+\\.\\d+)' ry='(\\d+\\.\\d+)'");
  std::ptrdiff_t const match_count(
      std::distance(std::sregex_iterator(text.begin(), text.end(), r1),
                    std::sregex_iterator()));
  REQUIRE(match_count == 6);
  // all the ellipses should have a radius of roughly 28.8
  auto match_begin = std::sregex_iterator(text.begin(), text.end(), r1);
  auto match_end = std::sregex_iterator();
  for (std::sregex_iterator i = match_begin; i != match_end; ++i) {
    std::smatch match = *i;
    REQUIRE_THAT(stod(match[1]), Catch::Matchers::WithinAbs(72.7, 0.1));
    REQUIRE_THAT(stod(match[2]), Catch::Matchers::WithinAbs(72.7, 0.1));
  }

  // check that the first ellipse is in the right place
  std::regex r2("<ellipse cx='(\\d+\\.\\d+)' cy='(\\d+\\.\\d+)'");
  auto ell1 = *std::sregex_iterator(text.begin(), text.end(), r2);
  REQUIRE_THAT(stod(ell1[1]), Catch::Matchers::WithinAbs(309.1, 0.1));
  REQUIRE_THAT(stod(ell1[2]), Catch::Matchers::WithinAbs(200.0, 0.1));
  check_file_hash(nameBase + ".svg");
=======
TEST_CASE("Github5943: bad ellipses for atom end points") {
  std::string nameBase = "test_github5943";
  auto m = R"CTAB(ferrocene
     RDKit          2D

  0  0  0  0  0  0  0  0  0  0999 V3000
M  V30 BEGIN CTAB
M  V30 COUNTS 15 14 0 0 0
M  V30 BEGIN ATOM
M  V30 1 C 0.619616 1.206807 0.000000 0 CHG=-1
M  V30 2 C 0.211483 1.768553 0.000000 0
M  V30 3 C -1.283936 1.861329 0.000000 0
M  V30 4 C -1.796429 1.358429 0.000000 0
M  V30 5 C -0.634726 0.966480 0.000000 0
M  V30 6 C 0.654379 -1.415344 0.000000 0 CHG=-1
M  V30 7 C 0.249886 -0.858607 0.000000 0
M  V30 8 C -1.232145 -0.766661 0.000000 0
M  V30 9 C -1.740121 -1.265073 0.000000 0
M  V30 10 C -0.580425 -1.662922 0.000000 0
M  V30 11 C 1.759743 0.755930 0.000000 0
M  V30 12 C 1.796429 -1.861329 0.000000 0
M  V30 13 Fe -0.554442 0.032137 0.000000 0 VAL=2
M  V30 14 * -0.601210 1.478619 0.000000 0
M  V30 15 * -0.537835 -1.172363 0.000000 0
M  V30 END ATOM
M  V30 BEGIN BOND
M  V30 1 1 1 5
M  V30 2 2 4 5
M  V30 3 1 4 3
M  V30 4 2 2 3
M  V30 5 1 1 2
M  V30 6 1 6 10
M  V30 7 2 9 10
M  V30 8 1 9 8
M  V30 9 2 7 8
M  V30 10 1 6 7
M  V30 11 1 1 11
M  V30 12 1 6 12
M  V30 13 9 14 13 ENDPTS=(5 1 2 3 4 5) ATTACH=ANY
M  V30 14 9 15 13 ENDPTS=(5 9 10 7 8 6) ATTACH=ANY
M  V30 END BOND
M  V30 END CTAB
M  END
)CTAB"_ctab;
  REQUIRE(m);
  {
    MolDraw2DSVG drawer(300, 300, 300, 300, true);
    drawer.drawMolecule(*m);
    drawer.finishDrawing();
    std::string text = drawer.getDrawingText();
    std::ofstream outs(nameBase + ".svg");
    outs << text;
    outs.flush();
    outs.close();
    std::regex r("<ellipse cx=.*rx='(\\d+\\.\\d+)' ry='(\\d+\\.\\d+)'");
    std::ptrdiff_t const match_count(
        std::distance(std::sregex_iterator(text.begin(), text.end(), r),
                      std::sregex_iterator()));
    REQUIRE(match_count == 10);

    // all the ellipses should have a radius of roughly 25.2.
    auto match_begin = std::sregex_iterator(text.begin(), text.end(), r);
    auto match_end = std::sregex_iterator();
    for (std::sregex_iterator i = match_begin; i != match_end; ++i) {
      std::smatch match = *i;
      REQUIRE_THAT(stod(match[1]), Catch::Matchers::WithinAbs(25.2, 0.1));
      REQUIRE_THAT(stod(match[2]), Catch::Matchers::WithinAbs(25.2, 0.1));
    }
    check_file_hash(nameBase + ".svg");
  }
>>>>>>> 4903b8ea
}<|MERGE_RESOLUTION|>--- conflicted
+++ resolved
@@ -251,11 +251,8 @@
     {"testGithub5511_1.svg", 940106456U},
     {"testGithub5511_2.svg", 1448975272U},
     {"test_github5767.svg", 3153964439U},
-<<<<<<< HEAD
     {"test_github5944.svg", 2858910387U}};
-=======
     {"test_github5943.svg", 3591000538U}};
->>>>>>> 4903b8ea
 
 // These PNG hashes aren't completely reliable due to floating point cruft,
 // but they can still reduce the number of drawings that need visual
@@ -6216,7 +6213,6 @@
   }
 }
 
-<<<<<<< HEAD
 TEST_CASE("Github5944: Ellipse extremes not calculated correctly.") {
   std::string nameBase = "test_github5944";
   auto m = "c1ccccn1"_smiles;
@@ -6252,7 +6248,8 @@
   REQUIRE_THAT(stod(ell1[1]), Catch::Matchers::WithinAbs(309.1, 0.1));
   REQUIRE_THAT(stod(ell1[2]), Catch::Matchers::WithinAbs(200.0, 0.1));
   check_file_hash(nameBase + ".svg");
-=======
+}
+
 TEST_CASE("Github5943: bad ellipses for atom end points") {
   std::string nameBase = "test_github5943";
   auto m = R"CTAB(ferrocene
@@ -6323,5 +6320,4 @@
     }
     check_file_hash(nameBase + ".svg");
   }
->>>>>>> 4903b8ea
 }