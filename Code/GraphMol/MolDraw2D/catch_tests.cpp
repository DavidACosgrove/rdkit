//
//  Copyright (C) 2019-2023 Greg Landrum and other RDKit contributors
//
//   @@ All Rights Reserved @@
//  This file is part of the RDKit.
//  The contents are covered by the terms of the BSD license
//  which is included in the file license.txt, found at the root
//  of the RDKit source tree.
//
#include <catch2/catch_all.hpp>
#include <numeric>
#include <random>

#include <GraphMol/RDKitBase.h>

#include <RDGeneral/hash/hash.hpp>
#include <GraphMol/Chirality.h>
#include <GraphMol/SmilesParse/SmilesParse.h>
#include <GraphMol/MolDraw2D/MolDraw2D.h>
#include <GraphMol/MolDraw2D/MolDraw2DSVG.h>
#include <GraphMol/MolDraw2D/MolDraw2DUtils.h>
#include <GraphMol/MolDraw2D/MolDraw2DDetails.h>
#include <GraphMol/MolDraw2D/DrawMol.h>
#include <GraphMol/FileParsers/FileParsers.h>
#include <GraphMol/FileParsers/PNGParser.h>
#include <boost/algorithm/string/split.hpp>
#include <GraphMol/ChemReactions/Reaction.h>
#include <GraphMol/ChemReactions/ReactionParser.h>
#include <GraphMol/CIPLabeler/CIPLabeler.h>
#include <GraphMol/Depictor/RDDepictor.h>
#include <Geometry/point.h>
#include <regex>

#ifdef RDK_BUILD_CAIRO_SUPPORT
#include <cairo.h>
#include "MolDraw2DCairo.h"
#endif

// a lot of the tests check <text> flags in the SVG.  That doesn't
// happen with the Freetype versions
static const bool NO_FREETYPE = true;

namespace {

// if the generated SVG hashes to the value we're expecting, delete
// the file.  That way, only the files that need inspection will be
// left at the end of the run.
// The hand-drawn pictures will fail this frequently due to the use
// of random numbers to draw the lines.  As well as all the testHandDrawn
// files, this includes testBrackets-5a.svg and testPositionVariation-1b.svg
const bool DELETE_WITH_GOOD_HASH = true;
// The expected hash code for a file may be included in these maps, or
// provided in the call to check_file_hash().
// These values are for a build with FreeType, so expect them all to be
// wrong when building without.
const std::map<std::string, std::hash_result_t> SVG_HASHES = {
    {"testAtomTags_1.svg", 3187798125U},
    {"testAtomTags_2.svg", 822910240U},
    {"testAtomTags_3.svg", 2244078420U},
    {"contourMol_1.svg", 2604538953U},
    {"contourMol_2.svg", 572669511U},
    {"contourMol_3.svg", 936771429U},
    {"contourMol_4.svg", 3302971362U},
    {"contourMol_5.svg", 2230414999U},
    {"testDativeBonds_1.svg", 3550231997U},
    {"testDativeBonds_2.svg", 2510476717U},
    {"testDativeBonds_3.svg", 1742381275U},
    {"testDativeBonds_2a.svg", 3936523099U},
    {"testDativeBonds_2b.svg", 1652957675U},
    {"testDativeBonds_2c.svg", 630355005U},
    {"testDativeBonds_2d.svg", 2346072497U},
    {"testZeroOrderBonds_1.svg", 3733430366U},
    {"testFoundations_1.svg", 2350247048U},
    {"testFoundations_2.svg", 15997352U},
    {"testTest_1.svg", 15997352U},
    {"testKekulizationProblems_1.svg", 3009056821U},
    {"testAtomBondIndices_1.svg", 2702803018U},
    {"testAtomBondIndices_2.svg", 1564350363U},
    {"testAtomBondIndices_3.svg", 2316486733U},
    {"testAtomBondIndices_4.svg", 1200363593U},
    {"testAtomBondIndices_5.svg", 1502163147U},
    {"testAtomBondIndices_6.svg", 1659568104U},
    {"testGithub3226_1.svg", 831257877U},
    {"testGithub3226_2.svg", 3517325227U},
    {"testGithub3226_3.svg", 3609721552U},
    {"testGithub3369_1.svg", 2194263901U},
    {"testIncludeRadicals_1a.svg", 1829641340U},
    {"testIncludeRadicals_1b.svg", 4184066907U},
    {"testLegendsAndDrawing-1.svg", 3563802758U},
    {"testGithub3577-1.svg", 1294276543U},
    {"testHandDrawn-1.svg", 2253418236U},
    {"testHandDrawn-2.svg", 4132716144U},
    {"testHandDrawn-3.svg", 4199337510U},
    {"testHandDrawn-4.svg", 4197407865U},
    {"testHandDrawn-5a.svg", 3628607349U},
    {"testHandDrawn-5b.svg", 2522138089U},
    {"testBrackets-1a.svg", 4189399574U},
    {"testBrackets-1b.svg", 3773894816U},
    {"testBrackets-1c.svg", 4189399574U},
    {"testBrackets-1d.svg", 3773894816U},
    {"testBrackets-1e.svg", 2492125470U},
    {"testBrackets-2a.svg", 1050851904U},
    {"testBrackets-2b.svg", 776446765U},
    {"testBrackets-2c.svg", 1050851904U},
    {"testBrackets-2d.svg", 776446765U},
    {"testBrackets-3a.svg", 3096284602U},
    {"testBrackets-4a.svg", 3837821771U},
    {"testBrackets-4b.svg", 1477006167U},
    {"testBrackets-5a.svg", 2676997151U},
    {"testBrackets-5768.svg", 2559120196U},
    {"testSGroupData-1a.svg", 426096222U},
    {"testSGroupData-1b.svg", 1688385103U},
    {"testSGroupData-2a.svg", 195363059U},
    {"testSGroupData-2b.svg", 942041938U},
    {"testSGroupData-3a.svg", 2405789536U},
    {"testPositionVariation-1.svg", 1347003808U},
    {"testPositionVariation-1b.svg", 174339626U},
    {"testPositionVariation-2.svg", 473948585U},
    {"testPositionVariation-3.svg", 4039188982U},
    {"testPositionVariation-4.svg", 3407574474U},
    {"testNoAtomLabels-1.svg", 4255907058U},
    {"testNoAtomLabels-2.svg", 3643749531U},
    {"testQueryBonds-1a.svg", 1525751327U},
    {"testQueryBonds-1b.svg", 3339941561U},
    {"testQueryBonds-1c.svg", 375371096U},
    {"testQueryBonds-2.svg", 3399320861U},
    {"testLinkNodes-2-0.svg", 145749789U},
    {"testLinkNodes-2-30.svg", 3203923109U},
    {"testLinkNodes-2-60.svg", 2004079267U},
    {"testLinkNodes-2-90.svg", 171994932U},
    {"testLinkNodes-2-120.svg", 673333745U},
    {"testLinkNodes-2-150.svg", 51965551U},
    {"testLinkNodes-2-180.svg", 433020402U},
    {"testMolAnnotations-1.svg", 1638024035U},
    {"testMolAnnotations-2a.svg", 3029896996U},
    {"testMolAnnotations-2b.svg", 3110016833U},
    {"testMolAnnotations-2c.svg", 611992302U},
    {"testMolAnnotations-3a.svg", 55379064U},
    {"testMolAnnotations-3b.svg", 936144383U},
    {"testMolAnnotations-3c.svg", 3983292921U},
    {"testMolAnnotations-3d.svg", 748075045U},
    {"testMolAnnotations-4a.svg", 3474490519U},
    {"testLinkNodes-1-0.svg", 3845035394U},
    {"testLinkNodes-1-30.svg", 3207457801U},
    {"testLinkNodes-1-60.svg", 2620138210U},
    {"testLinkNodes-1-90.svg", 1457485851U},
    {"testLinkNodes-1-120.svg", 4267267665U},
    {"testLinkNodes-1-150.svg", 574622776U},
    {"testLinkNodes-1-180.svg", 2541146503U},
    {"testGithub3744.svg", 387800653U},
    {"testAtomLists-1.svg", 1887579391U},
    {"testAtomLists-2.svg", 555139782U},
    {"testIsoDummyIso.svg", 2405371137U},
    {"testNoIsoDummyIso.svg", 748558214U},
    {"testIsoNoDummyIso.svg", 3054263824U},
    {"testNoIsoNoDummyIso.svg", 1185561148U},
    {"testDeuteriumTritium.svg", 1867318569U},
    {"testHydrogenBonds1.svg", 2605974904U},
    {"testHydrogenBonds2.svg", 645414593U},
    {"testGithub3912.1.svg", 2513727029U},
    {"testGithub3912.2.svg", 3814673891U},
    {"testGithub2976.svg", 3717916234U},
    {"testReactionCoords.svg", 2572146469U},
    {"testAnnotationColors.svg", 2216313312U},
    {"testGithub4323_1.svg", 2536621192U},
    {"testGithub4323_2.svg", 2120846759U},
    {"testGithub4323_3.svg", 4156867630U},
    {"testGithub4323_4.svg", 3824125601U},
    {"testGithub4238_1.svg", 2621118499U},
    {"testGithub4508_1.svg", 2047652713U},
    {"testGithub4508_1b.svg", 2681019776U},
    {"testGithub4508_2.svg", 1382076550U},
    {"testGithub4508_2b.svg", 4005636724U},
    {"testGithub4538.svg", 2797362550U},
    {"testDarkMode.1.svg", 4157562958U},
    {"testMonochrome.1.svg", 482290994U},
    {"testMonochrome.2.svg", 2128285153U},
    {"testAvalon.1.svg", 477303888U},
    {"testCDK.1.svg", 1764612361U},
    {"testGithub4519_1.svg", 736612670U},
    {"testGithub4519_2.svg", 171503813U},
    {"testGithub4519_3.svg", 3396792960U},
    {"testGithub4519_4.svg", 3924693257U},
    {"testBaseFontSize.1a.svg", 1295117205U},
    {"testBaseFontSize.1b.svg", 3595811515U},
    {"testBaseFontSize.2a.svg", 2958687877U},
    {"testBaseFontSize.2b.svg", 1786972332U},
    {"testFlexiCanvas.1a.svg", 2633733362U},
    {"testFlexiCanvas.1b.svg", 1541095928U},
    {"testFlexiCanvas.1c.svg", 3204351481U},
    {"testFlexiCanvas.1d.svg", 1753089731U},
    {"testFlexiCanvas.2.svg", 665664909U},
    {"testSemiFlexiCanvas.1a.svg", 1541095928U},
    {"testSemiFlexiCanvas.1b.svg", 3020732451U},
    {"testSemiFlexiCanvas.1c.svg", 4178696811U},
    {"testFlexiCanvas.3.svg", 2819587550U},
    {"testFlexiCanvas.4a.svg", 1486952473U},
    {"testFlexiCanvas.4b.svg", 1957607740U},
    {"testFlexiCanvas.4c.svg", 3955371857U},
    {"testFlexiCanvas.4d.svg", 1137945621U},
    {"testFlexiCanvas.5a.svg", 3968863584U},
    {"testFlexiCanvas.5b.svg", 649567318U},
    {"testFlexiCanvas.5c.svg", 1826396133U},
    {"testFlexiCanvas.5d.svg", 1730603480U},
    {"testFlexiCanvas.6a.svg", 3085867303U},
    {"testFlexiCanvas.6b.svg", 2819164642U},
    {"testFlexiCanvas.6c.svg", 3085867303U},
    {"testFlexiCanvas.6d.svg", 3085867303U},
    {"testFlexiCanvas.7a.svg", 514767495U},
    {"testFlexiCanvas.7b.svg", 4275125955U},
    {"testFlexiCanvas.7c.svg", 514767495U},
    {"testFlexiCanvas.7d.svg", 514767495U},
    {"testGithub4764.sz1.svg", 3611125861U},
    {"testGithub4764.sz2.svg", 1936114454U},
    {"testGithub4764.sz3.svg", 2712214121U},
    {"testDrawArc1.svg", 3279637525U},
    {"testMetalWedges.svg", 2896721486U},
    {"testVariableLegend_1.svg", 1817838365U},
    {"testVariableLegend_2.svg", 1038247753U},
    {"testVariableLegend_3.svg", 2073034956U},
    {"testGithub_5061.svg", 83338095U},
    {"testGithub_5185.svg", 3800073130U},
    {"testGithub_5269_1.svg", 4160868253U},
    {"testGithub_5269_2.svg", 488926221U},
    {"test_classes_wavy_bonds.svg", 1694809514U},
    {"testGithub_5383_1.svg", 1391972140U},
    {"github5156_1.svg", 2145907703U},
    {"github5156_2.svg", 4184795863U},
    {"github5156_3.svg", 420595965U},
    {"test_molblock_wedges.svg", 1106580037U},
    {"github5383_1.svg", 3666750661U},
    {"acs1996_1.svg", 1111630317U},
    {"acs1996_2.svg", 1521279517U},
    {"acs1996_3.svg", 879041204U},
    {"acs1996_4.svg", 1550424006U},
    {"acs1996_5.svg", 1680320774U},
    {"acs1996_6.svg", 3810124161U},
    {"acs1996_7.svg", 1113821459U},
    {"acs1996_8.svg", 2477908768U},
    {"acs1996_9.svg", 3747924004U},
    {"acs1996_10.svg", 2229333301U},
    {"acs1996_11.svg", 4107969968U},
    {"acs1996_12.svg", 2930884583U},
    {"test_unspec_stereo.svg", 3923423666U},
    {"light_blue_h_no_label_1.svg", 1615074554U},
    {"test_github_5534.svg", 4139208597U},
    {"bond_highlights_1.svg", 3940401825U},
    {"bond_highlights_2.svg", 4196744632U},
    {"bond_highlights_3.svg", 851066096U},
    {"bond_highlights_4.svg", 851066096U},
    {"bond_highlights_5.svg", 2352169547U},
    {"bond_highlights_6.svg", 2125370009U},
    {"bond_highlights_7.svg", 2160801877U},
    {"bond_highlights_8.svg", 2956924065U},
    {"bond_highlights_9.svg", 3999278931U},
    {"testGithub5486_1.svg", 3146085634U},
    {"testGithub5511_1.svg", 3975118836U},
    {"testGithub5511_2.svg", 1730094503U},
    {"test_github5767.svg", 3943519724U},
    {"test_github5704_1.svg", 1676917819U},
    {"test_github5704_2.svg", 2959183882U},
    {"test_github5704_3.svg", 1303839406U},
    {"test_github5704_4.svg", 578468407U},
    {"test_github5943.svg", 1113511714U},
    {"test_github5947.svg", 3122633523U},
    {"test_github5767.svg", 3943519724U},
    {"test_github5949.svg", 420848566U},
    {"test_github5974.svg", 1522014196U},
    {"test_github5963.svg", 3467316956U},
    {"test_github6025.svg", 2316385019U},
    {"test_github5963.svg", 3467316956U},
    {"test_github6027_1.svg", 1504848694U},
    {"test_github6027_2.svg", 765638922U},
    {"test_complex_query_atoms_1.svg", 1058348348U},
    {"test_complex_query_atoms_2.svg", 3820627663U},
    {"test_complex_query_atoms_3.svg", 2574610745U},
    {"test_complex_query_atoms_4.svg", 2574610745U},
    {"test_complex_query_atoms_5.svg", 2239402605U},
    {"test_complex_query_atoms_6.svg", 2784917732U},
    {"test_complex_query_atoms_7.svg", 4016570948U},
    {"test_complex_query_atoms_8.svg", 1215989604U},
    {"test_complex_query_atoms_9.svg", 774489308U},
    {"test_complex_query_atoms_10.svg", 1888858967U},
    {"test_complex_query_atoms_11.svg", 2202417832U},
    {"test_complex_query_atoms_12.svg", 4094464645U},
    {"test_complex_query_atoms_13.svg", 2082462146U},
    {"test_complex_query_atoms_14.svg", 3306293765U},
    {"test_complex_query_atoms_15.svg", 422354297U},
    {"test_complex_query_atoms_16.svg", 1559600050U},
    {"test_github6041b.svg", 444537337U},
    {"test_github6111_1.svg", 57798875U},
    {"test_github6112.svg", 3278777629U},
    {"test_github6160_1.svg", 518073509U},
    {"test_github6160_2.svg", 2491651948U},
    {"test_github6160_3.svg", 2709442517U},
    {"test_github6170.svg", 1561786551U},
    {"test_getMolSize.svg", 1258513283U},
    {"test_github6200_1.svg", 1044179149U},
    {"test_github6200_2.svg", 2658818798U},
    {"test_queryColour_1.svg", 778322651U},
    {"test_queryColour_2.svg", 45913095U},
    {"github6336_1.svg", 612606818U},
    {"github6416.svg", 3814405016U},
    {"test_github6397_1.svg", 4203615821U},
    {"test_github6397_2.svg", 3422233570U},
    {"test_github6397_3.svg", 3320683230U},
    {"test_github6397_4.svg", 2960192928U},
    {"test_github6397_5.svg", 1245534660U},
    {"test_github6400_1.svg", 2792561051U},
    {"github6504_1.svg", 1429448598U},
    {"github6504_2.svg", 2871662880U},
    {"github6569_1.svg", 116573839U},
    {"github6569_2.svg", 2367779037U},
    {"lasso_highlights_1.svg", 3709434534U},
    {"lasso_highlights_2.svg", 757121560U},
    {"lasso_highlights_3.svg", 556406365U},
    {"lasso_highlights_4.svg", 4148844874U},
    {"lasso_highlights_5.svg", 1281259383U},
    {"lasso_highlights_6.svg", 2113147733U},
    {"lasso_highlights_7.svg", 514868036U},
    {"lasso_highlights_8.svg", 3231367552U},
    {"testGithub6685_1.svg", 1206031802U},
    {"testGithub6685_2.svg", 1946154328U},
    {"testGithub6685_3.svg", 617181155U},
    {"testGithub6685_4.svg", 1239628830U},
    {"bad_lasso_1.svg", 726527516U},
    {"AtropCanon1.svg", 526339583U},
    {"AtropManyChiralsEnhanced.svg", 348414093U},
    {"testGithub6968.svg", 1554428830U},
    {"testGithub7036_1.svg", 3059737542U},
    {"testGithub7036_2.svg", 3229829837U},
    {"testWedgeNonSingleBonds-1.svg", 865601717U},
    {"testWedgeNonSingleBonds-2.svg", 2960559495U},
    {"testWedgeNonSingleBonds-3.svg", 1428196589U},
    {"testWedgeNonSingleBonds-4.svg", 3897680387U},
    {"testWedgeNonSingleBonds-5.svg", 2183530217U},
    {"testWedgeNonSingleBonds-6.svg", 238313010U},
    {"testWedgeNonSingleBonds-7.svg", 3641456570U},
    {"testWedgeNonSingleBonds-8.svg", 3209701539U},
    {"testWedgingShouldBeOnSingleBond.svg", 1002741488U},
    {"testDuplicateEnhancedStereoLabelsAddAnnotationTrue.svg", 1462263453U},
    {"testDuplicateEnhancedStereoLabelsAddAnnotationFalse.svg", 2980189527U},
    {"testComplexQueryAtomMap.svg", 722421835U},
    {"testGithub_7739_1.svg", 52079325U},
    {"testGithub_7739_2.svg", 2531167697U},
    {"testGithub_7739_3.svg", 1126644226U},
    {"testGithub_7739_4.svg", 9844878U},
    {"testGithub_7739_5.svg", 2541364166U},
    {"testHighlightHeteroAtoms_1.svg", 1769258632U},
    {"testHighlightHeteroAtoms_2.svg", 893937335U},
    {"testAtomAbbreviationsClash.svg", 1847939197U},
    {"testBlackAtomsUnderHighlight.svg", 3916069581U},
    {"testSmallReactionCanvas.svg", 1288652415U},
    {"testReactionProductSmoothCorners.svg", 1712682118U},
<<<<<<< HEAD
    {"testOptionalAtomListBrackets_1.svg", 822046498U},
    {"testOptionalAtomListBrackets_2.svg", 3881772214U},
    {"testOptionalAtomListBrackets_3.svg", 2945415850U},
=======
>>>>>>> 451e57f0
};

// These PNG hashes aren't completely reliable due to floating point cruft,
// but they can still reduce the number of drawings that need visual
// inspection.  At present, the files
// testPNGMetadata_2.png
// give different results on my MBP and Ubuntu 20.04 VM.  The SVGs work
// better because the floats are all output to only 1 decimal place so there
// is a much smaller chance of different systems producing different files.
const std::map<std::string, std::hash_result_t> PNG_HASHES = {
    {"testGithub3226_1.png", 2350054896U},
    {"testGithub3226_2.png", 606206725U},
    {"testGithub3226_3.png", 2282880418U},
    {"testPNGMetadata_1.png", 2423299691U},
    {"testPNGMetadata_2.png", 2803353117U},
    {"testHandDrawn-1.png", 698316547U},
    {"testHandDrawn-2.png", 1605553248U},
    {"testHandDrawn-3.png", 2881952238U},
    {"testHandDrawn-4.png", 3431655453U},
    {"testHandDrawn-5.png", 3439548169U},
    {"testGithub4323_1.png", 3723958844U},
    {"testGithub4323_3.png", 2185913679U},
    {"testFlexiCanvas.2a.png", 3217758043U},
    {"testFlexiCanvas.2b.png", 4070063910U},
    {"testGithub4764.sz1.png", 98827714U},
    {"testGithub4764.sz2.png", 89252465U},
    {"testGithub4764.sz3.png", 148503574U},
    {"testGithub4238_1.png", 3410617836U},
    {"github5383_1.png", 992803933U},
    {"acs1996_1.png", 2957839025U},
    {"acs1996_2.png", 2664798808U},
    {"github6336_1.png", 2958833204U}};

std::hash_result_t hash_file(const std::string &filename) {
  std::ifstream ifs(filename, std::ios_base::binary);
  std::string file_contents(std::istreambuf_iterator<char>{ifs}, {});
  if (filename.substr(filename.length() - 4) == ".svg") {
    // deal with MSDOS newlines.
    file_contents.erase(
        remove(file_contents.begin(), file_contents.end(), '\r'),
        file_contents.end());
  }
  return gboost::hash_range(file_contents.begin(), file_contents.end());
}

void check_file_hash(const std::string &filename,
                     std::hash_result_t exp_hash = 0U) {
  //    std::cout << filename << " : " << hash_file(filename) << "U" <<
  //    std::endl;

  std::map<std::string, std::hash_result_t>::const_iterator it;
  if (filename.substr(filename.length() - 4) == ".svg") {
    it = SVG_HASHES.find(filename);
  } else {
    it = PNG_HASHES.find(filename);
  }
  std::hash_result_t file_hash = hash_file(filename);
  if (exp_hash == 0U) {
    exp_hash = it == SVG_HASHES.end() ? 0U : it->second;
  }
  if (it != SVG_HASHES.end() && file_hash == exp_hash) {
    if (DELETE_WITH_GOOD_HASH) {
      std::remove(filename.c_str());
    }
  } else {
    std::cout << "file " << filename << " gave hash " << file_hash
              << "U not the expected " << exp_hash << "U" << std::endl;
  }
}
}  // namespace

using namespace RDKit;

TEST_CASE("prepareAndDrawMolecule", "[drawing]") {
  SECTION("basics") {
    auto m1 = "C1N[C@@H]2OCC12"_smiles;
    REQUIRE(m1);

    // we will be able to recognize that the prep worked because there
    // will be an H in the output:
    MolDraw2DSVG drawer(200, 200, -1, -1, NO_FREETYPE);
    MolDraw2DUtils::prepareAndDrawMolecule(drawer, *m1);
    drawer.finishDrawing();
    std::string text = drawer.getDrawingText();
    CHECK(text.find(">H</text>") != std::string::npos);
  }
  SECTION("kekulize") {
    auto m1 = "c1ccccc1"_smiles;
    REQUIRE(m1);

    {
      MolDraw2DSVG drawer(200, 200, -1, -1, NO_FREETYPE);
      MolDraw2DUtils::prepareAndDrawMolecule(drawer, *m1);
      drawer.finishDrawing();
      std::string text = drawer.getDrawingText();
      CHECK(text.find("stroke-dasharray") == std::string::npos);
    }
    {
      MolDraw2DSVG drawer(200, 200, -1, -1, NO_FREETYPE);
      MolDraw2DUtils::prepareAndDrawMolecule(drawer, *m1, "", nullptr, nullptr,
                                             nullptr, nullptr, nullptr, -1,
                                             false);
      drawer.finishDrawing();
      std::string text = drawer.getDrawingText();
      CHECK(text.find("stroke-dasharray") != std::string::npos);
    }
  }
}

TEST_CASE("tag atoms in SVG", "[drawing][SVG]") {
  SECTION("basics") {
    auto m1 = "C1N[C@@H]2OCC12"_smiles;
    REQUIRE(m1);

    MolDraw2DSVG drawer(200, 200, -1, -1, NO_FREETYPE);
    MolDraw2DUtils::prepareMolForDrawing(*m1);
    drawer.drawMolecule(*m1);
    std::map<std::string, std::string> actions;
    actions["onclick"] = "alert";
    double radius = 0.2;
    drawer.tagAtoms(*m1, radius, actions);
    drawer.finishDrawing();
    std::string text = drawer.getDrawingText();
    std::ofstream outs("testAtomTags_1.svg");
    outs << text;
    outs.close();
    check_file_hash("testAtomTags_1.svg");

    CHECK(text.find("<circle") != std::string::npos);
    CHECK(text.find("<circle") != std::string::npos);
    CHECK(text.find("atom-selector") != std::string::npos);
    CHECK(text.find("bond-selector") != std::string::npos);
  }
  SECTION("inject prop to class") {
    auto m1 = "C1N[C@@H]2OCC12"_smiles;
    REQUIRE(m1);

    for (auto atom : m1->atoms()) {
      auto prop = boost::format("__prop_class_atom_%d") % atom->getIdx();
      atom->setProp("_tagClass", prop.str());
    }
    for (auto bond : m1->bonds()) {
      auto prop = boost::format("__prop_class_bond_%d") % bond->getIdx();
      bond->setProp("_tagClass", prop.str());
    }

    MolDraw2DSVG drawer(200, 200, -1, -1, NO_FREETYPE);
    MolDraw2DUtils::prepareMolForDrawing(*m1);
    drawer.drawMolecule(*m1);
    drawer.tagAtoms(*m1);
    drawer.finishDrawing();
    std::string text = drawer.getDrawingText();
    std::ofstream outs("testAtomTags_2.svg");
    outs << text;
    outs.close();
    check_file_hash("testAtomTags_2.svg");

    size_t i = 0;
    size_t c = 0;
    while (true) {
      auto i2 = text.find("__prop_class_atom_", i);
      if (i2 == std::string::npos) {
        break;
      }
      i = i2 + 1;
      c++;
    }
    CHECK(c == 6);

    i = 0;
    c = 0;
    while (true) {
      auto i2 = text.find("__prop_class_bond_", i);
      if (i2 == std::string::npos) {
        break;
      }
      i = i2 + 1;
      c++;
    }
    CHECK(c == 7);
  }
}

TEST_CASE("metadata in SVG", "[drawing][SVG]") {
  SECTION("inject prop to metada") {
    auto m1 = "C1N[C@@H]2OCC12"_smiles;
    REQUIRE(m1);

    for (auto atom : m1->atoms()) {
      auto prop = boost::format("__prop_metadata_atom_%d") % atom->getIdx();
      atom->setProp("_metaData-atom-inject-prop", prop.str());
    }
    for (auto bond : m1->bonds()) {
      auto prop = boost::format("__prop_metadata_bond_%d") % bond->getIdx();
      bond->setProp("_metaData-bond-inject-prop", prop.str());
    }

    MolDraw2DSVG drawer(200, 200, -1, -1, NO_FREETYPE);
    MolDraw2DUtils::prepareMolForDrawing(*m1);
    drawer.drawMolecule(*m1);
    drawer.addMoleculeMetadata(*m1);
    drawer.finishDrawing();
    std::string text = drawer.getDrawingText();
    std::ofstream outs("testAtomTags_3.svg");
    outs << text;
    outs.close();
    check_file_hash("testAtomTags_3.svg");

    size_t i = 0;
    size_t c = 0;
    while (true) {
      auto i2 = text.find("atom-inject-prop=\"__prop_metadata_atom_", i);
      if (i2 == std::string::npos) {
        break;
      }
      i = i2 + 1;
      c++;
    }
    CHECK(c == 6);

    i = 0;
    c = 0;
    while (true) {
      auto i2 = text.find("bond-inject-prop=\"__prop_metadata_bond_", i);
      if (i2 == std::string::npos) {
        break;
      }
      i = i2 + 1;
      c++;
    }
    CHECK(c == 7);
  }
}

TEST_CASE("contour data", "[drawing][conrec]") {
  auto m1 = "C1N[C@@H]2OCC12"_smiles;
  REQUIRE(m1);
  SECTION("grid basics") {
    MolDraw2DSVG drawer(250, 250, -1, -1, NO_FREETYPE);
    MolDraw2DUtils::prepareMolForDrawing(*m1);

    const size_t gridSz = 100;
    auto grid = std::make_unique<double[]>(gridSz * gridSz);
    std::vector<double> xps(gridSz);
    std::vector<double> yps(gridSz);

    double minX = 1000, minY = 1000, maxX = -1000, maxY = -1000;
    const auto conf = m1->getConformer();
    for (size_t i = 0; i < conf.getNumAtoms(); ++i) {
      minX = std::min(minX, conf.getAtomPos(i).x);
      minY = std::min(minY, conf.getAtomPos(i).y);
      maxX = std::max(maxX, conf.getAtomPos(i).x);
      maxY = std::max(maxY, conf.getAtomPos(i).y);
    }
    double x1 = minX - 0.5, y1 = minY - 0.5, x2 = maxX + 0.5, y2 = maxY + 0.5;
    double dx = (x2 - x1) / gridSz, dy = (y2 - y1) / gridSz;
    double maxV = 0.0;
    for (size_t ix = 0; ix < gridSz; ++ix) {
      auto px = x1 + ix * dx;
      xps[ix] = px;
      for (size_t iy = 0; iy < gridSz; ++iy) {
        auto py = y1 + iy * dy;
        if (ix == 0) {
          yps[iy] = py;
        }
        RDGeom::Point2D loc(px, py);
        double val = 0.0;
        for (size_t ia = 0; ia < conf.getNumAtoms(); ++ia) {
          auto dv = loc - RDGeom::Point2D(conf.getAtomPos(ia).x,
                                          conf.getAtomPos(ia).y);
          auto r = dv.length();
          if (r > 0.1) {
            val += 1 / r;
          }
        }
        maxV = std::max(val, maxV);
        grid[ix * gridSz + iy] = val;
      }
    }

    std::vector<double> levels;
    drawer.clearDrawing();
    MolDraw2DUtils::contourAndDrawGrid(drawer, grid.get(), xps, yps, 10, levels,
                                       MolDraw2DUtils::ContourParams(),
                                       m1.get());
    drawer.drawOptions().clearBackground = false;
    drawer.drawMolecule(*m1);
    drawer.finishDrawing();
    std::string text = drawer.getDrawingText();
    std::ofstream outs("contourMol_1.svg");
    outs << text;
    outs.close();
    check_file_hash("contourMol_1.svg");
  }
  SECTION("gaussian basics") {
    MolDraw2DSVG drawer(250, 250, -1, -1, NO_FREETYPE);
    MolDraw2DUtils::prepareMolForDrawing(*m1);
    drawer.drawOptions().padding = 0.1;

    const auto conf = m1->getConformer();
    std::vector<Point2D> cents(conf.getNumAtoms());
    std::vector<double> weights(conf.getNumAtoms());
    std::vector<double> widths(conf.getNumAtoms());
    for (size_t i = 0; i < conf.getNumAtoms(); ++i) {
      cents[i] = Point2D(conf.getAtomPos(i).x, conf.getAtomPos(i).y);
      weights[i] = 1;
      widths[i] = 0.4 * PeriodicTable::getTable()->getRcovalent(
                            m1->getAtomWithIdx(i)->getAtomicNum());
    }

    std::vector<double> levels;
    drawer.clearDrawing();
    MolDraw2DUtils::contourAndDrawGaussians(
        drawer, cents, weights, widths, 10, levels,
        MolDraw2DUtils::ContourParams(), m1.get());

    drawer.drawOptions().clearBackground = false;
    drawer.drawMolecule(*m1);
    drawer.finishDrawing();
    std::string text = drawer.getDrawingText();
    std::ofstream outs("contourMol_2.svg");
    outs << text;
    outs.close();
    check_file_hash("contourMol_2.svg");
  }
  SECTION("gaussian fill") {
    MolDraw2DSVG drawer(250, 250, -1, -1, NO_FREETYPE);
    MolDraw2DUtils::prepareMolForDrawing(*m1);
    drawer.drawOptions().padding = 0.1;

    const auto conf = m1->getConformer();
    std::vector<Point2D> cents(conf.getNumAtoms());
    std::vector<double> weights(conf.getNumAtoms());
    std::vector<double> widths(conf.getNumAtoms());
    for (size_t i = 0; i < conf.getNumAtoms(); ++i) {
      cents[i] = Point2D(conf.getAtomPos(i).x, conf.getAtomPos(i).y);
      weights[i] = i % 2 ? -.5 : 1;
      widths[i] = 0.4 * PeriodicTable::getTable()->getRcovalent(
                            m1->getAtomWithIdx(i)->getAtomicNum());
    }

    std::vector<double> levels;
    MolDraw2DUtils::ContourParams cps;
    cps.fillGrid = true;
    drawer.clearDrawing();
    MolDraw2DUtils::contourAndDrawGaussians(drawer, cents, weights, widths, 10,
                                            levels, cps, m1.get());

    drawer.drawOptions().clearBackground = false;
    drawer.drawMolecule(*m1);
    drawer.finishDrawing();
    std::string text = drawer.getDrawingText();
    std::ofstream outs("contourMol_3.svg");
    outs << text;
    outs.close();
    check_file_hash("contourMol_3.svg");
  }

  SECTION("gaussian fill 2") {
    auto m2 = "C1N[C@@H]2OCC12C=CC"_smiles;
    REQUIRE(m2);

    MolDraw2DSVG drawer(450, 250, -1, -1, NO_FREETYPE);
    MolDraw2DUtils::prepareMolForDrawing(*m2);
    drawer.drawOptions().padding = 0.1;

    const auto conf = m2->getConformer();
    std::vector<Point2D> cents(conf.getNumAtoms());
    std::vector<double> weights(conf.getNumAtoms());
    std::vector<double> widths(conf.getNumAtoms());
    for (size_t i = 0; i < conf.getNumAtoms(); ++i) {
      cents[i] = Point2D(conf.getAtomPos(i).x, conf.getAtomPos(i).y);
      weights[i] = i % 2 ? -0.5 : 1;
      widths[i] = 0.3 * PeriodicTable::getTable()->getRcovalent(
                            m2->getAtomWithIdx(i)->getAtomicNum());
    }

    std::vector<double> levels;
    MolDraw2DUtils::ContourParams cps;
    cps.fillGrid = true;
    cps.gridResolution = 0.5;
    drawer.clearDrawing();
    MolDraw2DUtils::contourAndDrawGaussians(drawer, cents, weights, widths, 10,
                                            levels, cps, m2.get());

    drawer.drawOptions().clearBackground = false;
    drawer.drawMolecule(*m2);
    drawer.finishDrawing();
    std::string text = drawer.getDrawingText();
    std::ofstream outs("contourMol_4.svg");
    outs << text;
    outs.close();
    check_file_hash("contourMol_4.svg");
  }

  SECTION("gaussian no fill") {
    MolDraw2DSVG drawer(250, 250, -1, -1, NO_FREETYPE);
    MolDraw2DUtils::prepareMolForDrawing(*m1);
    drawer.drawOptions().padding = 0.1;

    const auto conf = m1->getConformer();
    std::vector<Point2D> cents(conf.getNumAtoms());
    std::vector<double> weights(conf.getNumAtoms());
    std::vector<double> widths(conf.getNumAtoms());
    for (size_t i = 0; i < conf.getNumAtoms(); ++i) {
      cents[i] = Point2D(conf.getAtomPos(i).x, conf.getAtomPos(i).y);
      weights[i] = i % 2 ? -1 : 1;
      widths[i] = 0.4 * PeriodicTable::getTable()->getRcovalent(
                            m1->getAtomWithIdx(i)->getAtomicNum());
    }

    std::vector<double> levels;
    MolDraw2DUtils::ContourParams cps;
    cps.contourColour = DrawColour(.2, .2, .2);
    drawer.clearDrawing();
    MolDraw2DUtils::contourAndDrawGaussians(drawer, cents, weights, widths, 10,
                                            levels, cps, m1.get());

    drawer.drawOptions().clearBackground = false;
    drawer.drawMolecule(*m1);
    drawer.finishDrawing();
    std::string text = drawer.getDrawingText();
    std::ofstream outs("contourMol_5.svg");
    outs << text;
    outs.close();
    check_file_hash("contourMol_5.svg");
  }
}

TEST_CASE("dative bonds", "[drawing][organometallics]") {
  SECTION("basics") {
    auto m1 = "N->[Pt]"_smiles;
    REQUIRE(m1);
    MolDraw2DSVG drawer(200, 200, -1, -1, NO_FREETYPE);
    MolDraw2DUtils::prepareMolForDrawing(*m1);
    drawer.drawMolecule(*m1);
    drawer.finishDrawing();
    std::string text = drawer.getDrawingText();
    std::ofstream outs("testDativeBonds_1.svg");
    outs << text;
    outs.close();
    check_file_hash("testDativeBonds_1.svg");

    std::regex d1(
        "<path class='bond-0 atom-0 atom-1' d='M (\\d+\\.\\d+),(\\d+\\.\\d+) L (\\d+\\.\\d+),(\\d+\\.\\d+)' style='fill:none;fill-rule:evenodd;stroke:#0000FF");
    auto dat1 = *std::sregex_iterator(text.begin(), text.end(), d1);
    CHECK_THAT(stod(dat1[1]), Catch::Matchers::WithinAbs(78.2, 0.1));
    CHECK_THAT(stod(dat1[2]), Catch::Matchers::WithinAbs(88.0, 0.1));
    CHECK_THAT(stod(dat1[3]), Catch::Matchers::WithinAbs(113.4, 0.1));
    CHECK_THAT(stod(dat1[4]), Catch::Matchers::WithinAbs(88.0, 0.1));
  }
  SECTION("more complex") {
    auto m1 = "N->1[C@@H]2CCCC[C@H]2N->[Pt]11OC(=O)C(=O)O1"_smiles;
    REQUIRE(m1);
    MolDraw2DSVG drawer(200, 200, -1, -1, NO_FREETYPE);
    MolDraw2DUtils::prepareMolForDrawing(*m1);
    drawer.drawMolecule(*m1);
    drawer.finishDrawing();
    std::string text = drawer.getDrawingText();
    std::ofstream outs("testDativeBonds_2.svg");
    outs << text;
    outs.close();
    check_file_hash("testDativeBonds_2.svg");

    std::regex d1(
        "<path class='bond-7 atom-7 atom-8' d='M (\\d+\\.\\d+),(\\d+\\.\\d+) L (\\d+\\.\\d+),(\\d+\\.\\d+)' style='fill:none;fill-rule:evenodd;stroke:#0000FF");
    auto dat1 = *std::sregex_iterator(text.begin(), text.end(), d1);
    CHECK_THAT(stod(dat1[1]), Catch::Matchers::WithinAbs(100.9, 0.1));
    CHECK_THAT(stod(dat1[2]), Catch::Matchers::WithinAbs(77.5, 0.1));
    CHECK_THAT(stod(dat1[3]), Catch::Matchers::WithinAbs(95.8, 0.1));
    CHECK_THAT(stod(dat1[4]), Catch::Matchers::WithinAbs(84.7, 0.1));
  }
  SECTION("test colours") {
    // the dative bonds point the wrong way, but the point is to test
    // if the tip of the arrow is blue.
    auto m1 = "[Cu++]->1->2.N1CCN2"_smiles;
    REQUIRE(m1);
    MolDraw2DSVG drawer(200, 200, -1, -1, NO_FREETYPE);
    MolDraw2DUtils::prepareMolForDrawing(*m1);
    drawer.drawMolecule(*m1);
    drawer.finishDrawing();
    std::string text = drawer.getDrawingText();
    std::ofstream outs("testDativeBonds_3.svg");
    outs << text;
    outs.close();
    check_file_hash("testDativeBonds_3.svg");

    std::regex d1(
        "<path class='bond-2 atom-3 atom-4' d='M (\\d+\\.\\d+),(\\d+\\.\\d+) L (\\d+\\.\\d+),(\\d+\\.\\d+)' style='fill:none;fill-rule:evenodd;stroke:#0000FF");
    auto dat1 = *std::sregex_iterator(text.begin(), text.end(), d1);
    CHECK_THAT(stod(dat1[1]), Catch::Matchers::WithinAbs(53.5, 0.1));
    CHECK_THAT(stod(dat1[2]), Catch::Matchers::WithinAbs(140.2, 0.1));
    CHECK_THAT(stod(dat1[3]), Catch::Matchers::WithinAbs(80.7, 0.1));
    CHECK_THAT(stod(dat1[4]), Catch::Matchers::WithinAbs(149.0, 0.1));
  }
  SECTION("dative series") {
    auto m1 = "N->1[C@@H]2CCCC[C@H]2N->[Pt]11OC(=O)C(=O)O1"_smiles;
    REQUIRE(m1);
    {
      MolDraw2DSVG drawer(150, 150, -1, -1, NO_FREETYPE);
      MolDraw2DUtils::prepareMolForDrawing(*m1);
      drawer.drawMolecule(*m1);
      drawer.finishDrawing();
      std::string text = drawer.getDrawingText();
      std::ofstream outs("testDativeBonds_2a.svg");
      outs << text;
      outs.close();
      check_file_hash("testDativeBonds_2a.svg");
    }
    {
      MolDraw2DSVG drawer(250, 250, -1, -1, NO_FREETYPE);
      MolDraw2DUtils::prepareMolForDrawing(*m1);
      drawer.drawMolecule(*m1);
      drawer.finishDrawing();
      std::string text = drawer.getDrawingText();
      std::ofstream outs("testDativeBonds_2b.svg");
      outs << text;
      outs.close();
      check_file_hash("testDativeBonds_2b.svg");
    }
    {
      MolDraw2DSVG drawer(350, 350, -1, -1, NO_FREETYPE);
      MolDraw2DUtils::prepareMolForDrawing(*m1);
      drawer.drawMolecule(*m1);
      drawer.finishDrawing();
      std::string text = drawer.getDrawingText();
      std::ofstream outs("testDativeBonds_2c.svg");
      outs << text;
      outs.close();
      check_file_hash("testDativeBonds_2c.svg");
    }
    {
      MolDraw2DSVG drawer(450, 450, -1, -1, NO_FREETYPE);
      MolDraw2DUtils::prepareMolForDrawing(*m1);
      drawer.drawMolecule(*m1);
      drawer.finishDrawing();
      std::string text = drawer.getDrawingText();
      std::ofstream outs("testDativeBonds_2d.svg");
      outs << text;
      outs.close();
      check_file_hash("testDativeBonds_2d.svg");
    }
  }
}

TEST_CASE("zero-order bonds", "[drawing][organometallics]") {
  SECTION("basics") {
    auto m1 = "N-[Pt]"_smiles;
    REQUIRE(m1);
    m1->getBondWithIdx(0)->setBondType(Bond::ZERO);
    MolDraw2DSVG drawer(200, 200, -1, -1, NO_FREETYPE);
    MolDraw2DUtils::prepareMolForDrawing(*m1);
    drawer.drawMolecule(*m1);
    drawer.finishDrawing();
    std::string text = drawer.getDrawingText();
    std::ofstream outs("testZeroOrderBonds_1.svg");
    outs << text;
    outs.close();
    check_file_hash("testZeroOrderBonds_1.svg");

    CHECK(text.find("stroke-dasharray:2,2") != std::string::npos);
  }
}

TEST_CASE("copying drawing options", "[drawing]") {
  auto m1 = "C1N[C@@H]2OCC12"_smiles;
  REQUIRE(m1);
  SECTION("foundations") {
    {
      MolDraw2DSVG drawer(200, 200, -1, -1, NO_FREETYPE);
      MolDraw2DUtils::prepareAndDrawMolecule(drawer, *m1);
      drawer.finishDrawing();
      std::string text = drawer.getDrawingText();
      std::ofstream outs("testFoundations_1.svg");
      outs << text;
      outs.close();
      check_file_hash("testFoundations_1.svg");
      CHECK(text.find("fill:#0000FF' >N</text>") != std::string::npos);
    }
    {
      MolDraw2DSVG drawer(200, 200, -1, -1, NO_FREETYPE);
      assignBWPalette(drawer.drawOptions().atomColourPalette);
      MolDraw2DUtils::prepareAndDrawMolecule(drawer, *m1);
      drawer.finishDrawing();
      std::string text = drawer.getDrawingText();
      std::ofstream outs("testFoundations_2.svg");
      outs << text;
      outs.close();
      check_file_hash("testFoundations_2.svg");
      CHECK(text.find("fill:#0000FF' >N</text>") == std::string::npos);
      CHECK(text.find("fill:#000000' >N</text>") != std::string::npos);
    }
  }
  SECTION("test") {
    {
      MolDraw2DSVG drawer(200, 200, -1, -1, NO_FREETYPE);
      MolDrawOptions options = drawer.drawOptions();
      assignBWPalette(options.atomColourPalette);
      drawer.drawOptions() = options;
      MolDraw2DUtils::prepareAndDrawMolecule(drawer, *m1);
      drawer.finishDrawing();
      std::string text = drawer.getDrawingText();
      std::ofstream outs("testTest_1.svg");
      outs << text;
      outs.close();
      check_file_hash("testTest_1.svg");
      CHECK(text.find("fill:#0000FF' >N</text>") == std::string::npos);
      CHECK(text.find("fill:#000000' >N</text>") != std::string::npos);
    }
  }
}

TEST_CASE("bad DrawMolecules() when molecules are not kekulized",
          "[drawing][bug]") {
  auto m1 = "CCN(CC)CCn1nc2c3ccccc3sc3c(CNS(C)(=O)=O)ccc1c32"_smiles;
  REQUIRE(m1);
  SECTION("foundations") {
    MolDraw2DSVG drawer(500, 200, 250, 200, NO_FREETYPE);
    drawer.drawOptions().prepareMolsBeforeDrawing = false;
    RWMol dm1(*m1);
    RWMol dm2(*m1);
    bool kekulize = false;
    MolDraw2DUtils::prepareMolForDrawing(dm1, kekulize);
    kekulize = true;
    MolDraw2DUtils::prepareMolForDrawing(dm2, kekulize);
    MOL_PTR_VECT ms{&dm1, &dm2};
    drawer.drawMolecule(dm1);
    drawer.finishDrawing();
    std::string text = drawer.getDrawingText();
    std::ofstream outs("testKekulizationProblems_1.svg");
    outs << text;
    outs.close();
    check_file_hash("testKekulizationProblems_1.svg");

    // this is a very crude test - really we just need to look at the SVG - but
    // it's better than nothing.
    CHECK(text.find(
              "<path class='bond-18' d='M 169.076,79.056 L 191.285,69.2653' "
              "style='fill:none;fill-rule:evenodd;stroke:#000000;stroke-width:"
              "2px;stroke-linecap:butt;stroke-linejoin:miter;stroke-opacity:1;"
              "stroke-dasharray:6,6' />") == std::string::npos);
  }
}
TEST_CASE("draw atom/bond indices", "[drawing]") {
  auto m1 = "C[C@H](F)N"_smiles;
  auto m2 = "C[C@@H](F)N"_smiles;
  REQUIRE(m1);
  REQUIRE(m2);
  SECTION("foundations") {
    {
      MolDraw2DSVG drawer(250, 200, -1, -1, NO_FREETYPE);
      drawer.drawMolecule(*m1);
      drawer.finishDrawing();
      std::string text = drawer.getDrawingText();
      std::ofstream outs("testAtomBondIndices_1.svg");
      outs << text;
      outs.close();
      check_file_hash("testAtomBondIndices_1.svg");
      CHECK(text.find(">1</text>") == std::string::npos);
      CHECK(text.find(">(</text>") == std::string::npos);
      CHECK(text.find(">S</text>") == std::string::npos);
      CHECK(text.find(">)</text>") == std::string::npos);
    }
    {
      MolDraw2DSVG drawer(250, 200, -1, -1, NO_FREETYPE);
      drawer.drawOptions().addAtomIndices = true;
      drawer.drawMolecule(*m1);
      drawer.finishDrawing();
      std::string text = drawer.getDrawingText();
      std::ofstream outs("testAtomBondIndices_2.svg");
      outs << text;
      outs.close();
      check_file_hash("testAtomBondIndices_2.svg");
      CHECK(text.find(">1</text>") != std::string::npos);
      // it only appears once though:
      CHECK(text.find(">1</text>", text.find(">1</text>") + 1) ==
            std::string::npos);
      CHECK(text.find("1,(S)") == std::string::npos);
    }
    {
      MolDraw2DSVG drawer(250, 200, -1, -1, NO_FREETYPE);
      drawer.drawOptions().addBondIndices = true;
      drawer.drawMolecule(*m1);
      drawer.finishDrawing();
      std::string text = drawer.getDrawingText();
      std::ofstream outs("testAtomBondIndices_3.svg");
      outs << text;
      outs.close();
      check_file_hash("testAtomBondIndices_3.svg");
      CHECK(text.find(">1</text>") != std::string::npos);
      // it only appears once though:
      CHECK(text.find(">1</text>", text.find(">1</text>") + 1) ==
            std::string::npos);
    }
    {
      MolDraw2DSVG drawer(250, 200, -1, -1, NO_FREETYPE);
      drawer.drawOptions().addAtomIndices = true;
      drawer.drawOptions().addBondIndices = true;
      drawer.drawMolecule(*m1);
      drawer.finishDrawing();
      std::string text = drawer.getDrawingText();
      std::ofstream outs("testAtomBondIndices_4.svg");
      outs << text;
      outs.close();
      check_file_hash("testAtomBondIndices_4.svg");
      CHECK(text.find(">1</text>") != std::string::npos);
      // it appears twice:
      CHECK(text.find(">1</text>", text.find(">1</text>") + 1) !=
            std::string::npos);
    }
    {
      MolDraw2DSVG drawer(250, 200, -1, -1, NO_FREETYPE);
      m1->getAtomWithIdx(2)->setProp(common_properties::atomNote, "foo");
      drawer.drawOptions().addAtomIndices = true;
      drawer.drawOptions().addStereoAnnotation = true;
      drawer.drawMolecule(*m1);
      m1->getAtomWithIdx(2)->clearProp(common_properties::atomNote);
      drawer.finishDrawing();
      std::string text = drawer.getDrawingText();
      std::ofstream outs("testAtomBondIndices_5.svg");
      outs << text;
      outs.close();
      check_file_hash("testAtomBondIndices_5.svg");
      CHECK(text.find(">1</text>") != std::string::npos);
      CHECK(text.find(">,</text>") != std::string::npos);
      CHECK(text.find(">(</text>") != std::string::npos);
      CHECK(text.find(">S</text>") != std::string::npos);
      CHECK(text.find(")</text>") != std::string::npos);
      CHECK(text.find(">2</text>") != std::string::npos);
      CHECK(text.find(">f</text>") != std::string::npos);
      CHECK(text.find(">o</text>") != std::string::npos);
    }
    {
      // Make sure it works for solid wedges as well.
      MolDraw2DSVG drawer(250, 200, -1, -1, NO_FREETYPE);
      drawer.drawOptions().addAtomIndices = true;
      drawer.drawMolecule(*m2);
      drawer.finishDrawing();
      std::string text = drawer.getDrawingText();
      std::ofstream outs("testAtomBondIndices_6.svg");
      outs << text;
      outs.close();
      check_file_hash("testAtomBondIndices_6.svg");
      CHECK(text.find(">1</text>") != std::string::npos);
      // it only appears once though:
      CHECK(text.find(">1</text>", text.find(">1</text>") + 1) ==
            std::string::npos);
      CHECK(text.find("1,(S)") == std::string::npos);
    }
  }
}

TEST_CASE("Github #3226: Lines in wedge bonds being drawn too closely together",
          "[drawing]") {
  auto m1 =
      "C[C@H](C1=C(C=CC(=C1Cl)F)Cl)OC2=C(N=CC(=C2)C3=CN(N=C3)C4CCNCC4)N"_smiles;
  REQUIRE(m1);
  SECTION("larger SVG") {
    {
      MolDraw2DSVG drawer(450, 400);
      drawer.drawMolecule(*m1);
      drawer.finishDrawing();
      std::string text = drawer.getDrawingText();
      std::ofstream outs("testGithub3226_1.svg");
      outs << text;
      outs.close();
      check_file_hash("testGithub3226_1.svg");
      std::vector<std::string> tkns;
      boost::algorithm::find_all(tkns, text, "bond-0");
      CHECK(tkns.size() == 10);
    }
  }
#ifdef RDK_BUILD_CAIRO_SUPPORT
  SECTION("larger PNG") {
    {
      MolDraw2DCairo drawer(450, 400);
      drawer.drawMolecule(*m1);
      drawer.finishDrawing();
      drawer.writeDrawingText("testGithub3226_1.png");
      check_file_hash("testGithub3226_1.png");
    }
  }
#endif
  SECTION("smaller SVG") {
    {
      MolDraw2DSVG drawer(200, 150);
      drawer.drawMolecule(*m1);
      drawer.finishDrawing();
      std::string text = drawer.getDrawingText();
      std::ofstream outs("testGithub3226_2.svg");
      outs << text;
      outs.close();
      check_file_hash("testGithub3226_2.svg");
      std::vector<std::string> tkns;
      boost::algorithm::find_all(tkns, text, "bond-0");
      CHECK(tkns.size() == 4);
    }
  }
#ifdef RDK_BUILD_CAIRO_SUPPORT
  SECTION("smaller PNG") {
    {
      MolDraw2DCairo drawer(200, 150);
      drawer.drawMolecule(*m1);
      drawer.finishDrawing();
      drawer.writeDrawingText("testGithub3226_2.png");
      check_file_hash("testGithub3226_2.png");
    }
  }
#endif
  SECTION("middle SVG") {
    {
      MolDraw2DSVG drawer(300, 200);
      drawer.drawMolecule(*m1);
      drawer.finishDrawing();
      std::string text = drawer.getDrawingText();
      std::ofstream outs("testGithub3226_3.svg");
      outs << text;
      outs.close();
      check_file_hash("testGithub3226_3.svg");
      std::vector<std::string> tkns;
      boost::algorithm::find_all(tkns, text, "bond-0");
      CHECK(tkns.size() == 7);
    }
  }
#ifdef RDK_BUILD_CAIRO_SUPPORT
  SECTION("middle PNG") {
    {
      MolDraw2DCairo drawer(250, 200);
      drawer.drawMolecule(*m1);
      drawer.finishDrawing();
      drawer.writeDrawingText("testGithub3226_3.png");
      check_file_hash("testGithub3226_3.png");
    }
  }
#endif
}

TEST_CASE("github #3258: ", "[drawing][bug]") {
  auto m1 = "CCN"_smiles;
  REQUIRE(m1);
  SECTION("foundations") {
    MolDraw2DSVG drawer(500, 200, 250, 200, NO_FREETYPE);
    drawer.drawOptions().addAtomIndices = true;
    drawer.drawOptions().addBondIndices = true;
    RWMol dm1(*m1);
    RWMol dm2(*m1);
    MOL_PTR_VECT ms{&dm1, &dm2};
    drawer.drawMolecules(ms);
    drawer.finishDrawing();
    std::string text = drawer.getDrawingText();
    CHECK(text.find(">,</text>") == std::string::npos);
    CHECK(!dm1.hasProp("_atomIndicesAdded"));
    CHECK(!dm1.hasProp("_bondIndicesAdded"));
  }
}

#ifdef RDK_BUILD_CAIRO_SUPPORT
TEST_CASE("adding png metadata", "[drawing][png]") {
  SECTION("molecule") {
    auto m1 = R"CTAB(
  Mrv2014 08172015242D          

  0  0  0     0  0            999 V3000
M  V30 BEGIN CTAB
M  V30 COUNTS 3 2 0 0 0
M  V30 BEGIN ATOM
M  V30 1 C 2.31 -1.3337 0 0
M  V30 2 C 3.6437 -2.1037 0 0
M  V30 3 O 4.9774 -1.3337 0 0
M  V30 END ATOM
M  V30 BEGIN BOND
M  V30 1 1 1 2
M  V30 2 1 2 3
M  V30 END BOND
M  V30 END CTAB
M  END
)CTAB"_ctab;
    REQUIRE(m1);
    {
      MolDraw2DCairo drawer(250, 200);
      drawer.drawMolecule(*m1);
      drawer.finishDrawing();
      auto png = drawer.getDrawingText();
      drawer.writeDrawingText("testPNGMetadata_1.png");
      check_file_hash("testPNGMetadata_1.png");
      CHECK(png.find(PNGData::smilesTag) != std::string::npos);
      CHECK(png.find(PNGData::molTag) != std::string::npos);
      CHECK(png.find(PNGData::pklTag) != std::string::npos);
      std::unique_ptr<ROMol> newmol(PNGStringToMol(png));
      REQUIRE(newmol);
      CHECK(MolToCXSmiles(*m1) == MolToCXSmiles(*newmol));
    }
    {  // disable metadata output
      MolDraw2DCairo drawer(250, 200);
      drawer.drawOptions().includeMetadata = false;
      drawer.drawMolecule(*m1);
      drawer.finishDrawing();
      auto png = drawer.getDrawingText();
      CHECK(png.find(PNGData::smilesTag) == std::string::npos);
      CHECK(png.find(PNGData::molTag) == std::string::npos);
      CHECK(png.find(PNGData::pklTag) == std::string::npos);
    }
    {  // draw multiple molecules
      MolDraw2DCairo drawer(250, 200);
      drawer.drawMolecule(*m1);
      drawer.drawMolecule(*m1);
      drawer.finishDrawing();
      auto png = drawer.getDrawingText();
      CHECK(png.find(PNGData::smilesTag) != std::string::npos);
      CHECK(png.find(PNGData::molTag) != std::string::npos);
      CHECK(png.find(PNGData::pklTag) != std::string::npos);
      CHECK(png.find(PNGData::smilesTag + "1") != std::string::npos);
      CHECK(png.find(PNGData::molTag + "1") != std::string::npos);
      CHECK(png.find(PNGData::pklTag + "1") != std::string::npos);
    }
  }
  SECTION("reaction") {
    std::unique_ptr<ChemicalReaction> rxn(RxnSmartsToChemicalReaction(
        "[N:1][C:2][C:3](=[O:4])[O:5].[N:6][C:7][C:8](=[O:9])[O:10]>>[N:1]1[C:"
        "2][C:3](=[O:4])[N:6][C:7][C:8]1=[O:9].[O:5][O:10]"));
    REQUIRE(rxn);
    {
      MolDraw2DCairo drawer(600, 200);
      drawer.drawReaction(*rxn);
      drawer.finishDrawing();
      auto png = drawer.getDrawingText();
      drawer.writeDrawingText("testPNGMetadata_2.png");
      check_file_hash("testPNGMetadata_2.png");
      CHECK(png.find(PNGData::smilesTag) == std::string::npos);
      CHECK(png.find(PNGData::molTag) == std::string::npos);
      CHECK(png.find(PNGData::pklTag) == std::string::npos);
      CHECK(png.find(PNGData::rxnPklTag) != std::string::npos);
      CHECK(png.find(PNGData::rxnSmartsTag) != std::string::npos);
      std::unique_ptr<ChemicalReaction> rxn2(PNGStringToChemicalReaction(png));
      REQUIRE(rxn2);
      CHECK(ChemicalReactionToRxnSmarts(*rxn) ==
            ChemicalReactionToRxnSmarts(*rxn2));
    }
    {  // disable metadata
      MolDraw2DCairo drawer(600, 200);
      drawer.drawOptions().includeMetadata = false;
      drawer.drawReaction(*rxn);
      drawer.finishDrawing();
      auto png = drawer.getDrawingText();
      CHECK(png.find(PNGData::smilesTag) == std::string::npos);
      CHECK(png.find(PNGData::molTag) == std::string::npos);
      CHECK(png.find(PNGData::pklTag) == std::string::npos);
      CHECK(png.find(PNGData::rxnPklTag) == std::string::npos);
      CHECK(png.find(PNGData::rxnSmartsTag) == std::string::npos);
    }
  }
}

#endif

TEST_CASE(
    "github #3392: prepareMolForDrawing() incorrectly adds chiral Hs if no "
    "ring info is present",
    "[bug]") {
  SECTION("foundations") {
    SmilesParserParams ps;
    ps.sanitize = false;
    ps.removeHs = false;
    std::unique_ptr<RWMol> m1(SmilesToMol("C[C@H](F)Cl", ps));
    REQUIRE(m1);
    m1->updatePropertyCache();
    CHECK(m1->getNumAtoms() == 4);
    const bool kekulize = false;
    const bool addChiralHs = true;
    MolDraw2DUtils::prepareMolForDrawing(*m1, kekulize, addChiralHs);
    CHECK(m1->getNumAtoms() == 4);
  }
}

TEST_CASE(
    "github #3369: support new CIP code and StereoGroups in addStereoAnnotations()") {
  auto m1 =
      "C[C@@H]1N[C@H](C)[C@@H]([C@H](C)[C@@H]1C)C1[C@@H](C)O[C@@H](C)[C@@H](C)[C@H]1C/C=C/C |a:5,o1:1,8,o2:14,16,&1:11,18,&2:3,6,r|"_smiles;
  REQUIRE(m1);

  SECTION("works with the drawing code") {
    MolDraw2DSVG drawer(300, 250);
    RWMol dm1(*m1);
    Chirality::addStereoAnnotations(dm1);
    drawer.drawMolecule(dm1);
    drawer.finishDrawing();
    std::string text = drawer.getDrawingText();
    std::ofstream outs("testGithub3369_1.svg");
    outs << text;
    outs.close();
    check_file_hash("testGithub3369_1.svg");
  }
}

TEST_CASE("includeRadicals", "[options]") {
  SECTION("basics") {
    auto m = "[O][C]"_smiles;
    REQUIRE(m);
    int panelHeight = -1;
    int panelWidth = -1;
    bool noFreeType = true;
    {
      MolDraw2DSVG drawer(250, 200, panelWidth, panelHeight, noFreeType);
      drawer.drawMolecule(*m);
      drawer.finishDrawing();
      auto text = drawer.getDrawingText();
      std::ofstream outs("testIncludeRadicals_1a.svg");
      outs << text;
      outs.close();
      check_file_hash("testIncludeRadicals_1a.svg");
      CHECK(text.find("<path class='atom-0' d='M") != std::string::npos);
    }
    {
      MolDraw2DSVG drawer(250, 200, panelWidth, panelHeight, noFreeType);
      drawer.drawOptions().includeRadicals = false;
      drawer.drawMolecule(*m);
      drawer.finishDrawing();
      auto text = drawer.getDrawingText();
      std::ofstream outs("testIncludeRadicals_1b.svg");
      outs << text;
      outs.close();
      check_file_hash("testIncludeRadicals_1b.svg");
      CHECK(text.find("<path class='atom-0' d='M") == std::string::npos);
    }
  }
}

TEST_CASE("including legend in drawing results in offset drawing later",
          "[bug]") {
  SECTION("basics") {
    auto m = "c1ccccc1"_smiles;
    REQUIRE(m);
    MolDraw2DUtils::prepareMolForDrawing(*m);
    auto &conf = m->getConformer();
    std::vector<Point2D> polyg;
    for (const auto &pt : conf.getPositions()) {
      polyg.emplace_back(pt);
    }
    MolDraw2DSVG drawer(350, 300);
    drawer.drawMolecule(*m, "molecule legend");
    drawer.setFillPolys(true);
    drawer.setColour(DrawColour(1.0, 0.3, 1.0));
    drawer.drawPolygon(polyg);
    drawer.finishDrawing();
    auto text = drawer.getDrawingText();
    std::ofstream outs("testLegendsAndDrawing-1.svg");
    outs << text;
    outs.close();
    outs.close();
    check_file_hash("testLegendsAndDrawing-1.svg");

    // make sure the polygon starts at a bond
    CHECK(text.find("<path class='bond-0 atom-0 atom-1' d='M 315.3,136.5") !=
          std::string::npos);
    CHECK(text.find("<path d='M 311.8,142.6") != std::string::npos);
  }
}

TEST_CASE("Github #3577", "[bug]") {
  SECTION("basics") {
    auto m = "CCC"_smiles;
    REQUIRE(m);
    MolDraw2DUtils::prepareMolForDrawing(*m);
    m->getAtomWithIdx(1)->setProp("atomNote", "CCC");
    m->getAtomWithIdx(2)->setProp("atomNote", "ccc");
    m->getBondWithIdx(0)->setProp("bondNote", "CCC");

    MolDraw2DSVG drawer(350, 300);
    drawer.drawMolecule(*m);
    drawer.finishDrawing();
    auto text = drawer.getDrawingText();
    std::ofstream outs("testGithub3577-1.svg");
    outs << text;
    outs.close();
    check_file_hash("testGithub3577-1.svg");
  }
}
TEST_CASE("hand drawn", "[play]") {
  SECTION("basics") {
    auto m =
        "CC[CH](C)[CH]1NC(=O)[CH](Cc2ccc(O)cc2)NC(=O)[CH](N)CSSC[CH](C(=O)N2CCC[CH]2C(=O)N[CH](CC(C)C)C(=O)NCC(N)=O)NC(=O)[CH](CC(N)=O)NC(=O)[CH](CCC(N)=O)NC1=O"_smiles;
    REQUIRE(m);
    RDDepict::preferCoordGen = true;
    MolDraw2DUtils::prepareMolForDrawing(*m);

    std::string fName = getenv("RDBASE");
    fName += "/Data/Fonts/ComicNeue-Regular.ttf";

    {
      MolDraw2DSVG drawer(450, 400);
      drawer.drawOptions().fontFile = fName;
      drawer.drawOptions().comicMode = true;
      drawer.drawMolecule(*m, "Oxytocin (flat)");
      drawer.finishDrawing();
      auto text = drawer.getDrawingText();
      std::ofstream outs("testHandDrawn-1.svg");
      outs << text;
      outs.close();
      check_file_hash("testHandDrawn-1.svg");
    }
#ifdef RDK_BUILD_CAIRO_SUPPORT
    {
      MolDraw2DCairo drawer(450, 400);
      drawer.drawOptions().fontFile = fName;
      drawer.drawOptions().comicMode = true;
      drawer.drawMolecule(*m, "Oxytocin (flat)");
      drawer.finishDrawing();
      drawer.writeDrawingText("testHandDrawn-1.png");
      check_file_hash("testHandDrawn-1.png");
    }
#endif
  }
  SECTION("with chirality") {
    auto m =
        "CC[C@H](C)[C@@H]1NC(=O)[C@H](Cc2ccc(O)cc2)NC(=O)[C@@H](N)CSSC[C@@H](C(=O)N2CCC[C@H]2C(=O)N[C@@H](CC(C)C)C(=O)NCC(N)=O)NC(=O)[C@H](CC(N)=O)NC(=O)[C@H](CCC(N)=O)NC1=O"_smiles;
    REQUIRE(m);
    RDDepict::preferCoordGen = true;
    MolDraw2DUtils::prepareMolForDrawing(*m);

    std::string fName = getenv("RDBASE");
    fName += "/Data/Fonts/ComicNeue-Regular.ttf";

    {
      MolDraw2DSVG drawer(450, 400);
      drawer.drawOptions().fontFile = fName;
      drawer.drawOptions().comicMode = true;
      drawer.drawMolecule(*m, "Oxytocin");
      drawer.finishDrawing();
      auto text = drawer.getDrawingText();
      std::ofstream outs("testHandDrawn-2.svg");
      outs << text;
      outs.close();
      check_file_hash("testHandDrawn-2.svg");
    }
#ifdef RDK_BUILD_CAIRO_SUPPORT
    {
      MolDraw2DCairo drawer(450, 400);
      drawer.drawOptions().fontFile = fName;
      drawer.drawOptions().comicMode = true;
      drawer.drawMolecule(*m, "Oxytocin");
      drawer.finishDrawing();
      drawer.writeDrawingText("testHandDrawn-2.png");
      check_file_hash("testHandDrawn-2.png");
    }
#endif
  }
  SECTION("smaller") {
    auto m = "N=c1nc([C@H]2NCCCC2)cc(N)n1O"_smiles;
    REQUIRE(m);
    RDDepict::preferCoordGen = true;
    MolDraw2DUtils::prepareMolForDrawing(*m);

    std::string fName = getenv("RDBASE");
    fName += "/Data/Fonts/ComicNeue-Regular.ttf";

    {
      MolDraw2DSVG drawer(350, 300);
      drawer.drawOptions().fontFile = fName;
      drawer.drawOptions().comicMode = true;
      drawer.drawMolecule(*m);
      drawer.finishDrawing();
      auto text = drawer.getDrawingText();
      std::ofstream outs("testHandDrawn-3.svg");
      outs << text;
      outs.close();
      check_file_hash("testHandDrawn-3.svg");
    }
#ifdef RDK_BUILD_CAIRO_SUPPORT
    {
      MolDraw2DCairo drawer(350, 300);
      drawer.drawOptions().fontFile = fName;
      drawer.drawOptions().comicMode = true;
      drawer.drawMolecule(*m);
      drawer.finishDrawing();
      drawer.writeDrawingText("testHandDrawn-3.png");
      check_file_hash("testHandDrawn-3.png");
    }
#endif
  }
  SECTION("another one") {
    auto m =
        "CCCc1nn(C)c2c(=O)nc(-c3cc(S(=O)(=O)N4CCN(C)CC4)ccc3OCC)[nH]c12"_smiles;
    REQUIRE(m);
    RDDepict::preferCoordGen = true;
    MolDraw2DUtils::prepareMolForDrawing(*m);

    std::string fName = getenv("RDBASE");
    fName += "/Data/Fonts/ComicNeue-Regular.ttf";

    {
      MolDraw2DSVG drawer(350, 300);
      drawer.drawOptions().fontFile = fName;
      drawer.drawOptions().comicMode = true;
      drawer.drawMolecule(*m);
      drawer.finishDrawing();
      auto text = drawer.getDrawingText();
      std::ofstream outs("testHandDrawn-4.svg");
      outs << text;
      outs.close();
      check_file_hash("testHandDrawn-4.svg");
    }
#ifdef RDK_BUILD_CAIRO_SUPPORT
    {
      MolDraw2DCairo drawer(350, 300);
      drawer.drawOptions().fontFile = fName;
      drawer.drawOptions().comicMode = true;
      drawer.drawMolecule(*m);
      drawer.finishDrawing();
      drawer.writeDrawingText("testHandDrawn-4.png");
      check_file_hash("testHandDrawn-4.png");
    }
#endif
  }
  SECTION("large") {
    auto m =
        "CC[C@H](C)[C@@H](C(=O)N[C@@H]([C@@H](C)CC)C(=O)N[C@@H](CCCCN)C(=O)N[C@@H](CC(=O)N)C(=O)N[C@@H](C)C(=O)N[C@@H](Cc1ccc(cc1)O)C(=O)N[C@@H](CCCCN)C(=O)N[C@@H](CCCCN)C(=O)NCC(=O)N[C@@H](CCC(=O)N)C(=O)O)NC(=O)[C@H](C)NC(=O)[C@H](CC(=O)N)NC(=O)[C@H](CCCCN)NC(=O)[C@H](Cc2ccccc2)NC(=O)[C@H](CC(C)C)NC(=O)[C@H]([C@@H](C)O)NC(=O)[C@H](C(C)C)NC(=O)[C@H](CC(C)C)NC(=O)[C@@H]3CCCN3C(=O)[C@H]([C@@H](C)O)NC(=O)[C@H](CCC(=O)N)NC(=O)[C@H](CO)NC(=O)[C@H](CCCCN)NC(=O)[C@H](CCC(=O)N)NC(=O)[C@H](CO)NC(=O)[C@H]([C@@H](C)O)NC(=O)[C@H](CCSC)NC(=O)[C@H](Cc4ccccc4)NC(=O)CNC(=O)CNC(=O)[C@H](Cc5ccc(cc5)O)N"_smiles;
    REQUIRE(m);
    RDDepict::preferCoordGen = true;
    MolDraw2DUtils::prepareMolForDrawing(*m);

    std::string fName = getenv("RDBASE");
    fName += "/Data/Fonts/ComicNeue-Regular.ttf";

    {
      MolDraw2DSVG drawer(900, 450);
      drawer.drawMolecule(*m);
      drawer.finishDrawing();
      auto text = drawer.getDrawingText();
      std::ofstream outs("testHandDrawn-5a.svg");
      outs << text;
      outs.close();
      check_file_hash("testHandDrawn-5a.svg");
    }
    {
      MolDraw2DSVG drawer(900, 450);
      drawer.drawOptions().fontFile = fName;
      drawer.drawOptions().comicMode = true;
      drawer.drawMolecule(*m);
      drawer.finishDrawing();
      auto text = drawer.getDrawingText();
      std::ofstream outs("testHandDrawn-5b.svg");
      outs << text;
      outs.close();
      check_file_hash("testHandDrawn-5b.svg");
    }
#ifdef RDK_BUILD_CAIRO_SUPPORT
    {
      MolDraw2DCairo drawer(900, 450);
      drawer.drawOptions().fontFile = fName;
      drawer.drawOptions().comicMode = true;
      drawer.drawMolecule(*m);
      drawer.finishDrawing();
      drawer.writeDrawingText("testHandDrawn-5.png");
      check_file_hash("testHandDrawn-5.png");
    }
#endif
  }
}

TEST_CASE("drawMoleculeBrackets", "[extras]") {
  SECTION("basics") {
    auto m = R"CTAB(
  ACCLDraw11042015112D

  0  0  0     0  0            999 V3000
M  V30 BEGIN CTAB
M  V30 COUNTS 5 4 1 0 0
M  V30 BEGIN ATOM
M  V30 1 C 7 -6.7813 0 0 
M  V30 2 C 8.0229 -6.1907 0 0 CFG=3 
M  V30 3 C 8.0229 -5.0092 0 0 
M  V30 4 C 9.046 -6.7814 0 0 
M  V30 5 C 10.0692 -6.1907 0 0 
M  V30 END ATOM
M  V30 BEGIN BOND
M  V30 1 1 1 2 
M  V30 2 1 2 3 
M  V30 3 1 2 4 
M  V30 4 1 4 5 
M  V30 END BOND
M  V30 BEGIN SGROUP
M  V30 1 SRU 1 ATOMS=(3 3 2 4) XBONDS=(2 1 4) BRKXYZ=(9 7.51 -7.08 0 7.51 -
M  V30 -5.9 0 0 0 0) BRKXYZ=(9 9.56 -5.9 0 9.56 -7.08 0 0 0 0) -
M  V30 CONNECT=HT LABEL=n 
M  V30 END SGROUP
M  V30 END CTAB
M  END
)CTAB"_ctab;
    REQUIRE(m);
    {
      MolDraw2DSVG drawer(350, 300);
      drawer.drawMolecule(*m);
      drawer.finishDrawing();
      auto text = drawer.getDrawingText();
      std::ofstream outs("testBrackets-1a.svg");
      outs << text;
      outs.close();
      check_file_hash("testBrackets-1a.svg");
    }
    {  // rotation
      MolDraw2DSVG drawer(350, 300);
      drawer.drawOptions().rotate = 90;
      drawer.drawMolecule(*m);
      drawer.finishDrawing();
      auto text = drawer.getDrawingText();
      std::ofstream outs("testBrackets-1b.svg");
      outs << text;
      outs.close();
      check_file_hash("testBrackets-1b.svg");
    }
    {  // centering
      MolDraw2DSVG drawer(350, 300);
      drawer.drawOptions().centreMoleculesBeforeDrawing = true;
      drawer.drawMolecule(*m);
      drawer.finishDrawing();
      auto text = drawer.getDrawingText();
      std::ofstream outs("testBrackets-1c.svg");
      outs << text;
      outs.close();
      check_file_hash("testBrackets-1c.svg");
    }
    {  // rotation + centering
      MolDraw2DSVG drawer(350, 300);
      drawer.drawOptions().centreMoleculesBeforeDrawing = true;
      drawer.drawOptions().rotate = 90;
      drawer.drawMolecule(*m);
      drawer.finishDrawing();
      auto text = drawer.getDrawingText();
      std::ofstream outs("testBrackets-1d.svg");
      outs << text;
      outs.close();
      check_file_hash("testBrackets-1d.svg");
    }
    {  // rotation
      MolDraw2DSVG drawer(350, 300);
      drawer.drawOptions().rotate = 180;
      drawer.drawMolecule(*m);
      drawer.finishDrawing();
      auto text = drawer.getDrawingText();
      std::ofstream outs("testBrackets-1e.svg");
      outs << text;
      outs.close();
      check_file_hash("testBrackets-1e.svg");
    }
  }
  SECTION("three brackets") {
    auto m = R"CTAB(three brackets
  Mrv2014 11052006542D          

  0  0  0     0  0            999 V3000
M  V30 BEGIN CTAB
M  V30 COUNTS 6 5 1 0 0
M  V30 BEGIN ATOM
M  V30 1 * -1.375 3.1667 0 0
M  V30 2 C -0.0413 3.9367 0 0
M  V30 3 C 1.2924 3.1667 0 0
M  V30 4 * 2.626 3.9367 0 0
M  V30 5 C 0.0003 5.6017 0 0
M  V30 6 * 1.334 6.3717 0 0
M  V30 END ATOM
M  V30 BEGIN BOND
M  V30 1 1 1 2
M  V30 2 1 2 3
M  V30 3 1 3 4
M  V30 4 1 2 5
M  V30 5 1 5 6
M  V30 END BOND
M  V30 BEGIN SGROUP
M  V30 1 SRU 0 ATOMS=(3 2 3 5) XBONDS=(3 1 3 5) BRKXYZ=(9 0.0875 6.7189 0 -
M  V30 1.0115 5.1185 0 0 0 0) BRKXYZ=(9 1.3795 4.2839 0 2.3035 2.6835 0 0 0 -
M  V30 0) BRKXYZ=(9 -0.1285 2.8194 0 -1.0525 4.4198 0 0 0 0) CONNECT=HT -
M  V30 LABEL=n
M  V30 END SGROUP
M  V30 END CTAB
M  END)CTAB"_ctab;
    REQUIRE(m);
    {
      MolDraw2DSVG drawer(350, 300);
      drawer.drawMolecule(*m);
      drawer.finishDrawing();
      auto text = drawer.getDrawingText();
      std::ofstream outs("testBrackets-2a.svg");
      outs << text;
      outs.close();
      check_file_hash("testBrackets-2a.svg");
    }
    {  // rotation
      MolDraw2DSVG drawer(350, 300);
      drawer.drawOptions().rotate = 90;
      drawer.drawMolecule(*m);
      drawer.finishDrawing();
      auto text = drawer.getDrawingText();
      std::ofstream outs("testBrackets-2b.svg");
      outs << text;
      outs.close();
      check_file_hash("testBrackets-2b.svg");
    }
    {  // centering
      MolDraw2DSVG drawer(350, 300);
      drawer.drawOptions().centreMoleculesBeforeDrawing = true;
      drawer.drawMolecule(*m);
      drawer.finishDrawing();
      auto text = drawer.getDrawingText();
      std::ofstream outs("testBrackets-2c.svg");
      outs << text;
      outs.close();
      check_file_hash("testBrackets-2c.svg");
    }
    {  // rotation + centering
      MolDraw2DSVG drawer(350, 300);
      drawer.drawOptions().centreMoleculesBeforeDrawing = true;
      drawer.drawOptions().rotate = 90;
      drawer.drawMolecule(*m);
      drawer.finishDrawing();
      auto text = drawer.getDrawingText();
      std::ofstream outs("testBrackets-2d.svg");
      outs << text;
      outs.close();
      check_file_hash("testBrackets-2d.svg");
    }
  }
  SECTION("ChEBI 59342") {
    // thanks to John Mayfield for pointing out the example
    auto m = R"CTAB(ChEBI59342 
Marvin  05041012302D          

 29 30  0  0  1  0            999 V2000
   10.1615   -7.7974    0.0000 O   0  0  0  0  0  0  0  0  0  0  0  0
    8.7305   -6.9763    0.0000 O   0  0  0  0  0  0  0  0  0  0  0  0
    8.7309   -7.8004    0.0000 C   0  0  2  0  0  0  0  0  0  0  0  0
    9.4464   -8.2109    0.0000 C   0  0  2  0  0  0  0  0  0  0  0  0
    8.0153   -8.2225    0.0000 O   0  0  0  0  0  0  0  0  0  0  0  0
    9.4464   -9.0437    0.0000 C   0  0  2  0  0  0  0  0  0  0  0  0
    8.0138   -9.0500    0.0000 C   0  0  1  0  0  0  0  0  0  0  0  0
    8.7293   -9.4606    0.0000 C   0  0  1  0  0  0  0  0  0  0  0  0
   10.1669   -9.4529    0.0000 O   0  0  0  0  0  0  0  0  0  0  0  0
    7.3058   -9.4590    0.0000 C   0  0  0  0  0  0  0  0  0  0  0  0
    8.7368  -10.2801    0.0000 N   0  0  0  0  0  0  0  0  0  0  0  0
    8.0263  -10.6992    0.0000 C   0  0  0  0  0  0  0  0  0  0  0  0
    8.0339  -11.5241    0.0000 H   0  0  0  0  0  0  0  0  0  0  0  0
    7.3081  -10.2933    0.0000 O   0  0  0  0  0  0  0  0  0  0  0  0
    8.7305   -5.3264    0.0000 O   0  0  0  0  0  0  0  0  0  0  0  0
    8.0159   -5.7369    0.0000 C   0  0  2  0  0  0  0  0  0  0  0  0
    8.0159   -6.5618    0.0000 C   0  0  2  0  0  0  0  0  0  0  0  0
    7.2936   -5.3263    0.0000 O   0  0  0  0  0  0  0  0  0  0  0  0
    7.2936   -6.9762    0.0000 C   0  0  2  0  0  0  0  0  0  0  0  0
    6.5751   -5.7368    0.0000 C   0  0  1  0  0  0  0  0  0  0  0  0
    6.5751   -6.5618    0.0000 C   0  0  1  0  0  0  0  0  0  0  0  0
    7.2973   -7.8049    0.0000 O   0  0  0  0  0  0  0  0  0  0  0  0
    5.8681   -5.3263    0.0000 C   0  0  0  0  0  0  0  0  0  0  0  0
    5.8680   -6.9762    0.0000 N   0  0  0  0  0  0  0  0  0  0  0  0
    5.1510   -6.5684    0.0000 C   0  0  0  0  0  0  0  0  0  0  0  0
    4.4392   -6.9856    0.0000 H   0  0  0  0  0  0  0  0  0  0  0  0
    5.1455   -5.7435    0.0000 O   0  0  0  0  0  0  0  0  0  0  0  0
   10.4142   -5.3560    0.0000 *   0  0  0  0  0  0  0  0  0  0  0  0
   11.5590   -7.8297    0.0000 *   0  0  0  0  0  0  0  0  0  0  0  0
  3  2  1  6  0  0  0
  3  4  1  0  0  0  0
  3  5  1  0  0  0  0
  4  6  1  0  0  0  0
  4  1  1  1  0  0  0
  5  7  1  0  0  0  0
  6  8  1  0  0  0  0
  6  9  1  1  0  0  0
  7 10  1  1  0  0  0
  8 11  1  6  0  0  0
  7  8  1  0  0  0  0
 13 12  1  0  0  0  0
 14 12  2  0  0  0  0
 11 12  1  0  0  0  0
 16 15  1  6  0  0  0
 16 17  1  0  0  0  0
 16 18  1  0  0  0  0
 17 19  1  0  0  0  0
 17  2  1  1  0  0  0
 18 20  1  0  0  0  0
 19 21  1  0  0  0  0
 19 22  1  1  0  0  0
 20 23  1  1  0  0  0
 21 24  1  6  0  0  0
 20 21  1  0  0  0  0
 26 25  1  0  0  0  0
 27 25  2  0  0  0  0
 24 25  1  0  0  0  0
 15 28  1  0  0  0  0
  1 29  1  0  0  0  0
M  STY  1   1 SRU
M  SCN  1   1 HT 
M  SAL   1 15   1   2   3   4   5   6   7   8   9  10  11  12  13  14  15
M  SAL   1 12  16  17  18  19  20  21  22  23  24  25  26  27
M  SDI   1  4    9.4310   -4.9261    9.4165   -5.7510
M  SDI   1  4   10.7464   -7.3983   10.7274   -8.2231
M  SBL   1  2  30  29
M  SMT   1 n
M  END)CTAB"_ctab;
    REQUIRE(m);
    {
      MolDraw2DSVG drawer(350, 300);
      drawer.drawMolecule(*m);
      drawer.finishDrawing();
      auto text = drawer.getDrawingText();
      std::ofstream outs("testBrackets-3a.svg");
      outs << text;
      outs.close();
      check_file_hash("testBrackets-3a.svg");
    }
  }
  SECTION("pathological bracket orientation") {
    {  // including the bonds
      auto m = R"CTAB(bogus
  Mrv2014 11202009512D          

  0  0  0     0  0            999 V3000
M  V30 BEGIN CTAB
M  V30 COUNTS 9 8 1 0 1
M  V30 BEGIN ATOM
M  V30 1 C 23.5462 -14.464 0 0
M  V30 2 C 20.8231 -13.0254 0 0
M  V30 3 C 20.8776 -14.5628 0 0
M  V30 4 C 22.2391 -15.2819 0 0
M  V30 5 C 16.2969 -9.9426 0 0
M  V30 6 C 14.963 -10.7089 0 0
M  V30 7 C 19.463 -12.2987 0 0
M  V30 8 * 19.4398 -9.9979 0 0
M  V30 9 * 26.1554 -14.4332 0 0
M  V30 END ATOM
M  V30 BEGIN BOND
M  V30 1 1 3 4
M  V30 2 1 6 7
M  V30 3 1 5 8
M  V30 4 1 1 9
M  V30 5 1 7 2
M  V30 6 1 6 5
M  V30 7 1 4 1
M  V30 8 1 3 2
M  V30 END BOND
M  V30 BEGIN SGROUP
M  V30 1 SRU 0 ATOMS=(7 4 3 7 6 5 2 1) XBONDS=(2 3 4) BRKXYZ=(9 17.6045 -
M  V30 -9.1954 0 17.5775 -10.7352 0 0 0 0) BRKXYZ=(9 24.6113 -13.6813 0 -
M  V30 24.6296 -15.2213 0 0 0 0) CONNECT=HT LABEL=n
M  V30 END SGROUP
M  V30 END CTAB
M  END
)CTAB"_ctab;
      REQUIRE(m);
      MolDraw2DSVG drawer(350, 300);
      drawer.drawMolecule(*m);
      drawer.finishDrawing();
      auto text = drawer.getDrawingText();
      std::ofstream outs("testBrackets-4a.svg");
      outs << text;
      outs.close();
      check_file_hash("testBrackets-4a.svg");
    }

    {  // no bonds in the sgroup, the bracket should point the other way
       // (towards the majority of the atoms in the sgroup)
      auto m = R"CTAB(bogus
  Mrv2014 11202009512D          

  0  0  0     0  0            999 V3000
M  V30 BEGIN CTAB
M  V30 COUNTS 9 8 1 0 1
M  V30 BEGIN ATOM
M  V30 1 C 23.5462 -14.464 0 0
M  V30 2 C 20.8231 -13.0254 0 0
M  V30 3 C 20.8776 -14.5628 0 0
M  V30 4 C 22.2391 -15.2819 0 0
M  V30 5 C 16.2969 -9.9426 0 0
M  V30 6 C 14.963 -10.7089 0 0
M  V30 7 C 19.463 -12.2987 0 0
M  V30 8 * 19.4398 -9.9979 0 0
M  V30 9 * 26.1554 -14.4332 0 0
M  V30 END ATOM
M  V30 BEGIN BOND
M  V30 1 1 3 4
M  V30 2 1 6 7
M  V30 3 1 5 8
M  V30 4 1 1 9
M  V30 5 1 7 2
M  V30 6 1 6 5
M  V30 7 1 4 1
M  V30 8 1 3 2
M  V30 END BOND
M  V30 BEGIN SGROUP
M  V30 1 SRU 0 ATOMS=(7 4 3 7 6 5 2 1) BRKXYZ=(9 17.6045 -
M  V30 -9.1954 0 17.5775 -10.7352 0 0 0 0) BRKXYZ=(9 24.6113 -13.6813 0 -
M  V30 24.6296 -15.2213 0 0 0 0) CONNECT=HT LABEL=n
M  V30 END SGROUP
M  V30 END CTAB
M  END
)CTAB"_ctab;
      REQUIRE(m);
      MolDraw2DSVG drawer(350, 300);
      drawer.drawMolecule(*m);
      drawer.finishDrawing();
      auto text = drawer.getDrawingText();
      std::ofstream outs("testBrackets-4b.svg");
      outs << text;
      outs.close();
      check_file_hash("testBrackets-4b.svg");
    }
  }
  SECTION("comic brackets (no font though)") {
    auto m = R"CTAB(
  ACCLDraw11042015112D

  0  0  0     0  0            999 V3000
M  V30 BEGIN CTAB
M  V30 COUNTS 5 4 1 0 0
M  V30 BEGIN ATOM
M  V30 1 C 7 -6.7813 0 0 
M  V30 2 C 8.0229 -6.1907 0 0 CFG=3 
M  V30 3 C 8.0229 -5.0092 0 0 
M  V30 4 C 9.046 -6.7814 0 0 
M  V30 5 C 10.0692 -6.1907 0 0 
M  V30 END ATOM
M  V30 BEGIN BOND
M  V30 1 1 1 2 
M  V30 2 1 2 3 
M  V30 3 1 2 4 
M  V30 4 1 4 5 
M  V30 END BOND
M  V30 BEGIN SGROUP
M  V30 1 SRU 1 ATOMS=(3 3 2 4) XBONDS=(2 1 4) BRKXYZ=(9 7.51 -7.08 0 7.51 -
M  V30 -5.9 0 0 0 0) BRKXYZ=(9 9.56 -5.9 0 9.56 -7.08 0 0 0 0) -
M  V30 CONNECT=HT LABEL=n 
M  V30 END SGROUP
M  V30 END CTAB
M  END
)CTAB"_ctab;
    REQUIRE(m);
    {
      MolDraw2DSVG drawer(350, 300);
      drawer.drawOptions().comicMode = true;
      drawer.drawMolecule(*m);
      drawer.finishDrawing();
      auto text = drawer.getDrawingText();
      std::ofstream outs("testBrackets-5a.svg");
      outs << text;
      outs.close();
      check_file_hash("testBrackets-5a.svg");
    }
  }
  SECTION("Github5768 - rightmost bracket wrong way round.)") {
    auto m = R"CTAB(
  Marvin  10140911012D

 19 18  0  0  0  0            999 V2000
   -2.0296    1.6372    0.0000 Si  0  0  0  0  0  0  0  0  0  0  0  0
   -2.0296    2.4622    0.0000 C   0  0  0  0  0  0  0  0  0  0  0  0
   -2.0296    0.8122    0.0000 C   0  0  0  0  0  0  0  0  0  0  0  0
   -2.8546    1.6372    0.0000 *   0  0  0  0  0  0  0  0  0  0  0  0
   -1.2046    1.6372    0.0000 O   0  0  0  0  0  0  0  0  0  0  0  0
   -0.3796    1.6372    0.0000 Si  0  0  0  0  0  0  0  0  0  0  0  0
    0.4454    1.6372    0.0000 O   0  0  0  0  0  0  0  0  0  0  0  0
   -0.3796    0.8122    0.0000 C   0  0  0  0  0  0  0  0  0  0  0  0
   -0.3796    2.4622    0.0000 C   0  0  0  0  0  0  0  0  0  0  0  0
    0.3349    0.3997    0.0000 C   0  0  0  0  0  0  0  0  0  0  0  0
    1.0494    0.8122    0.0000 C   0  0  0  0  0  0  0  0  0  0  0  0
    1.7638    0.3997    0.0000 O   0  0  0  0  0  0  0  0  0  0  0  0
    1.2704    1.6372    0.0000 *   0  0  0  0  0  0  0  0  0  0  0  0
    2.4783    0.8122    0.0000 C   0  0  0  0  0  0  0  0  0  0  0  0
    3.1928    0.3996    0.0000 C   0  0  0  0  0  0  0  0  0  0  0  0
    3.9072    0.8121    0.0000 O   0  0  0  0  0  0  0  0  0  0  0  0
    4.6217    0.3996    0.0000 C   0  0  0  0  0  0  0  0  0  0  0  0
    5.3362    0.8120    0.0000 C   0  0  0  0  0  0  0  0  0  0  0  0
    6.0506    0.3995    0.0000 O   0  0  0  0  0  0  0  0  0  0  0  0
  1  2  1  0  0  0  0
  1  3  1  0  0  0  0
  1  4  1  0  0  0  0
  1  5  1  0  0  0  0
  5  6  1  0  0  0  0
  6  7  1  0  0  0  0
  6  8  1  0  0  0  0
  6  9  1  0  0  0  0
  8 10  1  0  0  0  0
 10 11  1  0  0  0  0
  7 13  1  0  0  0  0
 11 12  1  0  0  0  0
 12 14  1  0  0  0  0
 14 15  1  0  0  0  0
 15 16  1  0  0  0  0
 16 17  1  0  0  0  0
 17 18  1  0  0  0  0
 18 19  1  0  0  0  0
M  STY  2   1 SRU   2 SRU
M  SCN  1   1 HT
M  SAL   1  4   1   2   3   5
M  SDI   1  4   -0.8649    2.0497   -0.8649    1.2247
M  SDI   1  4   -2.3693    1.2247   -2.3693    2.0497
M  SBL   1  2   3   5
M  SMT   1 n
M  SCN  1   2 HT
M  SAL   2 13   6   7   8   9  10  11  12  14  15  16  17  18  19
M  SDI   2  4    0.7851    2.0497    0.7851    1.2247
M  SDI   2  4   -0.7193    1.2247   -0.7193    2.0497
M  SBL   2  2   5  11
M  SMT   2 m
M  END
)CTAB"_ctab;
    REQUIRE(m);
    {
      MolDraw2DSVG drawer(350, 300);
      drawer.drawOptions().addAtomIndices = true;
      drawer.drawMolecule(*m);
      drawer.finishDrawing();
      auto text = drawer.getDrawingText();
      std::ofstream outs("testBrackets-5768.svg");
      outs << text;
      outs.close();
      check_file_hash("testBrackets-5768.svg");
    }
  }
}

#ifdef RDK_BUILD_CAIRO_SUPPORT
TEST_CASE("github #3543: Error adding PNG metadata when kekulize=False",
          "[bug][metadata][png]") {
  SECTION("basics") {
    auto m = "n1cccc1"_smarts;
    m->updatePropertyCache(false);
    MolDraw2DCairo drawer(350, 300);
    bool kekulize = false;
    MolDraw2DUtils::prepareMolForDrawing(*m, kekulize);
    drawer.drawOptions().prepareMolsBeforeDrawing = false;
    drawer.drawMolecule(*m);
    drawer.finishDrawing();
    auto png = drawer.getDrawingText();
  }
  SECTION("as reported") {
    auto m = "n1cnc2c(n)ncnc12"_smarts;
    m->updatePropertyCache(false);
    MolDraw2DCairo drawer(350, 300);
    bool kekulize = false;
    MolDraw2DUtils::prepareMolForDrawing(*m, kekulize);
    drawer.drawOptions().prepareMolsBeforeDrawing = false;
    drawer.drawMolecule(*m);
    drawer.finishDrawing();
    auto png = drawer.getDrawingText();
  }
}
#endif

TEST_CASE("SGroup Data") {
  SECTION("ABS") {
    auto m = R"CTAB(
  Mrv2014 12072015352D          

  0  0  0     0  0            999 V3000
M  V30 BEGIN CTAB
M  V30 COUNTS 9 9 1 0 0
M  V30 BEGIN ATOM
M  V30 1 C -6.5833 4.3317 0 0
M  V30 2 C -7.917 3.5617 0 0
M  V30 3 C -7.917 2.0216 0 0
M  V30 4 C -6.5833 1.2516 0 0
M  V30 5 C -5.2497 2.0216 0 0
M  V30 6 C -5.2497 3.5617 0 0
M  V30 7 C -3.916 4.3317 0 0
M  V30 8 O -3.916 5.8717 0 0
M  V30 9 O -2.5823 3.5617 0 0
M  V30 END ATOM
M  V30 BEGIN BOND
M  V30 1 1 1 2
M  V30 2 2 2 3
M  V30 3 1 3 4
M  V30 4 2 4 5
M  V30 5 1 5 6
M  V30 6 2 1 6
M  V30 7 1 6 7
M  V30 8 2 7 8
M  V30 9 1 7 9
M  V30 END BOND
M  V30 BEGIN SGROUP
M  V30 1 DAT 0 ATOMS=(1 9) FIELDNAME=pKa -
M  V30 FIELDDISP="   -2.2073    2.3950    DAU   ALL  0       0" -
M  V30 MRV_FIELDDISP=0 FIELDDATA=4.2
M  V30 END SGROUP
M  V30 END CTAB
M  END
)CTAB"_ctab;
    REQUIRE(m);
    {
      MolDraw2DSVG drawer(350, 300);
      drawer.drawMolecule(*m, "abs");
      drawer.finishDrawing();
      auto text = drawer.getDrawingText();
      std::ofstream outs("testSGroupData-1a.svg");
      outs << text;
      outs.close();
      check_file_hash("testSGroupData-1a.svg");
    }
    {
      MolDraw2DSVG drawer(350, 300);
      drawer.drawOptions().centreMoleculesBeforeDrawing = true;
      drawer.drawOptions().rotate = 90;
      drawer.drawMolecule(*m, "centered, rotated");
      drawer.finishDrawing();
      auto text = drawer.getDrawingText();
      std::ofstream outs("testSGroupData-1b.svg");
      outs << text;
      outs.close();
      check_file_hash("testSGroupData-1b.svg");
    }
  }
  SECTION("REL") {
    auto m = R"CTAB(
  Mrv2014 12072015352D          

  0  0  0     0  0            999 V3000
M  V30 BEGIN CTAB
M  V30 COUNTS 9 9 1 0 0
M  V30 BEGIN ATOM
M  V30 1 C -6.5833 4.3317 0 0
M  V30 2 C -7.917 3.5617 0 0
M  V30 3 C -7.917 2.0216 0 0
M  V30 4 C -6.5833 1.2516 0 0
M  V30 5 C -5.2497 2.0216 0 0
M  V30 6 C -5.2497 3.5617 0 0
M  V30 7 C -3.916 4.3317 0 0
M  V30 8 O -3.916 5.8717 0 0
M  V30 9 O -2.5823 3.5617 0 0
M  V30 END ATOM
M  V30 BEGIN BOND
M  V30 1 1 1 2
M  V30 2 2 2 3
M  V30 3 1 3 4
M  V30 4 2 4 5
M  V30 5 1 5 6
M  V30 6 2 1 6
M  V30 7 1 6 7
M  V30 8 2 7 8
M  V30 9 1 7 9
M  V30 END BOND
M  V30 BEGIN SGROUP
M  V30 1 DAT 0 ATOMS=(1 9) FIELDNAME=pKa -
M  V30 FIELDDISP="    0.2000    0.2000    DRU   ALL  0       0" -
M  V30 MRV_FIELDDISP=0 FIELDDATA=4.2
M  V30 END SGROUP
M  V30 END CTAB
M  END
)CTAB"_ctab;
    REQUIRE(m);
    {
      MolDraw2DSVG drawer(350, 300);
      drawer.drawMolecule(*m, "rel");
      drawer.finishDrawing();
      auto text = drawer.getDrawingText();
      std::ofstream outs("testSGroupData-2a.svg");
      outs << text;
      outs.close();
      check_file_hash("testSGroupData-2a.svg");
    }
    {
      MolDraw2DSVG drawer(350, 300);
      drawer.drawOptions().centreMoleculesBeforeDrawing = true;
      drawer.drawOptions().rotate = 90;
      drawer.drawMolecule(*m, "rel, centered, rotated");
      drawer.finishDrawing();
      auto text = drawer.getDrawingText();
      std::ofstream outs("testSGroupData-2b.svg");
      outs << text;
      outs.close();
      check_file_hash("testSGroupData-2b.svg");
    }
  }
  {
    auto m = R"CTAB(random example found on internet
   JSDraw204221719232D

 20 21  0  0  0  0              0 V2000
   10.1710   -5.6553    0.0000 C   0  0  0  0  0  0  0  0  0  0  0  0
   10.9428   -4.2996    0.0000 N   0  0  0  0  0  0  0  0  0  0  0  0
    8.6110   -5.6647    0.0000 O   0  0  0  0  0  0  0  0  0  0  0  0
   10.9591   -7.0015    0.0000 N   0  0  0  0  0  0  0  0  0  0  0  0
   12.5190   -6.9921    0.0000 C   0  0  0  0  0  0  0  0  0  0  0  0
   13.3072   -8.3384    0.0000 O   0  0  0  0  0  0  0  0  0  0  0  0
   13.2909   -5.6364    0.0000 C   0  0  0  0  0  0  0  0  0  0  0  0
   12.5028   -4.2902    0.0000 C   0  0  0  0  0  0  0  0  0  0  0  0
   13.2746   -2.9345    0.0000 O   0  0  0  0  0  0  0  0  0  0  0  0
   14.8508   -5.6270    0.0000 N   0  0  0  0  0  0  0  0  0  0  0  0
   15.6226   -4.2713    0.0000 N   0  0  0  0  0  0  0  0  0  0  0  0
   20.3026   -4.2431    0.0000 C   0  0  0  0  0  0  0  0  0  0  0  0
   19.5307   -5.5987    0.0000 N   0  0  0  0  0  0  0  0  0  0  0  0
   21.8625   -4.2336    0.0000 O   0  0  0  0  0  0  0  0  0  0  0  0
   19.5144   -2.8968    0.0000 N   0  0  0  0  0  0  0  0  0  0  0  0
   17.9544   -2.9062    0.0000 C   0  0  0  0  0  0  0  0  0  0  0  0
   17.1663   -1.5600    0.0000 O   0  0  0  0  0  0  0  0  0  0  0  0
   17.1826   -4.2619    0.0000 C   0  0  0  0  0  0  0  0  0  0  0  0
   17.9708   -5.6082    0.0000 C   0  0  0  0  0  0  0  0  0  0  0  0
   17.1989   -6.9638    0.0000 O   0  0  0  0  0  0  0  0  0  0  0  0
  1  2  1  0  0  0  0
  1  3  2  0  0  0  0
  1  4  1  0  0  0  0
  4  5  2  0  0  0  0
  5  6  1  0  0  0  0
  5  7  1  0  0  0  0
  7  8  1  0  0  0  0
  8  9  2  0  0  0  0
  8  2  1  0  0  0  0
  7 10  1  0  0  0  0
 10 11  2  0  0  0  0
 12 13  1  0  0  0  0
 12 14  2  0  0  0  0
 12 15  1  0  0  0  0
 15 16  1  0  0  0  0
 16 17  2  0  0  0  0
 16 18  1  0  0  0  0
 18 19  1  0  0  0  0
 19 20  1  0  0  0  0
 19 13  2  0  0  0  0
 11 18  1  0  0  0  0
M  STY  1   1 DAT
M  SDT   1 UNKNOWN                        F
M  SDD   1    16.0856   -8.1573    DA    ALL  1       5
M  SED   1 Ni-complex
M  END)CTAB"_ctab;
    {
      MolDraw2DSVG drawer(350, 300);
      drawer.drawMolecule(*m);
      drawer.finishDrawing();
      auto text = drawer.getDrawingText();
      std::ofstream outs("testSGroupData-3a.svg");
      outs << text;
      outs.close();
      check_file_hash("testSGroupData-3a.svg");
    }
  }
}

TEST_CASE("position variation bonds", "[extras]") {
  SECTION("simple") {
    auto m = R"CTAB(
  Mrv2014 12092006072D          

  0  0  0     0  0            999 V3000
M  V30 BEGIN CTAB
M  V30 COUNTS 9 8 0 0 0
M  V30 BEGIN ATOM
M  V30 1 C -4.7083 4.915 0 0
M  V30 2 C -6.042 4.145 0 0
M  V30 3 C -6.042 2.605 0 0
M  V30 4 C -4.7083 1.835 0 0
M  V30 5 C -3.3747 2.605 0 0
M  V30 6 C -3.3747 4.145 0 0
M  V30 7 * -3.8192 3.8883 0 0
M  V30 8 O -3.8192 6.1983 0 0
M  V30 9 C -2.4855 6.9683 0 0
M  V30 END ATOM
M  V30 BEGIN BOND
M  V30 1 1 1 2
M  V30 2 2 2 3
M  V30 3 1 3 4
M  V30 4 2 4 5
M  V30 5 1 5 6
M  V30 6 2 1 6
M  V30 7 1 7 8 ENDPTS=(3 1 6 5) ATTACH=ANY
M  V30 8 1 8 9
M  V30 END BOND
M  V30 END CTAB
M  END
)CTAB"_ctab;
    REQUIRE(m);
    {
      MolDraw2DSVG drawer(350, 300);
      drawer.drawMolecule(*m, "variations");
      drawer.finishDrawing();
      auto text = drawer.getDrawingText();
      std::ofstream outs("testPositionVariation-1.svg");
      outs << text;
      outs.close();
      check_file_hash("testPositionVariation-1.svg");
    }
    {  // make sure comic mode doesn't screw this up
      MolDraw2DSVG drawer(350, 300);
      drawer.drawOptions().comicMode = true;
      drawer.drawMolecule(*m, "comic variations");
      drawer.finishDrawing();
      auto text = drawer.getDrawingText();
      std::ofstream outs("testPositionVariation-1b.svg");
      outs << text;
      outs.close();
      check_file_hash("testPositionVariation-1b.svg");
    }
  }
  SECTION("multiple") {
    auto m = R"CTAB(
  Mrv2014 12092006082D          

  0  0  0     0  0            999 V3000
M  V30 BEGIN CTAB
M  V30 COUNTS 15 14 0 0 0
M  V30 BEGIN ATOM
M  V30 1 C -4.7083 4.915 0 0
M  V30 2 C -6.042 4.145 0 0
M  V30 3 C -6.042 2.605 0 0
M  V30 4 C -4.7083 1.835 0 0
M  V30 5 C -3.3747 2.605 0 0
M  V30 6 C -3.3747 4.145 0 0
M  V30 7 * -3.8192 3.8883 0 0
M  V30 8 O -3.8192 6.1983 0 0
M  V30 9 C -2.4855 6.9683 0 0
M  V30 10 C -7.3757 4.915 0 0
M  V30 11 C -8.7093 4.145 0 0
M  V30 12 C -8.7093 2.605 0 0
M  V30 13 C -7.3757 1.835 0 0
M  V30 14 * -8.7093 3.375 0 0
M  V30 15 O -10.2922 3.375 0 0
M  V30 END ATOM
M  V30 BEGIN BOND
M  V30 1 1 1 2
M  V30 2 1 2 3
M  V30 3 1 3 4
M  V30 4 2 4 5
M  V30 5 1 5 6
M  V30 6 2 1 6
M  V30 7 1 7 8 ENDPTS=(3 1 6 5) ATTACH=ANY
M  V30 8 1 8 9
M  V30 9 1 10 11
M  V30 10 2 11 12
M  V30 11 1 12 13
M  V30 12 2 10 2
M  V30 13 2 13 3
M  V30 14 1 14 15 ENDPTS=(2 11 12) ATTACH=ANY
M  V30 END BOND
M  V30 END CTAB
M  END
)CTAB"_ctab;
    REQUIRE(m);
    {
      MolDraw2DSVG drawer(350, 300);
      drawer.drawMolecule(*m, "multiple variations");
      drawer.finishDrawing();
      auto text = drawer.getDrawingText();
      std::ofstream outs("testPositionVariation-2.svg");
      outs << text;
      outs.close();
      check_file_hash("testPositionVariation-2.svg");
    }
  }
  SECTION("non-contiguous") {
    auto m = R"CTAB(
  Mrv2014 12092006102D          

  0  0  0     0  0            999 V3000
M  V30 BEGIN CTAB
M  V30 COUNTS 9 8 0 0 0
M  V30 BEGIN ATOM
M  V30 1 C -0.875 8.7484 0 0
M  V30 2 C -2.2087 7.9784 0 0
M  V30 3 C -2.2087 6.4383 0 0
M  V30 4 C -0.875 5.6683 0 0
M  V30 5 C 0.4587 6.4383 0 0
M  V30 6 C 0.4587 7.9784 0 0
M  V30 7 * -0.4304 6.9517 0 0
M  V30 8 O -0.4304 4.6417 0 0
M  V30 9 C -1.7641 3.8717 0 0
M  V30 END ATOM
M  V30 BEGIN BOND
M  V30 1 1 1 2
M  V30 2 2 2 3
M  V30 3 1 3 4
M  V30 4 2 4 5
M  V30 5 1 5 6
M  V30 6 2 1 6
M  V30 7 1 7 8 ENDPTS=(3 1 5 4) ATTACH=ANY
M  V30 8 1 8 9
M  V30 END BOND
M  V30 END CTAB
M  END
)CTAB"_ctab;
    REQUIRE(m);
    {
      MolDraw2DSVG drawer(350, 300);
      drawer.drawMolecule(*m, "non-contiguous atoms");
      drawer.finishDrawing();
      auto text = drawer.getDrawingText();
      std::ofstream outs("testPositionVariation-3.svg");
      outs << text;
      outs.close();
      check_file_hash("testPositionVariation-3.svg");
    }
  }
  SECTION("larger mol") {
    auto m = R"CTAB(
  Mrv2014 12092009152D          

  0  0  0     0  0            999 V3000
M  V30 BEGIN CTAB
M  V30 COUNTS 23 24 0 0 0
M  V30 BEGIN ATOM
M  V30 1 C -0.875 8.7484 0 0
M  V30 2 C -2.2087 7.9784 0 0
M  V30 3 C -2.2087 6.4383 0 0
M  V30 4 C -0.875 5.6683 0 0
M  V30 5 N 0.4587 6.4383 0 0
M  V30 6 C 0.4587 7.9784 0 0
M  V30 7 * -0.4304 6.9517 0 0
M  V30 8 O -0.4304 4.6417 0 0
M  V30 9 C -1.7641 3.8717 0 0
M  V30 10 C -3.5423 8.7484 0 0
M  V30 11 C -4.876 7.9784 0 0
M  V30 12 C -4.876 6.4383 0 0
M  V30 13 C -3.5423 5.6683 0 0
M  V30 14 C -4.876 11.0584 0 0
M  V30 15 C -6.2097 10.2884 0 0
M  V30 16 C -6.2097 8.7484 0 0
M  V30 17 C -3.5423 10.2884 0 0
M  V30 18 C -6.2097 13.3685 0 0
M  V30 19 C -7.5433 12.5985 0 0
M  V30 20 C -7.5433 11.0584 0 0
M  V30 21 C -4.876 12.5985 0 0
M  V30 22 * -5.5428 9.1334 0 0
M  V30 23 C -7.3712 7.7304 0 0
M  V30 END ATOM
M  V30 BEGIN BOND
M  V30 1 1 1 2
M  V30 2 2 2 3
M  V30 3 1 3 4
M  V30 4 2 4 5
M  V30 5 1 5 6
M  V30 6 2 1 6
M  V30 7 1 7 8 ENDPTS=(3 1 4 5) ATTACH=ANY
M  V30 8 1 8 9
M  V30 9 2 10 11
M  V30 10 1 11 12
M  V30 11 2 12 13
M  V30 12 1 10 2
M  V30 13 1 13 3
M  V30 14 1 14 15
M  V30 15 2 15 16
M  V30 16 2 14 17
M  V30 17 1 10 17
M  V30 18 1 16 11
M  V30 19 1 18 19
M  V30 20 2 19 20
M  V30 21 2 18 21
M  V30 22 1 14 21
M  V30 23 1 20 15
M  V30 24 1 22 23 ENDPTS=(2 15 11) ATTACH=ANY
M  V30 END BOND
M  V30 END CTAB
M  END
)CTAB"_ctab;
    REQUIRE(m);
    {
      MolDraw2DSVG drawer(250, 200);
      drawer.drawMolecule(*m, "smaller");
      drawer.finishDrawing();
      auto text = drawer.getDrawingText();
      std::ofstream outs("testPositionVariation-4.svg");
      outs << text;
      outs.close();
      check_file_hash("testPositionVariation-4.svg");
    }
  }
}

TEST_CASE("disable atom labels", "[feature]") {
  SECTION("basics") {
    {
      auto m = "NCC(=O)O"_smiles;
      MolDraw2DSVG drawer(350, 300);
      MolDraw2DUtils::prepareMolForDrawing(*m);
      drawer.drawOptions().noAtomLabels = true;
      drawer.drawMolecule(*m);
      drawer.finishDrawing();
      auto text = drawer.getDrawingText();
      std::ofstream outs("testNoAtomLabels-1.svg");
      outs << text;
      outs.close();
      check_file_hash("testNoAtomLabels-1.svg");
      CHECK(text.find("class='atom-0") == std::string::npos);
      CHECK(text.find("class='atom-3") == std::string::npos);
    }
    {
      auto m = "F[C@H](O)C[C@@H](Cl)I"_smiles;
      MolDraw2DSVG drawer(350, 300);
      MolDraw2DUtils::prepareMolForDrawing(*m);
      drawer.drawOptions().noAtomLabels = true;
      drawer.drawMolecule(*m);
      drawer.finishDrawing();
      auto text = drawer.getDrawingText();
      std::ofstream outs("testNoAtomLabels-2.svg");
      outs << text;
      outs.close();
      check_file_hash("testNoAtomLabels-2.svg");
    }
  }
}

TEST_CASE("drawing query bonds", "[queries]") {
  SECTION("basics") {
    auto m = R"CTAB(
  Mrv2014 12072005332D          
  
  0  0  0     0  0            999 V3000
M  V30 BEGIN CTAB
M  V30 COUNTS 14 14 0 0 0
M  V30 BEGIN ATOM
M  V30 1 C 3.7917 -2.96 0 0
M  V30 2 C 2.458 -3.73 0 0
M  V30 3 C 2.458 -5.27 0 0
M  V30 4 C 3.7917 -6.04 0 0
M  V30 5 C 5.1253 -5.27 0 0
M  V30 6 C 5.1253 -3.73 0 0
M  V30 7 C 6.459 -2.96 0 0
M  V30 8 C 3.7917 -7.58 0 0
M  V30 9 C 4.8806 -8.669 0 0
M  V30 10 C 4.482 -10.1565 0 0
M  V30 11 C 6.459 -6.04 0 0
M  V30 12 C 7.7927 -5.27 0 0
M  V30 13 C 9.1263 -6.0399 0 0
M  V30 14 C 9.1263 -7.5799 0 0
M  V30 END ATOM
M  V30 BEGIN BOND
M  V30 1 1 2 3
M  V30 2 1 4 5
M  V30 3 1 1 6
M  V30 4 5 1 2
M  V30 5 6 5 6
M  V30 6 7 3 4
M  V30 7 8 6 7
M  V30 8 1 4 8
M  V30 9 1 8 9 TOPO=1
M  V30 10 1 9 10 TOPO=2
M  V30 11 1 5 11
M  V30 12 1 12 13
M  V30 13 2 11 12 TOPO=1
M  V30 14 2 13 14 TOPO=2
M  V30 END BOND
M  V30 END CTAB
M  END
)CTAB"_ctab;
    REQUIRE(m);
    {
      MolDraw2DSVG drawer(350, 300);
      drawer.drawMolecule(*m);
      drawer.finishDrawing();
      auto text = drawer.getDrawingText();
      std::ofstream outs("testQueryBonds-1a.svg");
      outs << text;
      outs.close();
      check_file_hash("testQueryBonds-1a.svg");
    }
    {
      MolDraw2DSVG drawer(350, 300);
      m->getBondWithIdx(3)->setProp("bondNote", "S/D");
      m->getBondWithIdx(4)->setProp("bondNote", "S/A");
      m->getBondWithIdx(5)->setProp("bondNote", "D/A");
      m->getBondWithIdx(6)->setProp("bondNote", "Any");
      drawer.drawMolecule(*m);
      drawer.finishDrawing();
      auto text = drawer.getDrawingText();
      std::ofstream outs("testQueryBonds-1b.svg");
      outs << text;
      outs.close();
      check_file_hash("testQueryBonds-1b.svg");
    }
    {
      MolDraw2DSVG drawer(350, 300);
      std::vector<int> highlightAtoms = {0, 1, 2, 3, 4, 5, 7, 8, 9};
      std::vector<int> highlightBonds = {0, 3, 2, 4, 1, 5, 8, 9};

      drawer.drawMolecule(*m, "", &highlightAtoms, &highlightBonds);
      drawer.finishDrawing();
      auto text = drawer.getDrawingText();
      std::ofstream outs("testQueryBonds-1c.svg");
      outs << text;
      outs.close();
      check_file_hash("testQueryBonds-1c.svg");
    }
  }
  SECTION("smaller drawing") {
    auto m = R"CTAB(
  Mrv2014 12012004302D          
  
  0  0  0     0  0            999 V3000
M  V30 BEGIN CTAB
M  V30 COUNTS 26 29 0 0 0
M  V30 BEGIN ATOM
M  V30 1 O 3.7917 -2.96 0 0
M  V30 2 C 2.458 -3.73 0 0
M  V30 3 C 2.458 -5.27 0 0
M  V30 4 N 3.7917 -6.04 0 0
M  V30 5 N 5.1253 -5.27 0 0
M  V30 6 C 5.1253 -3.73 0 0
M  V30 7 C 6.459 -2.96 0 0
M  V30 8 C 3.7917 -7.58 0 0
M  V30 9 C 4.8806 -8.669 0 0
M  V30 10 C 4.482 -10.1565 0 0
M  V30 11 C 1.1243 -2.9599 0 0
M  V30 12 C -0.2093 -3.73 0 0
M  V30 13 C -0.2093 -5.27 0 0
M  V30 14 C 1.1243 -6.04 0 0
M  V30 15 C -0.2093 -0.6499 0 0
M  V30 16 C -1.543 -1.4199 0 0
M  V30 17 C -1.543 -2.9599 0 0
M  V30 18 C 1.1243 -1.4199 0 0
M  V30 19 C -2.8767 -0.6499 0 0
M  V30 20 C -4.2103 -1.4199 0 0
M  V30 21 C -4.2103 -2.9599 0 0
M  V30 22 C -2.8767 -3.73 0 0
M  V30 23 C -5.544 -3.7299 0 0
M  V30 24 C -6.8777 -2.9599 0 0
M  V30 25 C -8.2114 -3.7299 0 0
M  V30 26 C -9.5451 -2.9599 0 0
M  V30 END ATOM
M  V30 BEGIN BOND
M  V30 1 1 2 3
M  V30 2 1 4 5
M  V30 3 1 1 6
M  V30 4 5 1 2
M  V30 5 6 5 6
M  V30 6 7 3 4
M  V30 7 8 6 7
M  V30 8 1 4 8
M  V30 9 1 8 9 TOPO=1
M  V30 10 1 9 10 TOPO=2
M  V30 11 1 12 13
M  V30 12 1 13 14
M  V30 13 1 14 3
M  V30 14 1 11 2
M  V30 15 1 15 16
M  V30 16 1 16 17
M  V30 17 2 15 18
M  V30 18 1 11 18
M  V30 19 1 17 12
M  V30 20 2 12 11
M  V30 21 1 19 20
M  V30 22 2 20 21
M  V30 23 1 21 22
M  V30 24 2 19 16
M  V30 25 2 22 17
M  V30 26 1 21 23
M  V30 27 1 23 24
M  V30 28 1 24 25
M  V30 29 1 25 26
M  V30 END BOND
M  V30 END CTAB
M  END
)CTAB"_ctab;
    REQUIRE(m);
    {
      MolDraw2DSVG drawer(250, 200);
      drawer.drawMolecule(*m);
      drawer.finishDrawing();
      auto text = drawer.getDrawingText();
      std::ofstream outs("testQueryBonds-2.svg");
      outs << text;
      outs.close();
      check_file_hash("testQueryBonds-2.svg");
    }
  }
  SECTION("two linknodes") {
    auto m = R"CTAB(two linknodes
  Mrv2014 07072016412D          

  0  0  0     0  0            999 V3000
M  V30 BEGIN CTAB
M  V30 COUNTS 7 7 0 0 0
M  V30 BEGIN ATOM
M  V30 1 C 8.25 12.1847 0 0
M  V30 2 C 6.9164 12.9547 0 0
M  V30 3 C 7.2366 14.4611 0 0
M  V30 4 C 8.7681 14.622 0 0
M  V30 5 C 9.3945 13.2151 0 0
M  V30 6 O 8.25 10.6447 0 0
M  V30 7 F 9.5382 15.9557 0 0
M  V30 END ATOM
M  V30 BEGIN BOND
M  V30 1 1 1 2
M  V30 2 1 2 3
M  V30 3 1 4 5
M  V30 4 1 1 5
M  V30 5 1 3 4
M  V30 6 1 1 6
M  V30 7 1 4 7
M  V30 END BOND
M  V30 LINKNODE 1 3 2 1 2 1 5
M  V30 LINKNODE 1 4 2 4 3 4 5
M  V30 END CTAB
M  END)CTAB"_ctab;
    std::vector<int> rotns = {0, 30, 60, 90, 120, 150, 180};
    for (auto rotn : rotns) {
      MolDraw2DSVG drawer(350, 300);
      drawer.drawOptions().rotate = (double)rotn;
      drawer.drawMolecule(*m);
      drawer.finishDrawing();
      auto text = drawer.getDrawingText();
      std::string filename(
          (boost::format("testLinkNodes-2-%d.svg") % rotn).str());
      std::ofstream outs(filename);
      outs << text;
      outs.close();
      check_file_hash(filename);
    }
  }
}

TEST_CASE("molecule annotations", "[extra]") {
  int panelHeight = -1;
  int panelWidth = -1;
  bool noFreeType = false;
  SECTION("basics") {
    auto m = "NCC(=O)O"_smiles;
    MolDraw2DSVG drawer(350, 300, panelWidth, panelHeight, noFreeType);
    MolDraw2DUtils::prepareMolForDrawing(*m);
    m->setProp(common_properties::molNote, "molecule note");
    drawer.drawMolecule(*m, "with note");
    drawer.finishDrawing();
    auto text = drawer.getDrawingText();
    std::ofstream outs("testMolAnnotations-1.svg");
    outs << text;
    outs.close();
    check_file_hash("testMolAnnotations-1.svg");
    CHECK(text.find("class='note'") != std::string::npos);
  }
  SECTION("chiral flag") {
    auto m = R"CTAB(
  Mrv2014 12152012512D          
 
  0  0  0     0  0            999 V3000
M  V30 BEGIN CTAB
M  V30 COUNTS 8 8 0 0 1
M  V30 BEGIN ATOM
M  V30 1 C -0.6317 0.6787 0 0 CFG=2
M  V30 2 C -1.7207 1.7677 0 0
M  V30 3 C 0.4571 1.7677 0 0
M  V30 4 C -0.6317 2.8566 0 0 CFG=1
M  V30 5 C 0.1729 4.1698 0 0
M  V30 6 N -0.5619 5.5231 0 0
M  V30 7 C -1.4364 4.1698 0 0
M  V30 8 C -0.6316 -0.8613 0 0
M  V30 END ATOM
M  V30 BEGIN BOND
M  V30 1 1 1 2 CFG=3
M  V30 2 1 1 3
M  V30 3 1 4 3
M  V30 4 1 4 2
M  V30 5 1 4 5
M  V30 6 1 5 6
M  V30 7 1 4 7 CFG=1
M  V30 8 1 1 8
M  V30 END BOND
M  V30 END CTAB
M  END
)CTAB"_ctab;
    {
      MolDraw2DSVG drawer(350, 300, panelWidth, panelHeight, noFreeType);
      drawer.drawMolecule(*m, "chiral flag set, option disabled");
      drawer.finishDrawing();
      auto text = drawer.getDrawingText();
      std::ofstream outs("testMolAnnotations-2a.svg");
      outs << text;
      outs.close();
      check_file_hash("testMolAnnotations-2a.svg");
      CHECK(text.find("class='note'") == std::string::npos);
    }
    {
      MolDraw2DSVG drawer(350, 300, panelWidth, panelHeight, noFreeType);
      drawer.drawOptions().includeChiralFlagLabel = true;
      drawer.drawMolecule(*m, "chiral flag set, option enabled");
      drawer.finishDrawing();
      auto text = drawer.getDrawingText();
      std::ofstream outs("testMolAnnotations-2b.svg");
      outs << text;
      outs.close();
      check_file_hash("testMolAnnotations-2b.svg");
      CHECK(text.find("class='note'") != std::string::npos);
    }
    {
      MolDraw2DSVG drawer(350, 300, panelWidth, panelHeight, noFreeType);
      drawer.drawOptions().includeChiralFlagLabel = true;
      m->clearProp(common_properties::_MolFileChiralFlag);
      drawer.drawMolecule(*m, "chiral flag not set, option enabled");
      drawer.finishDrawing();
      auto text = drawer.getDrawingText();
      std::ofstream outs("testMolAnnotations-2c.svg");
      outs << text;
      outs.close();
      check_file_hash("testMolAnnotations-2c.svg");
      CHECK(text.find("class='note'") == std::string::npos);
    }
  }
  SECTION("simplified stereo 1") {
    {
      auto m = "C[C@H](F)[C@@H](F)[C@@H](C)Cl |o1:3,5,1|"_smiles;
      MolDraw2DSVG drawer(350, 300, panelWidth, panelHeight, noFreeType);
      MolDraw2DUtils::prepareMolForDrawing(*m);
      drawer.drawOptions().addStereoAnnotation = true;
      drawer.drawMolecule(*m, "enhanced no flag");
      drawer.finishDrawing();
      auto text = drawer.getDrawingText();
      std::ofstream outs("testMolAnnotations-3a.svg");
      outs << text;
      outs.close();
      check_file_hash("testMolAnnotations-3a.svg");
    }
    {
      auto m = "C[C@H](F)[C@@H](F)[C@@H](C)Cl |o1:3,5,1|"_smiles;
      MolDraw2DSVG drawer(350, 300, panelWidth, panelHeight, noFreeType);
      MolDraw2DUtils::prepareMolForDrawing(*m);
      drawer.drawOptions().addStereoAnnotation = true;
      drawer.drawOptions().simplifiedStereoGroupLabel = true;
      drawer.drawMolecule(*m, "enhanced with flag");
      drawer.finishDrawing();
      auto text = drawer.getDrawingText();
      std::ofstream outs("testMolAnnotations-3b.svg");
      outs << text;
      outs.close();
      check_file_hash("testMolAnnotations-3b.svg");
    }
    {
      auto m = "C[C@H](F)[C@@H](F)[C@@H](C)Cl |&1:3,5,1|"_smiles;
      MolDraw2DSVG drawer(350, 300, panelWidth, panelHeight, noFreeType);
      MolDraw2DUtils::prepareMolForDrawing(*m);
      drawer.drawOptions().addStereoAnnotation = true;
      drawer.drawOptions().simplifiedStereoGroupLabel = true;
      drawer.drawMolecule(*m, "enhanced & with flag");
      drawer.finishDrawing();
      auto text = drawer.getDrawingText();
      std::ofstream outs("testMolAnnotations-3c.svg");
      outs << text;
      outs.close();
      check_file_hash("testMolAnnotations-3c.svg");
    }
  }
  SECTION("simplified stereo 2") {
    auto m = "C[C@H](F)[C@@H](F)[C@@H](C)Cl |o1:3,5,o2:1|"_smiles;
    MolDraw2DSVG drawer(350, 300, panelWidth, panelHeight, noFreeType);
    drawer.drawOptions().addStereoAnnotation = true;
    drawer.drawOptions().simplifiedStereoGroupLabel = true;
    MolDraw2DUtils::prepareMolForDrawing(*m);
    drawer.drawMolecule(*m, "multi-groups");
    drawer.finishDrawing();
    auto text = drawer.getDrawingText();
    std::ofstream outs("testMolAnnotations-3d.svg");
    outs << text;
    outs.close();
    check_file_hash("testMolAnnotations-3d.svg");
  }
  SECTION("label placement") {
    auto m = R"CTAB(
  Mrv2014 12162004412D          
 
  0  0  0     0  0            999 V3000
M  V30 BEGIN CTAB
M  V30 COUNTS 16 15 0 0 0
M  V30 BEGIN ATOM
M  V30 1 C -9.2917 3.5833 0 0
M  V30 2 C -7.958 4.3533 0 0 CFG=2
M  V30 3 C -6.6243 3.5833 0 0 CFG=1
M  V30 4 C -5.2906 4.3533 0 0 CFG=2
M  V30 5 Cl -7.958 5.8933 0 0
M  V30 6 F -6.6243 2.0433 0 0
M  V30 7 F -3.957 3.5833 0 0
M  V30 8 C -5.2906 5.8933 0 0
M  V30 9 C -3.957 6.6633 0 0
M  V30 10 C -3.957 8.2033 0 0
M  V30 11 C -2.6233 8.9733 0 0
M  V30 12 C -2.6233 5.8933 0 0
M  V30 13 C -5.2906 8.9733 0 0
M  V30 14 C -2.6233 10.5133 0 0
M  V30 15 C -1.2896 8.2033 0 0
M  V30 16 C -1.2896 6.6633 0 0
M  V30 END ATOM
M  V30 BEGIN BOND
M  V30 1 1 1 2
M  V30 2 1 2 3
M  V30 3 1 3 4
M  V30 4 1 2 5 CFG=1
M  V30 5 1 3 6 CFG=1
M  V30 6 1 4 7 CFG=1
M  V30 7 1 4 8
M  V30 8 1 8 9
M  V30 9 1 9 10
M  V30 10 1 10 11
M  V30 11 1 9 12
M  V30 12 1 10 13
M  V30 13 1 11 14
M  V30 14 1 11 15
M  V30 15 1 12 16
M  V30 END BOND
M  V30 BEGIN COLLECTION
M  V30 MDLV30/STEREL1 ATOMS=(3 2 3 4)
M  V30 END COLLECTION
M  V30 END CTAB
M  END
)CTAB"_ctab;
    MolDraw2DSVG drawer(350, 300, panelWidth, panelHeight, noFreeType);
    drawer.drawOptions().addStereoAnnotation = true;
    drawer.drawOptions().simplifiedStereoGroupLabel = true;
    drawer.drawMolecule(*m, "label crowding");
    drawer.finishDrawing();
    auto text = drawer.getDrawingText();
    std::ofstream outs("testMolAnnotations-4a.svg");
    outs << text;
    outs.close();
    check_file_hash("testMolAnnotations-4a.svg");
  }
}

TEST_CASE("draw link nodes", "[extras]") {
  SECTION("one linknode") {
    auto m = R"CTAB(one linknode
  Mrv2007 06222005102D          

  0  0  0     0  0            999 V3000
M  V30 BEGIN CTAB
M  V30 COUNTS 6 6 0 0 0
M  V30 BEGIN ATOM
M  V30 1 C 8.25 12.1847 0 0
M  V30 2 C 6.9164 12.9547 0 0
M  V30 3 C 6.9164 14.4947 0 0
M  V30 4 C 9.5836 14.4947 0 0
M  V30 5 C 9.5836 12.9547 0 0
M  V30 6 O 8.25 10.6447 0 0
M  V30 END ATOM
M  V30 BEGIN BOND
M  V30 1 1 1 2
M  V30 2 1 2 3
M  V30 3 1 4 5
M  V30 4 1 1 5
M  V30 5 1 3 4
M  V30 6 1 1 6
M  V30 END BOND
M  V30 LINKNODE 1 4 2 1 2 1 5
M  V30 END CTAB
M  END)CTAB"_ctab;
    std::vector<int> rotns = {0, 30, 60, 90, 120, 150, 180};
    for (auto rotn : rotns) {
      MolDraw2DSVG drawer(350, 300);
      drawer.drawOptions().rotate = (double)rotn;
      drawer.drawMolecule(*m);
      drawer.finishDrawing();
      auto text = drawer.getDrawingText();
      std::ofstream outs(
          (boost::format("testLinkNodes-1-%d.svg") % rotn).str());
      outs << text;
      outs.close();
      check_file_hash((boost::format("testLinkNodes-1-%d.svg") % rotn).str());
    }
  }
}

TEST_CASE("Github #3744: Double bonds incorrectly drawn outside the ring",
          "[drawing]") {
  SECTION("SVG") {
    ROMOL_SPTR m1(MolBlockToMol(R"CTAB(
     RDKit          2D

  6  6  0  0  0  0  0  0  0  0999 V2000
    0.0684   -1.2135    0.0000 C   0  0  0  0  0  0  0  0  0  0  0  0
    1.4949   -0.7500    0.0000 C   0  0  0  0  0  0  0  0  0  0  0  0
    1.4949    0.7500    0.0000 C   0  0  0  0  0  0  0  0  0  0  0  0
    0.0684    1.2135    0.0000 C   0  0  0  0  0  0  0  0  0  0  0  0
   -0.8133    0.0000    0.0000 N   0  0  0  0  0  0  0  0  0  0  0  0
   -2.3133   -0.0000    0.0000 C   0  0  0  0  0  0  0  0  0  0  0  0
  1  2  2  0
  2  3  1  0
  3  4  2  0
  4  5  1  0
  5  6  1  0
  5  1  1  0
M  END)CTAB"));
    REQUIRE(m1);
    MolDraw2DSVG drawer(400, 300);
    drawer.drawMolecule(*m1);
    drawer.finishDrawing();
    std::string text = drawer.getDrawingText();
    std::ofstream outs("testGithub3744.svg");
    outs << text;
    outs.close();
    check_file_hash("testGithub3744.svg");
    std::vector<std::string> bond0;
    std::vector<std::string> bond2;
    std::istringstream ss(text);
    std::string line;
    while (std::getline(ss, line)) {
      if (line.find("bond-0") != std::string::npos) {
        bond0.push_back(line);
      } else if (line.find("bond-2") != std::string::npos) {
        bond2.push_back(line);
      }
    }
    CHECK(bond0.size() == 2);
    CHECK(bond2.size() == 2);
    std::regex regex(
        "^.*d='M\\s+(\\d+\\.\\d+),(\\d+\\.\\d+)\\s+L\\s+(\\d+\\.\\d+),(\\d+\\."
        "\\d+)'.*$");
    std::smatch bond0OuterMatch;
    CHECK(std::regex_match(bond0[0], bond0OuterMatch, regex));
    CHECK(bond0OuterMatch.size() == 5);
    std::smatch bond0InnerMatch;
    CHECK(std::regex_match(bond0[1], bond0InnerMatch, regex));
    CHECK(bond0InnerMatch.size() == 5);
    std::smatch bond2OuterMatch;
    CHECK(std::regex_match(bond2[0], bond2OuterMatch, regex));
    CHECK(bond2OuterMatch.size() == 5);
    std::smatch bond2InnerMatch;
    CHECK(std::regex_match(bond2[1], bond2InnerMatch, regex));
    CHECK(bond2InnerMatch.size() == 5);
    RDGeom::Point2D bond0InnerCtd(
        RDGeom::Point2D(std::stof(bond0InnerMatch[1]),
                        std::stof(bond0InnerMatch[2])) +
        RDGeom::Point2D(std::stof(bond0InnerMatch[3]),
                        std::stof(bond0InnerMatch[4])) /
            2.0);
    RDGeom::Point2D bond0OuterCtd(
        RDGeom::Point2D(std::stof(bond0OuterMatch[1]),
                        std::stof(bond0OuterMatch[2])) +
        RDGeom::Point2D(std::stof(bond0OuterMatch[3]),
                        std::stof(bond0OuterMatch[4])) /
            2.0);
    RDGeom::Point2D bond2InnerCtd(
        RDGeom::Point2D(std::stof(bond2InnerMatch[1]),
                        std::stof(bond2InnerMatch[2])) +
        RDGeom::Point2D(std::stof(bond2InnerMatch[3]),
                        std::stof(bond2InnerMatch[4])) /
            2.0);
    RDGeom::Point2D bond2OuterCtd(
        RDGeom::Point2D(std::stof(bond2OuterMatch[1]),
                        std::stof(bond2OuterMatch[2])) +
        RDGeom::Point2D(std::stof(bond2OuterMatch[3]),
                        std::stof(bond2OuterMatch[4])) /
            2.0);
    // we look at the two double bonds of pyrrole
    // we check that the ratio between the distance of the centroids of the
    // outer bonds and the distance of the centroids of the inner bonds is at
    // least 1.275, otherwise the inner bonds are not actually inside the ring.
    float outerBondsDistance = (bond0OuterCtd - bond2OuterCtd).length();
    float innerBondsDistance = (bond0InnerCtd - bond2InnerCtd).length();
    CHECK(outerBondsDistance / innerBondsDistance > 1.275f);
  }
}

TEST_CASE("draw atom list queries", "[extras]") {
  SECTION("atom list") {
    auto m = R"CTAB(
  Mrv2102 02112115002D          

  0  0  0     0  0            999 V3000
M  V30 BEGIN CTAB
M  V30 COUNTS 3 3 0 0 0
M  V30 BEGIN ATOM
M  V30 1 [N,O,S] 9.2083 12.8058 0 0
M  V30 2 C 8.4383 11.4721 0 0
M  V30 3 C 9.9783 11.4721 0 0
M  V30 END ATOM
M  V30 BEGIN BOND
M  V30 1 1 1 2
M  V30 2 1 3 1
M  V30 3 1 2 3
M  V30 END BOND
M  V30 END CTAB
M  END
)CTAB"_ctab;
    REQUIRE(m);
    MolDraw2DSVG drawer(350, 300);
    drawer.drawMolecule(*m, "atom list");
    drawer.finishDrawing();
    auto text = drawer.getDrawingText();
    std::ofstream outs("testAtomLists-1.svg");
    outs << text;
    outs.close();
    check_file_hash("testAtomLists-1.svg");
  }

  SECTION("NOT atom list") {
    auto m = R"CTAB(
  Mrv2102 02112115032D          

  0  0  0     0  0            999 V3000
M  V30 BEGIN CTAB
M  V30 COUNTS 3 3 0 0 0
M  V30 BEGIN ATOM
M  V30 1 "NOT [N,O,S]" 9.2083 12.8058 0 0
M  V30 2 C 8.4383 11.4721 0 0
M  V30 3 C 9.9783 11.4721 0 0
M  V30 END ATOM
M  V30 BEGIN BOND
M  V30 1 1 1 2
M  V30 2 1 3 1
M  V30 3 1 2 3
M  V30 END BOND
M  V30 END CTAB
M  END
)CTAB"_ctab;
    REQUIRE(m);
    MolDraw2DSVG drawer(350, 300);
    drawer.drawMolecule(*m, "NOT atom list");
    drawer.finishDrawing();
    auto text = drawer.getDrawingText();
    std::ofstream outs("testAtomLists-2.svg");
    outs << text;
    outs.close();
    check_file_hash("testAtomLists-2.svg");
  }
}

TEST_CASE("test the options that toggle isotope labels", "[drawing]") {
  SECTION("test all permutations") {
    auto m = "[1*]c1cc([2*])c([3*])c[14c]1"_smiles;
    REQUIRE(m);
    std::regex regex(R"regex(<text\s+.*>\d</text>)regex");
    std::smatch match;
    std::string line;
    {
      MolDraw2DSVG drawer(300, 300, -1, -1, true);
      drawer.drawMolecule(*m);
      drawer.finishDrawing();
      std::string textIsoDummyIso = drawer.getDrawingText();
      std::ofstream outs("testIsoDummyIso.svg");
      outs << textIsoDummyIso;
      outs.close();
      check_file_hash("testIsoDummyIso.svg");
      size_t nIsoDummyIso = std::distance(
          std::sregex_token_iterator(textIsoDummyIso.begin(),
                                     textIsoDummyIso.end(), regex),
          std::sregex_token_iterator());
      CHECK(nIsoDummyIso == 5);
    }
    {
      MolDraw2DSVG drawer(300, 300, -1, -1, true);
      drawer.drawOptions().isotopeLabels = false;
      drawer.drawMolecule(*m);
      drawer.finishDrawing();
      std::string textNoIsoDummyIso = drawer.getDrawingText();
      std::ofstream outs("testNoIsoDummyIso.svg");
      outs << textNoIsoDummyIso;
      outs.close();
      check_file_hash("testNoIsoDummyIso.svg");
      size_t nNoIsoDummyIso = std::distance(
          std::sregex_token_iterator(textNoIsoDummyIso.begin(),
                                     textNoIsoDummyIso.end(), regex, 1),
          std::sregex_token_iterator());
      CHECK(nNoIsoDummyIso == 3);
    }
    {
      MolDraw2DSVG drawer(300, 300, -1, -1, true);
      drawer.drawOptions().dummyIsotopeLabels = false;
      drawer.drawMolecule(*m);
      drawer.finishDrawing();
      std::string textIsoNoDummyIso = drawer.getDrawingText();
      std::ofstream outs("testIsoNoDummyIso.svg");
      outs << textIsoNoDummyIso;
      outs.close();
      check_file_hash("testIsoNoDummyIso.svg");
      size_t nIsoNoDummyIso = std::distance(
          std::sregex_token_iterator(textIsoNoDummyIso.begin(),
                                     textIsoNoDummyIso.end(), regex, 1),
          std::sregex_token_iterator());
      CHECK(nIsoNoDummyIso == 2);
    }
    {
      MolDraw2DSVG drawer(300, 300, -1, -1, true);
      drawer.drawOptions().isotopeLabels = false;
      drawer.drawOptions().dummyIsotopeLabels = false;
      drawer.drawMolecule(*m);
      drawer.finishDrawing();
      std::string textNoIsoNoDummyIso = drawer.getDrawingText();
      std::ofstream outs("testNoIsoNoDummyIso.svg");
      outs << textNoIsoNoDummyIso;
      outs.close();
      check_file_hash("testNoIsoNoDummyIso.svg");
      size_t nNoIsoNoDummyIso = std::distance(
          std::sregex_token_iterator(textNoIsoNoDummyIso.begin(),
                                     textNoIsoNoDummyIso.end(), regex, 1),
          std::sregex_token_iterator());
      CHECK(nNoIsoNoDummyIso == 0);
    }
  }
  SECTION("test that D/T show up even if isotope labels are hidden") {
    auto m = "C([1H])([2H])([3H])[H]"_smiles;
    std::regex regex(R"regex(<text\s+.*>[DT]</text>)regex");
    std::smatch match;
    REQUIRE(m);
    std::string line;
    MolDraw2DSVG drawer(300, 300, -1, -1, true);
    drawer.drawOptions().isotopeLabels = false;
    drawer.drawOptions().dummyIsotopeLabels = false;
    drawer.drawOptions().atomLabelDeuteriumTritium = true;
    drawer.drawMolecule(*m);
    drawer.finishDrawing();
    std::string textDeuteriumTritium = drawer.getDrawingText();
    std::ofstream outs("testDeuteriumTritium.svg");
    outs << textDeuteriumTritium;
    outs.close();
    check_file_hash("testDeuteriumTritium.svg");
    size_t nDeuteriumTritium = std::distance(
        std::sregex_token_iterator(textDeuteriumTritium.begin(),
                                   textDeuteriumTritium.end(), regex, 1),
        std::sregex_token_iterator());
    CHECK(nDeuteriumTritium == 2);
  }
}

TEST_CASE("draw hydrogen bonds", "[drawing]") {
  SECTION("basics") {
    auto m = R"CTAB(
  Mrv2014 03022114422D          

  0  0  0     0  0            999 V3000
M  V30 BEGIN CTAB
M  V30 COUNTS 8 8 0 0 0
M  V30 BEGIN ATOM
M  V30 1 C -5.4583 -0.125 0 0
M  V30 2 C -4.1247 0.645 0 0
M  V30 3 C -2.791 -0.125 0 0
M  V30 4 C -1.4573 0.645 0 0
M  V30 5 O -2.791 -1.665 0 0
M  V30 6 C -6.792 0.645 0 0
M  V30 7 O -5.4583 -1.665 0 0
M  V30 8 H -4.1247 -2.435 0 0
M  V30 END ATOM
M  V30 BEGIN BOND
M  V30 1 1 1 2
M  V30 2 1 2 3
M  V30 3 1 3 4
M  V30 4 2 3 5
M  V30 5 1 1 6
M  V30 6 1 1 7
M  V30 7 1 7 8
M  V30 8 10 5 8
M  V30 END BOND
M  V30 END CTAB
M  END
)CTAB"_ctab;
    REQUIRE(m);

    MolDraw2DSVG drawer(300, 300);
    drawer.drawMolecule(*m);
    drawer.finishDrawing();
    std::ofstream outs("testHydrogenBonds1.svg");
    outs << drawer.getDrawingText();
    outs.close();
    check_file_hash("testHydrogenBonds1.svg");
  }
  SECTION("from CXSMILES") {
    auto m = "CC1O[H]O=C(C)C1 |H:4.3|"_smiles;
    REQUIRE(m);

    MolDraw2DSVG drawer(300, 300);
    drawer.drawMolecule(*m);
    drawer.finishDrawing();
    std::ofstream outs("testHydrogenBonds2.svg");
    outs << drawer.getDrawingText();
    outs.close();
    check_file_hash("testHydrogenBonds2.svg");
  }
}

TEST_CASE("github #3912: cannot draw atom lists from SMARTS", "[query][bug]") {
  SECTION("original") {
    auto m = "C-[N,O]"_smarts;
    REQUIRE(m);
    int panelWidth = -1;
    int panelHeight = -1;
    bool noFreeType = true;
    MolDraw2DSVG drawer(300, 300, panelWidth, panelHeight, noFreeType);
    drawer.drawMolecule(*m);
    drawer.finishDrawing();
    std::ofstream outs("testGithub3912.1.svg");
    auto txt = drawer.getDrawingText();
    outs << txt;
    outs.close();
    check_file_hash("testGithub3912.1.svg");
    CHECK(txt.find(">N<") != std::string::npos);
    CHECK(txt.find(">O<") != std::string::npos);
    CHECK(txt.find(">!<") == std::string::npos);
  }
  SECTION("negated") {
    auto m = "C-[N,O]"_smarts;
    REQUIRE(m);
    REQUIRE(m->getAtomWithIdx(1)->hasQuery());
    m->getAtomWithIdx(1)->getQuery()->setNegation(true);
    int panelWidth = -1;
    int panelHeight = -1;
    bool noFreeType = true;
    MolDraw2DSVG drawer(300, 300, panelWidth, panelHeight, noFreeType);
    drawer.drawMolecule(*m);
    drawer.finishDrawing();
    std::ofstream outs("testGithub3912.2.svg");
    auto txt = drawer.getDrawingText();
    outs << txt;
    outs.close();
    check_file_hash("testGithub3912.2.svg");
    CHECK(txt.find(">N<") != std::string::npos);
    CHECK(txt.find(">O<") != std::string::npos);
    CHECK(txt.find(">!<") != std::string::npos);
  }
}

TEST_CASE("github #2976: kekulizing reactions when drawing", "[reactions]") {
  SECTION("basics") {
    bool asSmiles = true;
    std::unique_ptr<ChemicalReaction> rxn{
        RxnSmartsToChemicalReaction("c1ccccc1>>c1ncccc1", nullptr, asSmiles)};
    MolDraw2DSVG drawer(450, 200);
    drawer.drawReaction(*rxn);
    drawer.finishDrawing();
    std::ofstream outs("testGithub2976.svg");
    auto txt = drawer.getDrawingText();
    outs << txt;
    outs.close();
    check_file_hash("testGithub2976.svg");
  }
}

TEST_CASE("preserve Reaction coordinates", "[reactions]") {
  SECTION("basics") {
    std::string data = R"RXN($RXN

  Mrv16822    031301211645

  2  2  1
$MOL

  Mrv1682203132116452D          

  3  2  0  0  0  0            999 V2000
   -4.3304    2.5893    0.0000 O   0  0  0  0  0  0  0  0  0  0  0  0
   -4.3304    1.7643    0.0000 C   0  0  0  0  0  0  0  0  0  0  0  0
   -3.5054    1.7643    0.0000 C   0  0  0  0  0  0  0  0  0  0  0  0
  1  2  1  0  0  0  0
  2  3  1  0  0  0  0
M  END
$MOL

  Mrv1682203132116452D          

  2  1  0  0  0  0            999 V2000
   -2.1652    2.6339    0.0000 N   0  0  0  0  0  0  0  0  0  0  0  0
   -2.1652    1.8089    0.0000 C   0  0  0  0  0  0  0  0  0  0  0  0
  1  2  1  0  0  0  0
M  END
$MOL

  Mrv1682203132116452D          

  3  2  0  0  0  0            999 V2000
    3.6109    1.9512    0.0000 C   0  0  0  0  0  0  0  0  0  0  0  0
    2.7859    1.9512    0.0000 C   0  0  0  0  0  0  0  0  0  0  0  0
    2.7859    2.7762    0.0000 N   0  0  0  0  0  0  0  0  0  0  0  0
  2  1  1  0  0  0  0
  3  2  1  0  0  0  0
M  END
$MOL

  Mrv1682203132116452D          

  2  1  0  0  0  0            999 V2000
    4.9511    1.9959    0.0000 C   0  0  0  0  0  0  0  0  0  0  0  0
    4.9511    2.8209    0.0000 O   0  0  0  0  0  0  0  0  0  0  0  0
  2  1  1  0  0  0  0
M  END
$MOL

  Mrv1682203132116452D          

  2  1  0  0  0  0            999 V2000
   -0.3571    2.7232    0.0000 C   0  0  0  0  0  0  0  0  0  0  0  0
   -0.4003    3.5471    0.0000 O   0  0  0  0  0  0  0  0  0  0  0  0
  1  2  1  0  0  0  0
M  END
)RXN";
    std::unique_ptr<ChemicalReaction> rxn{RxnBlockToChemicalReaction(data)};
    MolDraw2DSVG drawer(450, 200);
    drawer.drawReaction(*rxn);
    drawer.finishDrawing();
    std::ofstream outs("testReactionCoords.svg");
    auto txt = drawer.getDrawingText();
    outs << txt;
    outs.close();
    check_file_hash("testReactionCoords.svg");

    // the reaction is drawn with some bonds vertical, make sure they remain
    // vertical
    {
      std::regex regex("class='bond-0.*? d='M (\\d+\\.\\d+).* L (\\d+\\.\\d+)");
      std::smatch bondMatch;
      CHECK(std::regex_search(txt, bondMatch, regex));
      CHECK(bondMatch.size() == 3);  // match both halves of the bond
      CHECK(bondMatch[1].str() == bondMatch[2].str());
    }
    {
      std::regex regex("class='bond-2.*? d='M (\\d+\\.\\d+).* L (\\d+\\.\\d+)");
      std::smatch bondMatch;
      CHECK(std::regex_search(txt, bondMatch, regex));
      CHECK(bondMatch.size() == 3);  // match both halves of the bond
      CHECK(bondMatch[1].str() == bondMatch[2].str());
    }
    {
      std::regex regex("class='bond-4.*? d='M (\\d+\\.\\d+).* L (\\d+\\.\\d+)");
      std::smatch bondMatch;
      CHECK(std::regex_search(txt, bondMatch, regex));
      CHECK(bondMatch.size() == 3);  // match both halves of the bond
      CHECK(bondMatch[1].str() == bondMatch[2].str());
    }
  }
}
TEST_CASE("support annotation colors", "[drawing]") {
  SECTION("basics") {
    auto m = "CCCO"_smiles;
    REQUIRE(m);
    int panelWidth = -1;
    int panelHeight = -1;
    bool noFreeType = true;
    MolDraw2DSVG drawer(300, 300, panelWidth, panelHeight, noFreeType);
    drawer.drawOptions().annotationColour = DrawColour{0, 0, 1, 1};
    drawer.drawOptions().addAtomIndices = true;
    drawer.drawMolecule(*m, "blue annotations");
    drawer.finishDrawing();
    std::ofstream outs("testAnnotationColors.svg");
    auto txt = drawer.getDrawingText();
    outs << txt;
    outs.close();
    check_file_hash("testAnnotationColors.svg");
    CHECK(txt.find("fill:#0000FF' >2<") != std::string::npos);
  }
}

TEST_CASE("Github #4238: prepareMolForDrawing and wavy bonds") {
  {
    auto mol = "CC=CC"_smiles;
    REQUIRE(mol);
    mol->getBondWithIdx(1)->setStereoAtoms(0, 3);
    mol->getBondWithIdx(1)->setStereo(Bond::BondStereo::STEREOANY);
    bool kekulize = true;
    bool addChiralHs = true;
    bool wedgeBonds = true;
    bool forceCoords = true;
    bool wavyBonds = false;
    MolDraw2DUtils::prepareMolForDrawing(*mol, kekulize, addChiralHs,
                                         wedgeBonds, forceCoords, wavyBonds);
    CHECK(mol->getBondWithIdx(0)->getBondDir() == Bond::BondDir::NONE);
    CHECK(mol->getBondWithIdx(1)->getStereo() == Bond::BondStereo::STEREOANY);

    RWMol mol2(*mol);
    wavyBonds = true;
    MolDraw2DUtils::prepareMolForDrawing(mol2, kekulize, addChiralHs,
                                         wedgeBonds, forceCoords, wavyBonds);
    CHECK(mol2.getBondWithIdx(0)->getBondDir() == Bond::BondDir::UNKNOWN);
    CHECK(mol2.getBondWithIdx(1)->getStereo() == Bond::BondStereo::STEREONONE);

    MOL_PTR_VECT ms{mol.get(), &mol2};
    {
      MolDraw2DSVG drawer(500, 200, 250, 200);
      // drawer.drawOptions().prepareMolsBeforeDrawing = false;
      std::vector<std::string> legends = {"before", "after"};
      drawer.drawMolecules(ms, &legends);
      drawer.finishDrawing();
      std::string text = drawer.getDrawingText();
      std::ofstream outs("testGithub4238_1.svg");
      outs << text;
      outs.flush();
      check_file_hash("testGithub4238_1.svg");
    }
#ifdef RDK_BUILD_CAIRO_SUPPORT
    {
      MolDraw2DCairo drawer(500, 200, 250, 200);
      std::vector<std::string> legends = {"before", "after"};
      drawer.drawMolecules(ms, &legends);
      drawer.finishDrawing();
      drawer.writeDrawingText("testGithub4238_1.png");
      check_file_hash("testGithub4238_1.png");
    }
#endif
  }
}

TEST_CASE("Github #4323: support providing RGBA colors") {
  auto mol = "CCCO"_smiles;
  REQUIRE(mol);
#ifdef RDK_BUILD_FREETYPE_SUPPORT
  SECTION("with alpha") {
    MolDraw2DSVG drawer(200, 150);
    drawer.drawOptions().legendColour = DrawColour(1, 0, 1, 0.3);
    drawer.drawOptions().backgroundColour = DrawColour(0.5, 0.5, 0.5, 0.3);
    drawer.drawMolecule(*mol, "partially transparent legend/background");
    drawer.finishDrawing();

    std::string text = drawer.getDrawingText();
    std::ofstream outs("testGithub4323_1.svg");
    outs << text;
    outs.flush();
    // background
    CHECK(text.find("fill:#7F7F7F4C;") != std::string::npos);
    CHECK(text.find("fill:#7F7F7F;") == std::string::npos);
    // legend
    CHECK(text.find("fill='#FF00FF4C'") != std::string::npos);
    CHECK(text.find("fill='#FF00FF'") == std::string::npos);
    check_file_hash("testGithub4323_1.svg");
  }
  SECTION("without alpha") {
    MolDraw2DSVG drawer(200, 150);
    drawer.drawOptions().legendColour = DrawColour(1, 0, 1);
    drawer.drawOptions().backgroundColour = DrawColour(0.5, 0.5, 0.5);
    drawer.drawMolecule(*mol, "no transparency");
    drawer.finishDrawing();

    std::string text = drawer.getDrawingText();
    std::ofstream outs("testGithub4323_2.svg");
    outs << text;
    outs.flush();
    // background
    CHECK(text.find("fill:#7F7F7F4C;") == std::string::npos);
    CHECK(text.find("fill:#7F7F7F;") != std::string::npos);
    // legend
    CHECK(text.find("fill='#FF00FF4C'") == std::string::npos);
    CHECK(text.find("fill='#FF00FF'") != std::string::npos);
    check_file_hash("testGithub4323_2.svg");
  }
#endif
  SECTION("no FT with alpha") {
    MolDraw2DSVG drawer(200, 150, -1, -1, NO_FREETYPE);
    drawer.drawOptions().legendColour = DrawColour(1, 0, 1, 0.3);
    drawer.drawOptions().backgroundColour = DrawColour(0.5, 0.5, 0.5, 0.3);
    drawer.drawMolecule(*mol, "partially transparent legend/background");
    drawer.finishDrawing();

    std::string text = drawer.getDrawingText();
    std::ofstream outs("testGithub4323_3.svg");
    outs << text;
    outs.flush();
    // background
    CHECK(text.find("fill:#7F7F7F4C;") != std::string::npos);
    CHECK(text.find("fill:#7F7F7F;") == std::string::npos);
    // legend
    CHECK(text.find("fill:#FF00FF4C'") != std::string::npos);
    CHECK(text.find("fill:#FF00FF'") == std::string::npos);
    check_file_hash("testGithub4323_3.svg");
  }
  SECTION("no FT without alpha") {
    MolDraw2DSVG drawer(200, 150, -1, -1, NO_FREETYPE);
    drawer.drawOptions().legendColour = DrawColour(1, 0, 1);
    drawer.drawOptions().backgroundColour = DrawColour(0.5, 0.5, 0.5);
    drawer.drawMolecule(*mol, "no transparency");
    drawer.finishDrawing();

    std::string text = drawer.getDrawingText();
    std::ofstream outs("testGithub4323_4.svg");
    outs << text;
    outs.flush();
    // background
    CHECK(text.find("fill:#7F7F7F4C;") == std::string::npos);
    CHECK(text.find("fill:#7F7F7F;") != std::string::npos);
    // legend
    CHECK(text.find("fill:#FF00FF4C'") == std::string::npos);
    CHECK(text.find("fill:#FF00FF'") != std::string::npos);
    check_file_hash("testGithub4323_4.svg");
  }
#ifdef RDK_BUILD_CAIRO_SUPPORT
#ifdef RDK_BUILD_FREETYPE_SUPPORT
  SECTION("Cairo with alpha") {
    MolDraw2DCairo drawer(200, 150);
    drawer.drawOptions().legendColour = DrawColour(1, 0, 1, 0.3);
    drawer.drawOptions().backgroundColour = DrawColour(0.5, 0.5, 0.5, 0.3);
    drawer.drawMolecule(*mol, "partially transparent legend/background");
    drawer.finishDrawing();
    drawer.writeDrawingText("testGithub4323_1.png");
    check_file_hash("testGithub4323_1.png");
  }
#endif
  SECTION("No FT Cairo with alpha") {
    MolDraw2DCairo drawer(200, 150, -1, -1, NO_FREETYPE);
    drawer.drawOptions().legendColour = DrawColour(1, 0, 1, 0.3);
    drawer.drawOptions().backgroundColour = DrawColour(0.5, 0.5, 0.5, 0.3);
    drawer.drawMolecule(*mol, "partially transparent legend/background");
    drawer.finishDrawing();
    drawer.writeDrawingText("testGithub4323_3.png");
    check_file_hash("testGithub4323_3.png");
  }
#endif
}

TEST_CASE(
    "Github #4508: SubstanceGroup labels sometimes overlap with atoms in image "
    "generation") {
  SECTION("Basics") {
    auto mol = R"CTAB(
  Mrv2114 09132120172D          

  0  0  0     0  0            999 V3000
M  V30 BEGIN CTAB
M  V30 COUNTS 8 8 1 0 1
M  V30 BEGIN ATOM
M  V30 1 C -0.5878 0.8085 0 0
M  V30 2 C -1.9434 0.078 0 0
M  V30 3 C -1.9884 -1.4614 0 0
M  V30 4 C -0.6778 -2.2702 0 0
M  V30 5 C 0.6778 -1.5394 0 0
M  V30 6 C 0.7228 -0.0001 0 0
M  V30 7 N -0.5428 2.3478 0 0
M  V30 8 O 1.9884 -2.3479 0 0
M  V30 END ATOM
M  V30 BEGIN BOND
M  V30 1 2 1 2
M  V30 2 1 2 3
M  V30 3 2 3 4
M  V30 4 1 4 5
M  V30 5 2 5 6
M  V30 6 1 6 1
M  V30 7 1 1 7
M  V30 8 1 5 8
M  V30 END BOND
M  V30 BEGIN SGROUP
M  V30 1 DAT 0 ATOMS=(1 7) FIELDNAME=UV FIELDINFO=nm -
M  V30 FIELDDISP="    0.0000    0.0000    DRU   ALL  0       0" -
M  V30 MRV_FIELDDISP=0 FIELDDATA=340
M  V30 END SGROUP
M  V30 END CTAB
M  END)CTAB"_ctab;
    REQUIRE(mol);

    {
      MolDraw2DSVG drawer(300, 250);
      drawer.drawMolecule(*mol, "data label with DRU");
      drawer.finishDrawing();
      std::string text = drawer.getDrawingText();
      std::ofstream outs("testGithub4508_1.svg");
      outs << text;
      outs.flush();
      check_file_hash("testGithub4508_1.svg");
    }

    // remove the sgroup-atom atom... the SGroup will not be drawn
    auto &sgs = getSubstanceGroups(*mol);
    CHECK(sgs.size() == 1);
    sgs[0].setAtoms(std::vector<unsigned int>());
    {
      MolDraw2DSVG drawer(300, 250);
      drawer.drawMolecule(*mol, "no data label drawn");
      drawer.finishDrawing();
      std::string text = drawer.getDrawingText();
      std::ofstream outs("testGithub4508_1b.svg");
      outs << text;
      outs.flush();
      check_file_hash("testGithub4508_1b.svg");
    }
  }
  SECTION("Absolute") {
    auto mol = R"CTAB(
  Mrv2114 09132120172D

  0  0  0     0  0            999 V3000
M  V30 BEGIN CTAB
M  V30 COUNTS 8 8 1 0 1
M  V30 BEGIN ATOM
M  V30 1 C -0.5878 0.8085 0 0
M  V30 2 C -1.9434 0.078 0 0
M  V30 3 C -1.9884 -1.4614 0 0
M  V30 4 C -0.6778 -2.2702 0 0
M  V30 5 C 0.6778 -1.5394 0 0
M  V30 6 C 0.7228 -0.0001 0 0
M  V30 7 N -0.5428 2.3478 0 0
M  V30 8 O 1.9884 -2.3479 0 0
M  V30 END ATOM
M  V30 BEGIN BOND
M  V30 1 2 1 2
M  V30 2 1 2 3
M  V30 3 2 3 4
M  V30 4 1 4 5
M  V30 5 2 5 6
M  V30 6 1 6 1
M  V30 7 1 1 7
M  V30 8 1 5 8
M  V30 END BOND
M  V30 BEGIN SGROUP
M  V30 1 DAT 0 ATOMS=(1 7) FIELDNAME=UV FIELDINFO=nm -
M  V30 FIELDDISP="    0.0000    0.0000    DAU   ALL  0       0" -
M  V30 MRV_FIELDDISP=0 FIELDDATA=340
M  V30 END SGROUP
M  V30 END CTAB
M  END)CTAB"_ctab;
    REQUIRE(mol);

    {
      MolDraw2DSVG drawer(300, 250);
      drawer.drawMolecule(*mol, "data label with DAU\n(expect odd placement)");
      drawer.finishDrawing();
      std::string text = drawer.getDrawingText();
      std::ofstream outs("testGithub4508_2.svg");
      outs << text;
      outs.flush();
      check_file_hash("testGithub4508_2.svg");
    }

    // remove the sgroup-atom atom... the SGroup will still be drawn
    auto &sgs = getSubstanceGroups(*mol);
    CHECK(sgs.size() == 1);
    sgs[0].setAtoms(std::vector<unsigned int>());
    {
      MolDraw2DSVG drawer(300, 250);
      drawer.drawMolecule(*mol,
                          "DAU, no associated atom\n(expect odd placement)");
      drawer.finishDrawing();
      std::string text = drawer.getDrawingText();
      std::ofstream outs("testGithub4508_2b.svg");
      outs << text;
      outs.flush();
      check_file_hash("testGithub4508_2b.svg");
    }
  }
}

TEST_CASE("Github #4538 drawMolecules crash") {
  auto m = "CCc1ccccc1"_smiles;
  REQUIRE(m);
  RDDepict::compute2DCoords(*m);
  ROMol m1(*m);
  ROMol m2(*m);
  std::vector<ROMol *> mols{&m1, &m2};
  SECTION("basics") {
    MolDraw2DSVG drawer(500, 200, 250, 200);
    drawer.drawOptions().prepareMolsBeforeDrawing = false;
    drawer.drawMolecules(mols);
    drawer.finishDrawing();
    auto text = drawer.getDrawingText();
    std::ofstream outs("testGithub4538.svg");
    outs << text;
    outs.flush();
    check_file_hash("testGithub4538.svg");
  }
}

TEST_CASE("dark mode mol drawing") {
  SECTION("Basics") {
    auto m =
        "CS(=O)(=O)COC(=N)c1cc(Cl)cnc1[NH3+] |SgD:7:note:some extra text:=:::|"_smiles;
    REQUIRE(m);
    MolDraw2DSVG drawer(350, 300);
    setDarkMode(drawer);
    drawer.drawMolecule(*m, "dark mode!");
    drawer.finishDrawing();
    auto text = drawer.getDrawingText();
    std::ofstream outs("testDarkMode.1.svg");
    outs << text;
    outs.flush();
    check_file_hash("testDarkMode.1.svg");
  }
}
TEST_CASE("monochrome mol drawing") {
  SECTION("Basics") {
    auto m =
        "CS(=O)(=O)COC(=N)c1cc(Cl)cnc1[NH3+] |SgD:7:note:some extra text:=:::|"_smiles;
    REQUIRE(m);
    MolDraw2DSVG drawer(350, 300);
    setMonochromeMode(drawer, DrawColour{0.1, 0.1, 0.6},
                      DrawColour{0.75, 0.75, 0.75});
    drawer.drawMolecule(*m, "monochrome");
    drawer.finishDrawing();
    auto text = drawer.getDrawingText();
    std::ofstream outs("testMonochrome.1.svg");
    outs << text;
    outs.flush();
    check_file_hash("testMonochrome.1.svg");
  }
  SECTION("Basics inverted") {
    auto m =
        "CS(=O)(=O)COC(=N)c1cc(Cl)cnc1[NH3+] |SgD:7:note:some extra text:=:::|"_smiles;
    REQUIRE(m);
    MolDraw2DSVG drawer(350, 300);
    setMonochromeMode(drawer, DrawColour{0.75, 0.75, 0.75},
                      DrawColour{0.1, 0.1, 0.6});
    drawer.drawMolecule(*m, "monochrome");
    drawer.finishDrawing();
    auto text = drawer.getDrawingText();
    std::ofstream outs("testMonochrome.2.svg");
    outs << text;
    outs.flush();
    check_file_hash("testMonochrome.2.svg");
  }
}
TEST_CASE("other palettes") {
  auto m =
      "CS(=O)(=O)COC(=N)c1c(I)c(Cl)c(Br)nc1[NH2+]CP(=O) |SgD:7:note:some extra text:=:::|"_smiles;
  REQUIRE(m);
  SECTION("Avalon") {
    MolDraw2DSVG drawer(350, 300);
    assignAvalonPalette(drawer.drawOptions().atomColourPalette);
    drawer.drawMolecule(*m, "Avalon");
    drawer.finishDrawing();
    auto text = drawer.getDrawingText();
    std::ofstream outs("testAvalon.1.svg");
    outs << text;
    outs.flush();
    check_file_hash("testAvalon.1.svg");
  }
  SECTION("CDK") {
    MolDraw2DSVG drawer(350, 300);
    assignCDKPalette(drawer.drawOptions().atomColourPalette);
    drawer.drawMolecule(*m, "CDK");
    drawer.finishDrawing();
    auto text = drawer.getDrawingText();
    std::ofstream outs("testCDK.1.svg");
    outs << text;
    outs.flush();
    check_file_hash("testCDK.1.svg");
  }
}

TEST_CASE("SDD record parsing") {
  auto mol = R"CTAB(
  Mrv2008 11122110292D

  6  6  0  0  0  0            999 V2000
    9.3527    2.5661    0.0000 C   0  0  0  0  0  0  0  0  0  0  0  0
    8.6382    2.1536    0.0000 C   0  0  0  0  0  0  0  0  0  0  0  0
    8.6382    1.3286    0.0000 C   0  0  0  0  0  0  0  0  0  0  0  0
    9.3527    0.9161    0.0000 C   0  0  0  0  0  0  0  0  0  0  0  0
   10.0671    1.3286    0.0000 C   0  0  0  0  0  0  0  0  0  0  0  0
   10.0671    2.1536    0.0000 C   0  0  0  0  0  0  0  0  0  0  0  0
  1  2  1  0  0  0  0
  2  3  2  0  0  0  0
  3  4  1  0  0  0  0
  4  5  2  0  0  0  0
  5  6  1  0  0  0  0
  1  6  2  0  0  0  0
M  STY  1   1 DAT
M  SLB  1   1   1
M  SAL   1  1   1
M  SDT   1 NAME
M  SDD   1 -2345.1234-2345.1234    DR    ALL  1       0
M  SED   1 Hello World
M  END
)CTAB"_ctab;
  // SDD record has format
  // M  SDD sss xxxxx.xxxxyyyyy.yyyy eeefgh i jjjkkk ll m noo
  MolDraw2DSVG drawer(350, 300, -1, -1, 1);
  drawer.drawMolecule(*mol);
  drawer.finishDrawing();
  auto text = drawer.getDrawingText();
  std::string name("Hello World");
  for (auto &c : name) {
    std::stringstream ss;
    ss << " >" << c << "</text>";
    auto pos = text.find(ss.str());
    CHECK(pos != std::string::npos);
  }
}

TEST_CASE("Github #4519 bad placement of datafield labels") {
  auto mol1 = R"CTAB(
     RDKit          2D

  0  0  0  0  0  0  0  0  0  0999 V3000
M  V30 BEGIN CTAB
M  V30 COUNTS 5 4 1 0 0
M  V30 BEGIN ATOM
M  V30 1 C 0.000000 0.000000 0.000000 0
M  V30 2 C 1.299038 0.750000 0.000000 0
M  V30 3 C 2.598076 -0.000000 0.000000 0
M  V30 4 C 1.299038 2.250000 0.000000 0
M  V30 5 C 2.598076 3.000000 0.000000 0
M  V30 END ATOM
M  V30 BEGIN BOND
M  V30 1 1 1 2
M  V30 2 2 2 3
M  V30 3 1 2 4
M  V30 4 2 4 5
M  V30 END BOND
M  V30 BEGIN SGROUP
M  V30 1 DAT 0 ATOMS=(5 2 4 5 3 1) FIELDNAME="Lambda Max" FIELDINFO=nm -
M  V30 FIELDDATA="2222"
M  V30 END SGROUP
M  V30 END CTAB
M  END)CTAB"_ctab;
  REQUIRE(mol1);

  auto mol2 = R"CTAB(
     RDKit          2D

  0  0  0  0  0  0  0  0  0  0999 V3000
M  V30 BEGIN CTAB
M  V30 COUNTS 8 8 1 0 0
M  V30 BEGIN ATOM
M  V30 1 N 3.000000 0.000000 0.000000 0
M  V30 2 C 1.500000 0.000000 0.000000 0
M  V30 3 C 0.750000 -1.299038 0.000000 0
M  V30 4 C -0.750000 -1.299038 0.000000 0
M  V30 5 C -1.500000 0.000000 0.000000 0
M  V30 6 C -0.750000 1.299038 0.000000 0
M  V30 7 O -1.500000 2.598076 0.000000 0
M  V30 8 C 0.750000 1.299038 0.000000 0
M  V30 END ATOM
M  V30 BEGIN BOND
M  V30 1 1 1 2
M  V30 2 2 2 3
M  V30 3 1 3 4
M  V30 4 2 4 5
M  V30 5 1 5 6
M  V30 6 1 6 7
M  V30 7 2 6 8
M  V30 8 1 8 2
M  V30 END BOND
M  V30 BEGIN SGROUP
M  V30 1 DAT 0 ATOMS=(1 1) FIELDNAME=UV FIELDINFO=nm -
M  V30 FIELDDISP="    0.0000    0.0000    DR    ALL  0       0" -
M  V30 FIELDDATA="340"
M  V30 END SGROUP
M  V30 END CTAB
M  END)CTAB"_ctab;
  REQUIRE(mol2);

  auto mol3 = R"CTAB(
     RDKit          2D

  0  0  0  0  0  0  0  0  0  0999 V3000
M  V30 BEGIN CTAB
M  V30 COUNTS 4 3 1 0 0
M  V30 BEGIN ATOM
M  V30 1 C -0.750000 -1.299038 0.000000 0
M  V30 2 C 0.000000 0.000000 0.000000 0
M  V30 3 C 1.500000 0.000000 0.000000 0
M  V30 4 C 2.250000 1.299038 0.000000 0
M  V30 END ATOM
M  V30 BEGIN BOND
M  V30 1 1 1 2
M  V30 2 2 2 3
M  V30 3 1 3 4
M  V30 END BOND
M  V30 BEGIN SGROUP
M  V30 1 DAT 0 ATOMS=(1 3) FIELDNAME=Stereo -
M  V30 FIELDDATA="Cis"
M  V30 END SGROUP
M  V30 END CTAB
M  END)CTAB"_ctab;
  REQUIRE(mol3);

  std::vector<std::string> legends = {
      "datafield label bad placement1", "datafield label bad placement2",
      "datafield label bad placement3"};  //  std::vector<std::string> legends =
                                          //  {"datafield label bad
                                          //  placement2"};
  {
    MolDraw2DSVG drawer(300, 250);
    drawer.drawMolecule(*mol1, legends[0]);
    drawer.finishDrawing();
    std::string text = drawer.getDrawingText();
    std::ofstream outs("testGithub4519_1.svg");
    outs << text;
    outs.flush();
    check_file_hash("testGithub4519_1.svg");
  }
  {
    MolDraw2DSVG drawer(300, 250);
    drawer.drawMolecule(*mol2, legends[1]);
    drawer.finishDrawing();
    std::string text = drawer.getDrawingText();
    std::ofstream outs("testGithub4519_2.svg");
    outs << text;
    outs.flush();
    check_file_hash("testGithub4519_2.svg");
  }
  {
    MolDraw2DSVG drawer(300, 250);
    drawer.drawMolecule(*mol3, legends[2]);
    drawer.finishDrawing();
    std::string text = drawer.getDrawingText();
    std::ofstream outs("testGithub4519_3.svg");
    outs << text;
    outs.flush();
    check_file_hash("testGithub4519_3.svg");
  }

  {
    std::vector<ROMol *> mols;
    mols.push_back(mol1.get());
    mols.push_back(mol2.get());
    mols.push_back(mol3.get());
    MolDraw2DSVG drawer(900, 250, 300, 250);
    drawer.drawMolecules(mols, &legends);
    drawer.finishDrawing();
    std::string text = drawer.getDrawingText();
    std::ofstream outs("testGithub4519_4.svg");
    outs << text;
    outs.flush();
    outs.close();
    check_file_hash("testGithub4519_4.svg");
  }
}

TEST_CASE("changing baseFontSize") {
  RDDepict::preferCoordGen = false;
  auto mol1 =
      "CC(C)C[C@H](NC(=O)[C@H](CCCCN)NC(=O)[C@H](CS)NC(=O)CNC(=O)[C@H](C)NC(=O)[C@H](CCCCN)NC(=O)[C@H](CC(C)C)NC(=O)CNC(=O)[C@H](C)NC(=O)[C@H](CS)NC(=O)[C@H](CCCCN)NC(=O)[C@H](C)NC(=O)[C@@H](NC(=O)[C@H](CS)NC(=O)CNC(=O)[C@H](C)NC(=O)[C@H](CCCCN)NC(=O)CNC(=O)[C@H](C)NC(=O)[C@H](CCCCN)NC(=O)[C@H](C)N)[C@@H](C)O)C(=O)O"_smiles;
  REQUIRE(mol1);
  MolDraw2DUtils::prepareMolForDrawing(*mol1);
  auto mol2 = "C[C@H](N)C(=O)N[C@@H](CCCCN)C(=O)N[C@@H](C)C(=O)NCC(=O)O"_smiles;
  REQUIRE(mol2);
  MolDraw2DUtils::prepareMolForDrawing(*mol2);
  SECTION("basics-large") {
    MolDraw2DSVG drawer(350, 300, -1, -1, 1);
    drawer.drawMolecule(*mol1);
    drawer.finishDrawing();
    CHECK(drawer.fontSize() == Catch::Approx(6.0).margin(0.1));
    auto text = drawer.getDrawingText();
    std::ofstream outs("testBaseFontSize.1a.svg");
    outs << text;
    outs.flush();
    check_file_hash("testBaseFontSize.1a.svg");
  }
  SECTION("increase size - large") {
    // here we change the base font size, but it doesn't matter since the
    // structure is big enough we end up stuck with the minimum font size.
    MolDraw2DSVG drawer(350, 300, -1, -1, 1);
    drawer.drawOptions().baseFontSize = 0.9;
    drawer.drawMolecule(*mol1);
    drawer.finishDrawing();
    CHECK(drawer.fontSize() == Catch::Approx(5.5).margin(.1));
    auto text = drawer.getDrawingText();
    std::ofstream outs("testBaseFontSize.1b.svg");
    outs << text;
    outs.flush();
    check_file_hash("testBaseFontSize.1b.svg");
  }
  SECTION("basics-small") {
    MolDraw2DSVG drawer(350, 300, -1, -1, 1);
    drawer.drawMolecule(*mol2);
    drawer.finishDrawing();
    CHECK(drawer.fontSize() == Catch::Approx(14.0).margin(0.1));
    auto text = drawer.getDrawingText();
    std::ofstream outs("testBaseFontSize.2a.svg");
    outs << text;
    outs.flush();
    check_file_hash("testBaseFontSize.2a.svg");
  }
  SECTION("increase size - smaller") {
    MolDraw2DSVG drawer(350, 300, -1, -1, 1);
    drawer.drawOptions().baseFontSize = 0.9;
    drawer.drawMolecule(*mol2);
    drawer.finishDrawing();
    CHECK(drawer.fontSize() == Catch::Approx(20.25).margin(0.1));
    auto text = drawer.getDrawingText();
    std::ofstream outs("testBaseFontSize.2b.svg");
    outs << text;
    outs.flush();
    check_file_hash("testBaseFontSize.2b.svg");
  }
}

TEST_CASE("flexicanvas: set canvas size automatically") {
  // note that these examples use Freetype if it's available.
  auto mol1 = "CCN(CC)CCn1nc2c3ccccc3sc3c(CNS(C)(=O)=O)ccc1c32"_smiles;
  REQUIRE(mol1);
  MolDraw2DUtils::prepareMolForDrawing(*mol1);

  auto mol2 = R"CTAB(
  Mrv2108 11192104292D

  0  0  0     0  0            999 V3000
M  V30 BEGIN CTAB
M  V30 COUNTS 5 5 0 0 0
M  V30 BEGIN ATOM
M  V30 1 C -5.2 -1.4 0 0
M  V30 2 O -5.2 -2.8 0 0
M  V30 3 C -3.7 -1.4 0 0
M  V30 4 C -3.7 -2.8 0 0 CFG=1
M  V30 5 N -2.5994 -3.9839 0 0
M  V30 END ATOM
M  V30 BEGIN BOND
M  V30 1 1 1 2
M  V30 2 1 1 3
M  V30 3 1 2 4
M  V30 4 1 3 4
M  V30 5 1 4 5 CFG=1
M  V30 END BOND
M  V30 END CTAB
M  END
)CTAB"_ctab;
  REQUIRE(mol2);
  MolDraw2DUtils::prepareMolForDrawing(*mol2);
  SECTION("fixed canvas") {
    MolDraw2DSVG drawer(308, 223, -1, -1);
    drawer.drawMolecule(*mol1);
    drawer.finishDrawing();
    auto text = drawer.getDrawingText();
    std::ofstream outs("testFlexiCanvas.1a.svg");
    outs << text;
    outs.flush();
    check_file_hash("testFlexiCanvas.1a.svg");
  }
  SECTION("flexicanvas1") {
    MolDraw2DSVG drawer(-1, -1, -1, -1);
    drawer.drawMolecule(*mol1);
    drawer.finishDrawing();
    auto text = drawer.getDrawingText();
    std::ofstream outs("testFlexiCanvas.1b.svg");
    outs << text;
    outs.flush();
    check_file_hash("testFlexiCanvas.1b.svg");
  }
  SECTION("flexicanvas1") {
    MolDraw2DSVG drawer(-1, -1, -1, -1);
    drawer.drawOptions().scalingFactor = 30;
    drawer.drawOptions().baseFontSize = 0.6;
    drawer.drawMolecule(*mol1);
    drawer.finishDrawing();
    auto text = drawer.getDrawingText();
    std::ofstream outs("testFlexiCanvas.1c.svg");
    outs << text;
    outs.flush();
    check_file_hash("testFlexiCanvas.1c.svg");
  }
  SECTION("flexicanvas1") {
    MolDraw2DSVG drawer(-1, -1, -1, -1);
    drawer.drawOptions().scalingFactor = 30;
    drawer.drawOptions().fixedFontSize = 32;
    drawer.drawMolecule(*mol1);
    drawer.finishDrawing();
    CHECK(drawer.fontSize() == Catch::Approx(32).margin(0.1));
    auto text = drawer.getDrawingText();
    std::ofstream outs("testFlexiCanvas.1d.svg");
    outs << text;
    outs.flush();
    check_file_hash("testFlexiCanvas.1d.svg");
  }
  SECTION("square") {
    MolDraw2DSVG drawer(-1, -1, -1, -1);
    drawer.drawOptions().baseFontSize = 0.8;
    drawer.drawMolecule(*mol2);
    drawer.finishDrawing();
    auto text = drawer.getDrawingText();
    std::ofstream outs("testFlexiCanvas.2.svg");
    outs << text;
    outs.flush();
    check_file_hash("testFlexiCanvas.2.svg");
  }
#ifdef RDK_BUILD_CAIRO_SUPPORT
  SECTION("square PNG no freetype") {
    MolDraw2DCairo drawer(-1, -1, -1, -1, true);
    drawer.drawOptions().baseFontSize = 0.8;
    drawer.drawMolecule(*mol2);
    drawer.finishDrawing();
    auto text = drawer.getDrawingText();
    std::ofstream outs("testFlexiCanvas.2a.png");
    outs << text;
    outs.flush();
    check_file_hash("testFlexiCanvas.2a.png");
  }
  SECTION("square PNG with freetype") {
    MolDraw2DCairo drawer(-1, -1, -1, -1, false);
    drawer.drawOptions().baseFontSize = 0.8;
    drawer.drawMolecule(*mol2);
    drawer.finishDrawing();
    auto text = drawer.getDrawingText();
    std::ofstream outs("testFlexiCanvas.2b.png");
    outs << text;
    outs.flush();
    check_file_hash("testFlexiCanvas.2b.png");
  }
#endif
  // semiflexicanvas - with freetype
  SECTION("semiflexicanvas1") {
    MolDraw2DSVG drawer(308, -1, -1, -1, false);
    drawer.drawOptions().scalingFactor = 30;
    drawer.drawOptions().baseFontSize = 0.6;
    drawer.drawMolecule(*mol1);
    drawer.finishDrawing();
    auto text = drawer.getDrawingText();
    std::ofstream outs("testSemiFlexiCanvas.1a.svg");
    outs << text;
    outs.flush();
    check_file_hash("testSemiFlexiCanvas.1a.svg");
  }
  SECTION("semiflexicanvas2") {
    MolDraw2DSVG drawer(-1, 223, -1, -1, false);
    drawer.drawOptions().scalingFactor = 30;
    drawer.drawOptions().baseFontSize = 0.6;
    drawer.drawMolecule(*mol1);
    drawer.finishDrawing();
    auto text = drawer.getDrawingText();
    std::ofstream outs("testSemiFlexiCanvas.1b.svg");
    outs << text;
    outs.flush();
    check_file_hash("testSemiFlexiCanvas.1b.svg");
  }
  SECTION("semiflexicanvas3") {
    auto mol3 = "ON"_smiles;
    REQUIRE(mol3);
    MolDraw2DSVG drawer(-1, 150, -1, -1, false);
    drawer.drawOptions().scalingFactor = 30;
    drawer.drawOptions().baseFontSize = 0.6;
    drawer.drawMolecule(*mol3);
    drawer.finishDrawing();
    auto text = drawer.getDrawingText();
    std::ofstream outs("testSemiFlexiCanvas.1c.svg");
    outs << text;
    outs.flush();
    check_file_hash("testSemiFlexiCanvas.1c.svg");
  }
  SECTION("reaction") {
    std::unique_ptr<ChemicalReaction> rxn(RxnSmartsToChemicalReaction(
        "[N:1]-[C:2]-[C:3](=[O:4])-[O:5].[N:6]-[C:7]-[C:8](=[O:9])-[O:10]>>[N:"
        "1]1-[C:2]-[C:3](=[O:4])-[N:6]-[C:7]-[C:8]-1=[O:9].[O:5]=[O:10]"));
    MolDraw2DSVG drawer(-1, -1, -1, -1, true);
    drawer.drawReaction(*rxn);
    drawer.finishDrawing();
    auto text = drawer.getDrawingText();
    std::ofstream outs("testFlexiCanvas.3.svg");
    outs << text;
    outs.flush();
    check_file_hash("testFlexiCanvas.3.svg");
  }
  SECTION("data labels") {
    auto mol1 = R"CTAB(
     RDKit          2D

  0  0  0  0  0  0  0  0  0  0999 V3000
M  V30 BEGIN CTAB
M  V30 COUNTS 5 4 1 0 0
M  V30 BEGIN ATOM
M  V30 1 C 0.000000 0.000000 0.000000 0
M  V30 2 C 1.299038 0.750000 0.000000 0
M  V30 3 C 2.598076 -0.000000 0.000000 0
M  V30 4 C 1.299038 2.250000 0.000000 0
M  V30 5 C 2.598076 3.000000 0.000000 0
M  V30 END ATOM
M  V30 BEGIN BOND
M  V30 1 1 1 2
M  V30 2 2 2 3
M  V30 3 1 2 4
M  V30 4 2 4 5
M  V30 END BOND
M  V30 BEGIN SGROUP
M  V30 1 DAT 0 ATOMS=(5 2 4 5 3 1) FIELDNAME="Lambda Max" FIELDINFO=nm -
M  V30 FIELDDATA="2222"
M  V30 END SGROUP
M  V30 END CTAB
M  END)CTAB"_ctab;
    REQUIRE(mol1);
    {
      MolDraw2DSVG drawer(-1, -1);
      drawer.drawMolecule(*mol1);
      drawer.finishDrawing();
      auto text = drawer.getDrawingText();
      std::ofstream outs("testFlexiCanvas.4a.svg");
      outs << text;
      outs.flush();
      check_file_hash("testFlexiCanvas.4a.svg");
    }
    {
      MolDraw2DSVG drawer(-1, -1);
      drawer.drawMolecule(*mol1, "legendary");
      drawer.finishDrawing();
      auto text = drawer.getDrawingText();
      std::ofstream outs("testFlexiCanvas.4b.svg");
      outs << text;
      outs.flush();
      check_file_hash("testFlexiCanvas.4b.svg");
    }
    {
      MolDraw2DSVG drawer(-1, -1);
      drawer.drawMolecule(*mol1, "doubly\nlegendary");
      drawer.finishDrawing();
      auto text = drawer.getDrawingText();
      std::ofstream outs("testFlexiCanvas.4c.svg");
      outs << text;
      outs.flush();
      check_file_hash("testFlexiCanvas.4c.svg");
    }
    {
      MolDraw2DSVG drawer(-1, -1);
      drawer.drawOptions().legendFraction = 0.25;
      drawer.drawOptions().legendFontSize = 32;
      drawer.drawMolecule(*mol1, "Hugely\nLegendary");
      drawer.finishDrawing();
      auto text = drawer.getDrawingText();
      std::ofstream outs("testFlexiCanvas.4d.svg");
      outs << text;
      outs.flush();
      check_file_hash("testFlexiCanvas.4d.svg");
    }
  }
  SECTION("including legends") {
    // add an atomNote so that we can compare font sizes
    mol1->getAtomWithIdx(0)->setProp(common_properties::atomNote, "n1");
    {
      MolDraw2DSVG drawer(-1, -1);
      drawer.drawMolecule(*mol1, "legend");
      drawer.finishDrawing();
      auto text = drawer.getDrawingText();
      std::ofstream outs("testFlexiCanvas.5a.svg");
      outs << text;
      outs.flush();
      check_file_hash("testFlexiCanvas.5a.svg");
    }
    {
      MolDraw2DSVG drawer(-1, -1);
      drawer.drawMolecule(*mol1, "legend\nwith two lines");
      drawer.finishDrawing();
      auto text = drawer.getDrawingText();
      std::ofstream outs("testFlexiCanvas.5b.svg");
      outs << text;
      outs.flush();
      check_file_hash("testFlexiCanvas.5b.svg");
    }
    {
      MolDraw2DSVG drawer(-1, -1);
      drawer.drawOptions().scalingFactor = 45;
      drawer.drawMolecule(*mol1, "legend");
      drawer.finishDrawing();
      auto text = drawer.getDrawingText();
      std::ofstream outs("testFlexiCanvas.5c.svg");
      outs << text;
      outs.flush();
      check_file_hash("testFlexiCanvas.5c.svg");
    }
    {
      MolDraw2DSVG drawer(-1, -1);
      drawer.drawOptions().scalingFactor = 10;
      drawer.drawMolecule(*mol1, "legend");
      drawer.finishDrawing();
      auto text = drawer.getDrawingText();
      std::ofstream outs("testFlexiCanvas.5d.svg");
      outs << text;
      outs.flush();
      check_file_hash("testFlexiCanvas.5d.svg");
    }
  }

  SECTION("partially flexicanvas (height) + legends") {
    // add an atomNote so that we can compare font sizes
    mol1->getAtomWithIdx(0)->setProp(common_properties::atomNote, "n1");
    {
      MolDraw2DSVG drawer(-1, 200);
      drawer.drawMolecule(*mol1, "legend");
      drawer.finishDrawing();
      auto text = drawer.getDrawingText();
      std::ofstream outs("testFlexiCanvas.6a.svg");
      outs << text;
      outs.flush();
      check_file_hash("testFlexiCanvas.6a.svg");
    }
    {
      MolDraw2DSVG drawer(-1, 200);
      drawer.drawMolecule(*mol1, "legend\nwith two lines");
      drawer.finishDrawing();
      auto text = drawer.getDrawingText();
      std::ofstream outs("testFlexiCanvas.6b.svg");
      outs << text;
      outs.flush();
      check_file_hash("testFlexiCanvas.6b.svg");
    }
    {
      MolDraw2DSVG drawer(-1, 200);
      drawer.drawOptions().scalingFactor = 45;
      drawer.drawMolecule(*mol1, "legend");
      drawer.finishDrawing();
      auto text = drawer.getDrawingText();
      std::ofstream outs("testFlexiCanvas.6c.svg");
      outs << text;
      outs.flush();
      check_file_hash("testFlexiCanvas.6c.svg");
    }
    {
      MolDraw2DSVG drawer(-1, 200);
      drawer.drawOptions().scalingFactor = 10;
      drawer.drawMolecule(*mol1, "legend");
      drawer.finishDrawing();
      auto text = drawer.getDrawingText();
      std::ofstream outs("testFlexiCanvas.6d.svg");
      outs << text;
      outs.flush();
      check_file_hash("testFlexiCanvas.6d.svg");
    }
  }

  SECTION("partially flexicanvas (width) + legends") {
    // add an atomNote so that we can compare font sizes
    mol1->getAtomWithIdx(0)->setProp(common_properties::atomNote, "n1");
    {
      MolDraw2DSVG drawer(300, -1);
      drawer.drawMolecule(*mol1, "legend");
      drawer.finishDrawing();
      auto text = drawer.getDrawingText();
      std::ofstream outs("testFlexiCanvas.7a.svg");
      outs << text;
      outs.flush();
      check_file_hash("testFlexiCanvas.7a.svg");
    }
    {
      MolDraw2DSVG drawer(300, -1);
      drawer.drawMolecule(*mol1, "legend\nwith two lines");
      drawer.finishDrawing();
      auto text = drawer.getDrawingText();
      std::ofstream outs("testFlexiCanvas.7b.svg");
      outs << text;
      outs.flush();
      check_file_hash("testFlexiCanvas.7b.svg");
    }
    {
      MolDraw2DSVG drawer(300, -1);
      drawer.drawOptions().scalingFactor = 45;
      drawer.drawMolecule(*mol1, "legend");
      drawer.finishDrawing();
      auto text = drawer.getDrawingText();
      std::ofstream outs("testFlexiCanvas.7c.svg");
      outs << text;
      outs.flush();
      check_file_hash("testFlexiCanvas.7c.svg");
    }
    {
      MolDraw2DSVG drawer(300, -1);
      drawer.drawOptions().scalingFactor = 10;
      drawer.drawMolecule(*mol1, "legend");
      drawer.finishDrawing();
      auto text = drawer.getDrawingText();
      std::ofstream outs("testFlexiCanvas.7d.svg");
      outs << text;
      outs.flush();
      check_file_hash("testFlexiCanvas.7d.svg");
    }
  }
}

TEST_CASE("Github #4764") {
  SECTION("basics") {
    auto mol = "c1ccccc1-C1CCCCC1"_smiles;
    REQUIRE(mol);
    std::vector<int> highlights{6, 7, 8, 9, 10, 11};
    {
      MolDraw2DSVG drawer(200, 150);
      drawer.drawMolecule(*mol, "highlight", &highlights);
      drawer.finishDrawing();
      auto text = drawer.getDrawingText();
      std::ofstream outs("testGithub4764.sz1.svg");
      outs << text;
      outs.flush();
      check_file_hash("testGithub4764.sz1.svg");
    }
    {
      MolDraw2DSVG drawer(400, 350);
      drawer.drawMolecule(*mol, "highlight", &highlights);
      drawer.finishDrawing();
      auto text = drawer.getDrawingText();
      std::ofstream outs("testGithub4764.sz2.svg");
      outs << text;
      outs.flush();
      check_file_hash("testGithub4764.sz2.svg");
    }
    {
      MolDraw2DSVG drawer(800, 700);
      drawer.drawMolecule(*mol, "highlight", &highlights);
      drawer.finishDrawing();
      auto text = drawer.getDrawingText();
      std::ofstream outs("testGithub4764.sz3.svg");
      outs << text;
      outs.flush();
      check_file_hash("testGithub4764.sz3.svg");
    }
#ifdef RDK_BUILD_CAIRO_SUPPORT
    {
      MolDraw2DCairo drawer(200, 150);
      drawer.drawMolecule(*mol, "highlight", &highlights);
      drawer.finishDrawing();
      drawer.writeDrawingText("testGithub4764.sz1.png");
      check_file_hash("testGithub4764.sz1.png");
    }
    {
      MolDraw2DCairo drawer(400, 350);
      drawer.drawMolecule(*mol, "highlight", &highlights);
      drawer.finishDrawing();
      drawer.writeDrawingText("testGithub4764.sz2.png");
      check_file_hash("testGithub4764.sz2.png");
    }
    {
      MolDraw2DCairo drawer(800, 700);
      drawer.drawMolecule(*mol, "highlight", &highlights);
      drawer.finishDrawing();
      drawer.writeDrawingText("testGithub4764.sz3.png");
      check_file_hash("testGithub4764.sz3.png");
    }
#endif
    // check_file_hash("testGithub4538.svg");
  }
}

TEST_CASE("drawArc starting from wrong angle") {
  SECTION("basics") {
    auto mol = R"CTAB(
     RDKit          2D

  9  9  0  0  0  0  0  0  0  0999 V2000
   -1.2135   -0.7027    0.0000 C   0  0  0  0  0  0  0  0  0  0  0  0
   -0.0000   -1.5844    0.0000 N   0  0  0  0  0  0  0  0  0  0  0  0
    1.2135   -0.7027    0.0000 C   0  0  0  0  0  0  0  0  0  0  0  0
    0.7500    0.7238    0.0000 N   0  0  0  0  0  0  0  0  0  0  0  0
   -0.7500    0.7238    0.0000 C   0  0  0  0  0  0  0  0  0  0  0  0
   -1.6317    1.9374    0.0000 F   0  0  0  0  0  0  0  0  0  0  0  0
   -2.6401   -1.1663    0.0000 F   0  0  0  0  0  0  0  0  0  0  0  0
    2.6401   -1.1663    0.0000 F   0  0  0  0  0  0  0  0  0  0  0  0
    1.6317    1.9374    0.0000 F   0  0  0  0  0  0  0  0  0  0  0  0
  1  2  1  0
  2  3  2  0
  3  4  1  0
  4  5  1  0
  5  6  1  0
  5  1  2  0
  1  7  1  0
  3  8  1  0
  4  9  1  0
M  END)CTAB"_ctab;
    REQUIRE(mol);
    {
      MolDraw2DSVG drawer(400, 350);
      drawer.drawOptions().noAtomLabels = true;
      drawer.drawMolecule(*mol, "drawArc");
      drawer.setFillPolys(false);
      drawer.setColour({1, 0, 0});
      drawer.drawArc(mol->getConformer().getAtomPos(3), 0.3, -72, 54);
      drawer.drawArc(mol->getConformer().getAtomPos(0), 0.3, -162, -36);
      drawer.drawArc(mol->getConformer().getAtomPos(4), 0.3, 126, 252);
      drawer.drawArc(mol->getConformer().getAtomPos(2), 0.3, -18, 108);
      drawer.finishDrawing();
      auto text = drawer.getDrawingText();
      std::ofstream outs("testDrawArc1.svg");
      outs << text;
      outs.flush();
      check_file_hash("testDrawArc1.svg");
    }
  }
}

TEST_CASE("wedged bonds to metals drawn in the wrong direction") {
  SECTION("basics") {
    auto m = R"CTAB(
  Mrv2108 01092205442D          

  0  0  0     0  0            999 V3000
M  V30 BEGIN CTAB
M  V30 COUNTS 5 4 0 0 0
M  V30 BEGIN ATOM
M  V30 1 F 10.6667 -0.75 0 0
M  V30 2 Pt 10.6667 -2.29 0 0 CFG=1
M  V30 3 Cl 12.2067 -2.29 0 0
M  V30 4 C 10.6667 -3.83 0 0
M  V30 5 O 9.1267 -2.29 0 0
M  V30 END ATOM
M  V30 BEGIN BOND
M  V30 1 1 1 2
M  V30 2 1 2 3
M  V30 3 1 2 4 CFG=1
M  V30 4 1 2 5 CFG=3
M  V30 END BOND
M  V30 END CTAB
M  END)CTAB"_ctab;
    m->getBondWithIdx(2)->setBondDir(Bond::BondDir::BEGINWEDGE);
    m->getBondWithIdx(3)->setBondDir(Bond::BondDir::BEGINDASH);
    MolDraw2DSVG drawer(250, 200);
    assignBWPalette(drawer.drawOptions().atomColourPalette);
    drawer.drawMolecule(*m, "check wedges");
    drawer.finishDrawing();
    auto text = drawer.getDrawingText();
    std::ofstream outs("testMetalWedges.svg");
    outs << text;
    outs.flush();
    check_file_hash("testMetalWedges.svg");
  }
}

TEST_CASE("vary proportion of panel for legend", "[drawing]") {
  SECTION("basics") {
    auto m1 = "C1N[C@@H]2OCC12"_smiles;
    REQUIRE(m1);
    // These look a bit pants with NO_FREETYPE=true, but much better with
    // Freetype.
    {
      // default legend
      MolDraw2DSVG drawer(200, 200, -1, -1, NO_FREETYPE);
      MolDraw2DUtils::prepareAndDrawMolecule(drawer, *m1, "default legend");
      drawer.finishDrawing();
      auto text = drawer.getDrawingText();
      std::ofstream outs("testVariableLegend_1.svg");
      outs << text;
      outs.flush();
      CHECK(text.find("<text x='34.5' y='190.0' class='legend' "
                      "style='font-size:16px;") != std::string::npos);
      check_file_hash("testVariableLegend_1.svg");
    }
    {
      // 1/4 of panel
      MolDraw2DSVG drawer(200, 200, -1, -1, NO_FREETYPE);
      drawer.drawOptions().legendFraction = 0.25;
      drawer.drawOptions().legendFontSize = 32;
      MolDraw2DUtils::prepareAndDrawMolecule(drawer, *m1, "massive legend");
      drawer.finishDrawing();
      auto text = drawer.getDrawingText();
      std::ofstream outs("testVariableLegend_2.svg");
      outs << text;
      outs.flush();
      CHECK(text.find("<text x='2.8' y='190.0' class='legend' "
                      "style='font-size:31px;") != std::string::npos);
      check_file_hash("testVariableLegend_2.svg");
    }
    {
      // tiny
      MolDraw2DSVG drawer(200, 200, -1, -1, NO_FREETYPE);
      drawer.drawOptions().legendFraction = 0.05;
      MolDraw2DUtils::prepareAndDrawMolecule(drawer, *m1, "small legend");
      drawer.finishDrawing();
      auto text = drawer.getDrawingText();
      std::ofstream outs("testVariableLegend_3.svg");
      outs << text;
      outs.flush();
      CHECK(text.find("<text x='72.4' y='190.0' class='legend' "
                      "style='font-size:11px;") != std::string::npos);
      check_file_hash("testVariableLegend_3.svg");
    }
  }
}

TEST_CASE(
    "Github 5061 - draw reaction with no reagents and scaleBondWidth true") {
  SECTION("basics") {
    std::string data = R"RXN($RXN

  Mrv16425    091201171606

  0  1
$MOL

  Mrv1642509121716062D

  2  1  0  0  0  0            999 V2000
    3.5357    0.0000    0.0000 R#  0  0  0  0  0  0  0  0  0  0  0  0
    2.7107    0.0000    0.0000 R#  0  0  0  0  0  0  0  0  0  0  0  0
  1  2  1  0  0  0  0
M  RGP  2   1   1   2   2


M  END)RXN";
    {
      std::unique_ptr<ChemicalReaction> rxn{RxnBlockToChemicalReaction(data)};
      MolDraw2DSVG drawer(450, 200);
      drawer.drawOptions().scaleBondWidth = true;
      drawer.drawReaction(*rxn);
      drawer.finishDrawing();
      auto text = drawer.getDrawingText();
      std::ofstream outs("testGithub_5061.svg");
      outs << text;
      outs.flush();
      check_file_hash("testGithub_5061.svg");
    }
  }
}

TEST_CASE("Github 5185 - don't draw atom indices between double bond") {
  SECTION("basics") {
    auto m1 = "OC(=O)CCCC(=O)O"_smiles;
    REQUIRE(m1);
    {
      // default legend
      MolDraw2DSVG drawer(400, 200, -1, -1);
      drawer.drawOptions().addAtomIndices = true;
      MolDraw2DUtils::prepareAndDrawMolecule(drawer, *m1);
      drawer.finishDrawing();
      auto text = drawer.getDrawingText();
      std::ofstream outs("testGithub_5185.svg");
      outs << text;
      outs.flush();
#ifdef RDK_BUILD_FREETYPE_SUPPORT
      // the 2nd note
      CHECK(text.find("<path class='note' d='M 94.4 129.6") !=
            std::string::npos);
      check_file_hash("testGithub_5185.svg");
#else
      CHECK(text.find("<text x='91.5' y='130.0' class='note' ") !=
            std::string::npos);
#endif
    }
  }
}

TEST_CASE(
    "Github 5259 - drawReaction should not fail when prepareMolsBeforeDrawing "
    "is false") {
  SECTION("basics") {
    auto rxn = "[CH3:1][OH:2]>>[CH2:1]=[OH0:2]"_rxnsmarts;
    REQUIRE(rxn);
    MolDraw2DSVG drawer(400, 200, -1, -1);
    drawer.drawOptions().prepareMolsBeforeDrawing = false;
    REQUIRE_NOTHROW(drawer.drawReaction(*rxn));
  }
}

TEST_CASE("Github 5269 - bad index positions with highlights") {
  SECTION("basics") {
    auto m1 = "CC(=O)Oc1c(C(=O)O)cccc1"_smiles;
    auto q1 = "CC(=O)Oc1c(C(=O)O)cccc1"_smarts;
    REQUIRE(m1);
    REQUIRE(q1);
    {
      std::vector<int> hit_atoms;
      std::vector<MatchVectType> hits_vect;
      SubstructMatch(*m1, *q1, hits_vect);
      for (size_t i = 0; i < hits_vect.size(); ++i) {
        for (size_t j = 0; j < hits_vect[i].size(); ++j) {
          hit_atoms.push_back(hits_vect[i][j].second);
        }
      }
      std::vector<int> hit_bonds;
      for (int i : hit_atoms) {
        for (int j : hit_atoms) {
          if (i > j) {
            Bond *bnd = m1->getBondBetweenAtoms(i, j);
            if (bnd) {
              hit_bonds.push_back(bnd->getIdx());
            }
          }
        }
      }
      {
        MolDraw2DSVG drawer(400, 400, -1, -1);
        drawer.drawOptions().addAtomIndices = true;
        drawer.drawMolecule(*m1, &hit_atoms, &hit_bonds);
        drawer.finishDrawing();
        auto text = drawer.getDrawingText();
        std::ofstream outs("testGithub_5269_1.svg");
        outs << text;
        outs.flush();
#ifdef RDK_BUILD_FREETYPE_SUPPORT
        check_file_hash("testGithub_5269_1.svg");
#endif
      }
    }
  }
  {
    auto m2 = "CN(C)C(C)C=O"_smiles;
    REQUIRE(m2);
    std::vector<int> hit_atoms{0, 1, 2};
    auto atom = m2->getAtomWithIdx(0);
    atom->setProp(common_properties::atomNote, "0.91");
    atom = m2->getAtomWithIdx(1);
    atom->setProp(common_properties::atomNote, "1.03");
    atom = m2->getAtomWithIdx(2);
    atom->setProp(common_properties::atomNote, "0.74");
    MolDraw2DSVG drawer(400, 400, -1, -1);
    drawer.drawMolecule(*m2, &hit_atoms);
    drawer.finishDrawing();
    auto text = drawer.getDrawingText();
    std::ofstream outs("testGithub_5269_2.svg");
    outs << text;
    outs.flush();
#ifdef RDK_BUILD_FREETYPE_SUPPORT
    check_file_hash("testGithub_5269_2.svg");
#endif
  }
}

#ifdef RDK_BUILD_CAIRO_SUPPORT
TEST_CASE("drawing doesn't destroy reaction properties", "[drawing]") {
  auto rxn = "[CH3:1][OH:2]>>[CH2:1]=[OH0:2]"_rxnsmarts;
  REQUIRE(rxn);
  MolDraw2DCairo drawer(400, 200);
  bool highlightByReactant = true;
  drawer.drawReaction(*rxn, highlightByReactant);
  drawer.finishDrawing();
  auto png = drawer.getDrawingText();
  std::unique_ptr<ChemicalReaction> rxn2{PNGStringToChemicalReaction(png)};
  REQUIRE(rxn2);
  CHECK(rxn->getReactants()[0]->getAtomWithIdx(0)->getAtomMapNum() == 1);
  CHECK(rxn->getReactants()[0]->getAtomWithIdx(1)->getAtomMapNum() == 2);
  CHECK(rxn2->getReactants()[0]->getAtomWithIdx(0)->getAtomMapNum() == 1);
  CHECK(rxn2->getReactants()[0]->getAtomWithIdx(1)->getAtomMapNum() == 2);
}
#endif

TEST_CASE("Class values in SVG for wavy bonds.") {
  SECTION("basics") {
    auto m1 = R"CTAB(mol1
  ChemDraw05162216032D

 11 11  0  0  0  0  0  0  0  0999 V2000
    1.1514    0.9038    0.0000 C   0  0  0  0  0  0  0  0  0  0  0  0
    1.1514    0.0788    0.0000 C   0  0  0  0  0  0  0  0  0  0  0  0
    1.9360   -0.1762    0.0000 N   0  0  0  0  0  0  0  0  0  0  0  0
    2.4209    0.4913    0.0000 C   0  0  0  0  0  0  0  0  0  0  0  0
    1.9360    1.1587    0.0000 N   0  0  0  0  0  0  0  0  0  0  0  0
    0.4369   -0.3337    0.0000 C   0  0  0  0  0  0  0  0  0  0  0  0
   -0.2775    0.0788    0.0000 C   0  0  0  0  0  0  0  0  0  0  0  0
   -0.9920   -0.3337    0.0000 C   0  0  0  0  0  0  0  0  0  0  0  0
   -1.7065    0.0788    0.0000 C   0  0  0  0  0  0  0  0  0  0  0  0
   -2.4209   -0.3337    0.0000 N   0  0  0  0  0  0  0  0  0  0  0  0
    0.4369   -1.1587    0.0000 C   0  0  0  0  0  0  0  0  0  0  0  0
  1  2  2  0
  2  3  1  0
  3  4  2  0
  4  5  1  0
  5  1  1  0
  2  6  1  0
  6  7  1  0
  7  8  2  3
  8  9  1  0
  9 10  3  0
  6 11  1  4
M  END)CTAB"_ctab;
    REQUIRE(m1);
    auto b10 = m1->getBondWithIdx(10);
    b10->setBondDir(Bond::UNKNOWN);
    MolDraw2DSVG drawer(400, 400, -1, -1);
    drawer.drawMolecule(*m1);
    drawer.finishDrawing();
    auto text = drawer.getDrawingText();
    CHECK(text.find("<path class='bond-10 atom-5 atom-10'") !=
          std::string::npos);
    std::ofstream outs("test_classes_wavy_bonds.svg");
    outs << text;
    outs.flush();
#ifdef RDK_BUILD_FREETYPE_SUPPORT
    check_file_hash("test_classes_wavy_bonds.svg");
#endif
  }
}

TEST_CASE("GitHub #5383: cairo error when using similarity maps", "") {
  auto m1 = "C1N[C@@H]2OCC12"_smiles;
  REQUIRE(m1);
  MolDraw2DUtils::prepareMolForDrawing(*m1);
  const auto conf = m1->getConformer();
  std::vector<Point2D> cents(conf.getNumAtoms());
  std::vector<double> weights(conf.getNumAtoms());
  std::vector<double> widths(conf.getNumAtoms());
  for (size_t i = 0; i < conf.getNumAtoms(); ++i) {
    cents[i] = Point2D(conf.getAtomPos(i).x, conf.getAtomPos(i).y);
    weights[i] = 1;
    widths[i] = 0.4 * PeriodicTable::getTable()->getRcovalent(
                          m1->getAtomWithIdx(i)->getAtomicNum());
  }

  SECTION("svg basics") {
    MolDraw2DSVG drawer(250, 250, -1, -1, NO_FREETYPE);
    drawer.drawOptions().padding = 0.1;

    drawer.clearDrawing();
    std::vector<double> levels;
    MolDraw2DUtils::contourAndDrawGaussians(
        drawer, cents, weights, widths, 10, levels,
        MolDraw2DUtils::ContourParams(), m1.get());

    drawer.drawOptions().clearBackground = false;
    drawer.drawMolecule(*m1);
    drawer.finishDrawing();
    auto text = drawer.getDrawingText();
    CHECK(text.find("width='250px' height='250px' viewBox='0 0 250 250'>") !=
          std::string::npos);
    std::ofstream outs("github5383_1.svg");
    outs << text;
    outs.flush();
    check_file_hash("github5383_1.svg");
  }
  SECTION("svg basics") {
    MolDraw2DSVG drawer(250, 250, -1, -1, NO_FREETYPE);
    drawer.drawOptions().padding = 0.0;

    drawer.clearDrawing();
    std::vector<double> levels;
    MolDraw2DUtils::contourAndDrawGaussians(
        drawer, cents, weights, widths, 10, levels,
        MolDraw2DUtils::ContourParams(), m1.get());

    drawer.drawOptions().clearBackground = false;
    drawer.drawMolecule(*m1);
    drawer.finishDrawing();
    auto text = drawer.getDrawingText();
    CHECK(text.find("width='250px' height='250px' viewBox='0 0 250 250'>") !=
          std::string::npos);
    std::ofstream outs("github5383_2.svg");
    outs << text;
    outs.flush();
    check_file_hash("github5383_2.svg");
  }
#ifdef RDK_BUILD_CAIRO_SUPPORT
  SECTION("cairo basics") {
    MolDraw2DCairo drawer(250, 250, -1, -1, NO_FREETYPE);
    drawer.drawOptions().padding = 0.1;

    drawer.clearDrawing();
    std::vector<double> levels;
    MolDraw2DUtils::contourAndDrawGaussians(
        drawer, cents, weights, widths, 10, levels,
        MolDraw2DUtils::ContourParams(), m1.get());

    drawer.drawOptions().clearBackground = false;
    drawer.drawMolecule(*m1);
    drawer.finishDrawing();
    drawer.writeDrawingText("github5383_1.png");
    check_file_hash("github5383_1.png");
  }
#endif
}

TEST_CASE("github #5156") {
  SECTION("basics") {
    SmilesParserParams ps;
    ps.sanitize = false;
    std::unique_ptr<RWMol> m{SmilesToMol("c1ccnc1", ps)};
    REQUIRE(m);
    unsigned int failed;
    MolOps::sanitizeMol(*m, failed,
                        MolOps::SANITIZE_ALL ^ MolOps::SANITIZE_KEKULIZE);
    MolDraw2DSVG d2d(200, 200);
    d2d.drawOptions().prepareMolsBeforeDrawing = false;
    d2d.drawMolecule(*m);
    d2d.finishDrawing();
    auto text = d2d.getDrawingText();
    // CHECK(text.find("width='250px' height='250px' viewBox='0 0 250 250'>") !=
    //       std::string::npos);
    std::ofstream outs("github5156_1.svg");
    outs << text;
    outs.flush();
    check_file_hash("github5156_1.svg");
  }
  SECTION("as reported") {
    auto m =
        "[#6](:,-[#6]-,:[#7]-,:[#6]1:[#6]:[#6]:[#6]:[#6]:[#6]:1):,-[#6]:,-[#7]:,-[#6]"_smarts;
    REQUIRE(m);
    MolDraw2DSVG d2d(200, 200);
    d2d.drawOptions().prepareMolsBeforeDrawing = false;
    d2d.drawMolecule(*m);
    d2d.finishDrawing();
    auto text = d2d.getDrawingText();
    // CHECK(text.find("width='250px' height='250px' viewBox='0 0 250 250'>") !=
    //       std::string::npos);
    std::ofstream outs("github5156_2.svg");
    outs << text;
    outs.flush();
    check_file_hash("github5156_2.svg");
  }
  SECTION("check no wedging") {
    // if we aren't preparing molecules, we won't end up with wedging in this
    // case
    auto m = "C[C@H](F)Cl"_smiles;
    REQUIRE(m);
    MolDraw2DSVG d2d(200, 200);
    d2d.drawOptions().prepareMolsBeforeDrawing = false;
    d2d.drawMolecule(*m);
    d2d.finishDrawing();
    auto text = d2d.getDrawingText();
    CHECK(text.find(" Z' style='fill=#000000") == std::string::npos);
    std::ofstream outs("github5156_3.svg");
    outs << text;
    outs.flush();
    check_file_hash("github5156_3.svg");
  }
}

TEST_CASE("ACS 1996 mode") {
  SECTION("basics") {
    std::string nameBase = "acs1996_";
    {
      auto m = R"CTAB(mol1
  ChemDraw05162216032D

 11 11  0  0  0  0  0  0  0  0999 V2000
    1.1514    0.9038    0.0000 C   0  0  0  0  0  0  0  0  0  0  0  0
    1.1514    0.0788    0.0000 C   0  0  0  0  0  0  0  0  0  0  0  0
    1.9360   -0.1762    0.0000 N   0  0  0  0  0  0  0  0  0  0  0  0
    2.4209    0.4913    0.0000 C   0  0  0  0  0  0  0  0  0  0  0  0
    1.9360    1.1587    0.0000 N   0  0  0  0  0  0  0  0  0  0  0  0
    0.4369   -0.3337    0.0000 C   0  0  0  0  0  0  0  0  0  0  0  0
   -0.2775    0.0788    0.0000 C   0  0  0  0  0  0  0  0  0  0  0  0
   -0.9920   -0.3337    0.0000 C   0  0  0  0  0  0  0  0  0  0  0  0
   -1.7065    0.0788    0.0000 C   0  0  0  0  0  0  0  0  0  0  0  0
   -2.4209   -0.3337    0.0000 N   0  0  0  0  0  0  0  0  0  0  0  0
    0.4369   -1.1587    0.0000 C   0  0  0  0  0  0  0  0  0  0  0  0
  1  2  2  0
  2  3  1  0
  3  4  2  0
  4  5  1  0
  5  1  1  0
  2  6  1  0
  6  7  1  0
  7  8  2  3
  8  9  1  0
  9 10  3  0
  6 11  1  4
M  END)CTAB"_ctab;
      REQUIRE(m);
      {
        MolDraw2DSVG drawer(-1, -1);
        MolDraw2DUtils::drawMolACS1996(drawer, *m, "Mol 1", nullptr, nullptr);
        drawer.finishDrawing();
        std::string text = drawer.getDrawingText();
        std::ofstream outs(nameBase + "1.svg");
        outs << text;
        outs.flush();
        outs.close();
        check_file_hash(nameBase + "1.svg");
      }
#ifdef RDK_BUILD_CAIRO_SUPPORT
      {
        MolDraw2DCairo drawer(-1, -1);
        MolDraw2DUtils::drawMolACS1996(drawer, *m, "Mol 1", nullptr, nullptr);
        drawer.finishDrawing();
        drawer.writeDrawingText(nameBase + "1.png");
        check_file_hash(nameBase + "1.png");
      }
#endif
    }
    {
      auto m = R"CTAB(mol2
  ChemDraw06062216302D

  0  0  0     0  0              0 V3000
M  V30 BEGIN CTAB
M  V30 COUNTS 11 11 0 0 1
M  V30 BEGIN ATOM
M  V30 1 C 1.151400 0.903800 0.000000 0
M  V30 2 C 1.151400 0.078800 0.000000 0
M  V30 3 N 1.935999 -0.176199 0.000000 0
M  V30 4 C 2.420899 0.491300 0.000000 0
M  V30 5 N 1.935999 1.158700 0.000000 0
M  V30 6 C 0.436900 -0.333700 0.000000 0
M  V30 7 C -0.277500 0.078800 0.000000 0
M  V30 8 C -0.992000 -0.333700 0.000000 0
M  V30 9 C -1.706500 0.078800 0.000000 0
M  V30 10 N -2.420899 -0.333700 0.000000 0
M  V30 11 C 0.436900 -1.158700 0.000000 0
M  V30 END ATOM
M  V30 BEGIN BOND
M  V30 1 2 1 2
M  V30 2 1 2 3
M  V30 3 2 3 4
M  V30 4 1 4 5
M  V30 5 1 5 1
M  V30 6 1 2 6
M  V30 7 1 6 7
M  V30 8 2 7 8 CFG=2
M  V30 9 1 8 9
M  V30 10 3 9 10
M  V30 11 1 6 11 CFG=3
M  V30 END BOND
M  V30 BEGIN COLLECTION
M  V30 MDLV30/STEABS ATOMS=(1 6)
M  V30 END COLLECTION
M  V30 END CTAB
M  END
)CTAB"_ctab;
      REQUIRE(m);
      MolDraw2DSVG drawer(-1, -1);
      MolDraw2DUtils::drawMolACS1996(drawer, *m, "Mol 2", nullptr, nullptr);
      drawer.finishDrawing();
      std::string text = drawer.getDrawingText();
      std::ofstream outs(nameBase + "2.svg");
      outs << text;
      outs.flush();
      outs.close();
      check_file_hash(nameBase + "2.svg");
#ifdef RDK_BUILD_CAIRO_SUPPORT
      {
        MolDraw2DCairo drawer(-1, -1);
        MolDraw2DUtils::drawMolACS1996(drawer, *m, "Mol 2", nullptr, nullptr);
        drawer.finishDrawing();
        drawer.writeDrawingText(nameBase + "2.png");
        check_file_hash(nameBase + "2.png");
      }
#endif
    }
    {
      auto m = "C[C@H](I)CC(Cl)C[C@@H](F)C"_smiles;
      m->setProp<std::string>("_Name", "mol3");
      REQUIRE(m);
      MolDraw2DUtils::prepareMolForDrawing(*m);
      MolDraw2DSVG drawer(-1, -1);
      MolDraw2DUtils::drawMolACS1996(drawer, *m, "Mol 3", nullptr, nullptr);
      drawer.finishDrawing();
      std::string text = drawer.getDrawingText();
      std::ofstream outs(nameBase + "3.svg");
      outs << text;
      outs.flush();
      outs.close();
      check_file_hash(nameBase + "3.svg");
    }
    {
      auto m = "CC(I)CC(Cl)CC(F)C"_smiles;
      m->setProp<std::string>("_Name", "mol4");
      REQUIRE(m);
      MolDraw2DUtils::prepareMolForDrawing(*m);
      MolDraw2DSVG drawer(-1, -1);
      drawer.drawOptions().unspecifiedStereoIsUnknown = true;
      MolDraw2DUtils::drawMolACS1996(drawer, *m, "Mol 4", nullptr, nullptr);
      drawer.finishDrawing();
      std::string text = drawer.getDrawingText();
      std::ofstream outs(nameBase + "4.svg");
      outs << text;
      outs.flush();
      outs.close();
      check_file_hash(nameBase + "4.svg");
    }
    {
      auto m = R"CTAB(mol5
  ChemDraw06112209342D

  0  0  0     0  0              0 V3000
M  V30 BEGIN CTAB
M  V30 COUNTS 30 33 0 0 1
M  V30 BEGIN ATOM
M  V30 1 C -2.240810 -1.031250 0.000000 0
M  V30 2 C -2.240810 -0.206250 0.000000 0
M  V30 3 C -2.955281 0.206250 0.000000 0
M  V30 4 C -2.955281 1.031250 0.000000 0
M  V30 5 C -3.669752 1.443750 0.000000 0
M  V30 6 C -4.384224 1.031250 0.000000 0
M  V30 7 C -4.384224 0.206250 0.000000 0
M  V30 8 C -3.669752 -0.206250 0.000000 0
M  V30 9 Cl -3.669752 -1.031250 0.000000 0
M  V30 10 F -5.098694 -0.206250 0.000000 0
M  V30 11 Cl -2.240810 1.443750 0.000000 0
M  V30 12 O -1.526340 0.206250 0.000000 0
M  V30 13 C -0.811869 -0.206250 0.000000 0
M  V30 14 C -0.811869 -1.031250 0.000000 0
M  V30 15 N -0.097397 -1.443750 0.000000 0
M  V30 16 C 0.617074 -1.031250 0.000000 0
M  V30 17 C 0.617074 -0.206250 0.000000 0
M  V30 18 C -0.097397 0.206250 0.000000 0
M  V30 19 C 1.331544 0.206250 0.000000 0
M  V30 20 C 2.085220 -0.129308 0.000000 0
M  V30 21 N 2.637252 0.483787 0.000000 0
M  V30 22 N 2.224752 1.198258 0.000000 0
M  V30 23 C 1.417781 1.026730 0.000000 0
M  V30 24 C 3.457733 0.397551 0.000000 0
M  V30 25 C 3.942655 1.064990 0.000000 0
M  V30 26 C 4.763136 0.978754 0.000000 0
M  V30 27 N 5.098694 0.225079 0.000000 0
M  V30 28 C 4.613771 -0.442361 0.000000 0
M  V30 29 C 3.793290 -0.356124 0.000000 0
M  V30 30 N -1.526340 -1.443750 0.000000 0
M  V30 END ATOM
M  V30 BEGIN BOND
M  V30 1 1 2 1 CFG=3
M  V30 2 1 2 3
M  V30 3 2 3 4
M  V30 4 1 4 5
M  V30 5 2 5 6
M  V30 6 1 6 7
M  V30 7 2 7 8
M  V30 8 1 3 8
M  V30 9 1 8 9
M  V30 10 1 7 10
M  V30 11 1 4 11
M  V30 12 1 2 12
M  V30 13 1 12 13
M  V30 14 2 13 14
M  V30 15 1 14 15
M  V30 16 2 15 16
M  V30 17 1 16 17
M  V30 18 2 17 18
M  V30 19 1 13 18
M  V30 20 1 17 19
M  V30 21 2 19 20
M  V30 22 1 20 21
M  V30 23 1 21 22
M  V30 24 2 22 23
M  V30 25 1 19 23
M  V30 26 1 21 24
M  V30 27 1 24 25
M  V30 28 1 25 26
M  V30 29 1 26 27
M  V30 30 1 27 28
M  V30 31 1 28 29
M  V30 32 1 24 29
M  V30 33 1 14 30
M  V30 END BOND
M  V30 BEGIN COLLECTION
M  V30 MDLV30/STEABS ATOMS=(1 2)
M  V30 END COLLECTION
M  V30 END CTAB
M  END
)CTAB"_ctab;
      MolDraw2DSVG drawer(-1, -1);
      MolDraw2DUtils::drawMolACS1996(drawer, *m, "Mol 5", nullptr, nullptr);
      drawer.finishDrawing();
      std::string text = drawer.getDrawingText();
      std::ofstream outs(nameBase + "5.svg");
      outs << text;
      outs.flush();
      outs.close();
      check_file_hash(nameBase + "5.svg");
    }
    {
      auto m = R"CTAB(mol6
  ChemDraw06132212082D

  0  0  0     0  0              0 V3000
M  V30 BEGIN CTAB
M  V30 COUNTS 16 15 0 0 0
M  V30 BEGIN ATOM
M  V30 1 C -1.427702 0.413216 0.000000 0
M  V30 2 C -0.715712 0.824284 0.000000 0
M  V30 3 C -2.139692 0.824284 0.000000 0
M  V30 4 C -0.003721 0.413216 0.000000 0
M  V30 5 C 0.708270 0.824284 0.000000 0
M  V30 6 C 1.420260 0.413216 0.000000 0
M  V30 7 C 0.708270 1.646420 0.000000 0
M  V30 8 C -1.427702 -0.408920 0.000000 0
M  V30 9 C -0.715712 -0.819988 0.000000 0
M  V30 10 C -2.139692 -0.819988 0.000000 0
M  V30 11 C -0.003721 -0.408920 0.000000 0
M  V30 12 C 2.134731 0.825716 0.000000 0
M  V30 13 C 0.710751 -0.821420 0.000000 0
M  V30 14 C 1.425221 -0.408920 0.000000 0
M  V30 15 C 2.139692 -0.821420 0.000000 0
M  V30 16 C 2.139692 -1.646420 0.000000 0
M  V30 END ATOM
M  V30 BEGIN BOND
M  V30 1 1 1 2
M  V30 2 2 1 3
M  V30 3 1 2 4
M  V30 4 2 4 5
M  V30 5 1 5 6
M  V30 6 1 5 7
M  V30 7 1 1 8
M  V30 8 2 8 9 CFG=2
M  V30 9 1 8 10
M  V30 10 1 9 11
M  V30 11 2 6 12
M  V30 12 2 11 13
M  V30 13 1 13 14
M  V30 14 2 14 15
M  V30 15 1 15 16
M  V30 END BOND
M  V30 END CTAB
M  END
)CTAB"_ctab;
      REQUIRE(m);
      MolDraw2DSVG drawer(-1, -1);
      MolDraw2DUtils::drawMolACS1996(drawer, *m, "Mol 6", nullptr, nullptr);
      drawer.finishDrawing();
      std::string text = drawer.getDrawingText();
      std::ofstream outs(nameBase + "6.svg");
      outs << text;
      outs.flush();
      outs.close();
      check_file_hash(nameBase + "6.svg");
    }
    {
      auto m = R"CTAB(mol7
  ChemDraw06192209312D

  0  0  0     0  0              0 V3000
M  V30 BEGIN CTAB
M  V30 COUNTS 18 17 0 0 0
M  V30 BEGIN ATOM
M  V30 1 C -2.147146 0.827156 0.000000 0
M  V30 2 C -1.432676 1.239655 0.000000 0
M  V30 3 O -2.861616 1.239655 0.000000 0
M  V30 4 C -0.718205 0.827156 0.000000 0
M  V30 5 C -0.003735 1.239655 0.000000 0
M  V30 6 C 0.710736 0.827156 0.000000 0
M  V30 7 C -0.003735 2.064654 0.000000 0
M  V30 8 C -2.147146 0.002156 0.000000 0
M  V30 9 C -1.432676 -0.410344 0.000000 0
M  V30 10 C -2.861616 -0.410344 0.000000 0
M  V30 11 C -0.718205 0.002156 0.000000 0
M  V30 12 S 1.427695 1.241093 0.000000 0
M  V30 13 C -0.001244 -0.411781 0.000000 0
M  V30 14 C 0.715714 0.002156 0.000000 0
M  V30 15 C 1.432674 -0.411781 0.000000 0
M  V30 16 C 1.432674 -1.239654 0.000000 0
M  V30 17 C 2.147145 -1.652154 0.000000 0
M  V30 18 C 2.861616 -2.064654 0.000000 0
M  V30 END ATOM
M  V30 BEGIN BOND
M  V30 1 1 1 2
M  V30 2 2 1 3
M  V30 3 1 2 4
M  V30 4 2 4 5
M  V30 5 1 5 6
M  V30 6 1 5 7
M  V30 7 1 1 8
M  V30 8 2 8 9 CFG=2
M  V30 9 1 8 10
M  V30 10 1 9 11
M  V30 11 2 6 12
M  V30 12 2 11 13
M  V30 13 1 13 14
M  V30 14 2 14 15
M  V30 15 1 15 16
M  V30 16 2 16 17
M  V30 17 2 17 18
M  V30 END BOND
M  V30 END CTAB
M  END
)CTAB"_ctab;
      REQUIRE(m);
      MolDraw2DSVG drawer(-1, -1);
      MolDraw2DUtils::drawMolACS1996(drawer, *m, "Mol 7", nullptr, nullptr);
      drawer.finishDrawing();
      std::string text = drawer.getDrawingText();
      std::ofstream outs(nameBase + "7.svg");
      outs << text;
      outs.flush();
      outs.close();
      check_file_hash(nameBase + "7.svg");
    }
    {
      auto m = R"CTAB(mol8
  ChemDraw07042207302D

  0  0  0     0  0              0 V3000
M  V30 BEGIN CTAB
M  V30 COUNTS 18 17 0 0 1
M  V30 BEGIN ATOM
M  V30 1 C -2.500648 -0.206250 0.000000 0
M  V30 2 C -1.786177 0.206250 0.000000 0
M  V30 3 C -1.071707 -0.206250 0.000000 0
M  V30 4 C -0.357237 0.206250 0.000000 0
M  V30 5 C 0.357236 -0.206250 0.000000 0
M  V30 6 C 1.071707 0.206250 0.000000 0
M  V30 7 C 1.786177 -0.206250 0.000000 0
M  V30 8 C 2.500648 0.206250 0.000000 0
M  V30 9 C -1.786177 1.031251 0.000000 0
M  V30 10 C -2.500648 1.443750 0.000000 0
M  V30 11 C -0.357237 1.031251 0.000000 0
M  V30 12 C -1.071707 1.443750 0.000000 0
M  V30 13 C 0.357236 1.443750 0.000000 0
M  V30 14 C 1.786177 -1.031250 0.000000 0
M  V30 15 C 2.500648 -1.443750 0.000000 0
M  V30 16 Cl 0.357236 -1.031250 0.000000 0
M  V30 17 C -1.071707 -1.031250 0.000000 0
M  V30 18 C 1.071707 1.031250 0.000000 0
M  V30 END ATOM
M  V30 BEGIN BOND
M  V30 1 1 1 2
M  V30 2 1 2 3
M  V30 3 1 3 4
M  V30 4 1 4 5
M  V30 5 1 5 6
M  V30 6 1 6 7
M  V30 7 1 7 8
M  V30 8 1 2 9 CFG=3
M  V30 9 1 9 10
M  V30 10 1 4 11 CFG=3
M  V30 11 1 11 12
M  V30 12 1 11 13
M  V30 13 1 7 14 CFG=3
M  V30 14 2 14 15
M  V30 15 1 5 16 CFG=3
M  V30 16 1 3 17
M  V30 17 1 6 18 CFG=3
M  V30 END BOND
M  V30 BEGIN COLLECTION
M  V30 MDLV30/STEABS ATOMS=(5 2 4 5 6 7)
M  V30 END COLLECTION
M  V30 END CTAB
M  END
)CTAB"_ctab;
      REQUIRE(m);
      MolDraw2DSVG drawer(-1, -1);
      MolDraw2DUtils::drawMolACS1996(drawer, *m, "Mol 8", nullptr, nullptr);
      drawer.finishDrawing();
      std::string text = drawer.getDrawingText();
      std::ofstream outs(nameBase + "8.svg");
      outs << text;
      outs.flush();
      outs.close();
      check_file_hash(nameBase + "8.svg");
    }
    {
      auto m = R"CTAB(mol9
  ChemDraw06302215142D

  0  0  0     0  0              0 V3000
M  V30 BEGIN CTAB
M  V30 COUNTS 22 21 0 0 1
M  V30 BEGIN ATOM
M  V30 1 C -2.857884 -0.412500 0.000000 0
M  V30 2 C -2.143413 0.000000 0.000000 0
M  V30 3 C -1.428942 -0.412500 0.000000 0
M  V30 4 C -0.714471 0.000000 0.000000 0
M  V30 5 C 0.000000 -0.412500 0.000000 0
M  V30 6 C 0.714471 0.000000 0.000000 0
M  V30 7 C 1.428941 -0.412500 0.000000 0
M  V30 8 C 2.143413 0.000000 0.000000 0
M  V30 9 C -2.143413 0.825000 0.000000 0
M  V30 10 C -2.857884 1.237500 0.000000 0
M  V30 11 C -0.714471 0.825000 0.000000 0
M  V30 12 C -1.428942 1.237500 0.000000 0
M  V30 13 C 0.000000 1.237500 0.000000 0
M  V30 14 C 1.428941 -1.237500 0.000000 0
M  V30 15 C 2.143413 -1.650000 0.000000 0
M  V30 16 Cl 0.000000 -1.237500 0.000000 0
M  V30 17 C -1.428942 -1.237500 0.000000 0
M  V30 18 C 2.857884 -0.412500 0.000000 0
M  V30 19 C 2.143413 0.825000 0.000000 0
M  V30 20 C 1.428941 1.237500 0.000000 0
M  V30 21 C 2.857884 1.237500 0.000000 0
M  V30 22 C 2.143413 1.650000 0.000000 0
M  V30 END ATOM
M  V30 BEGIN BOND
M  V30 1 1 1 2
M  V30 2 1 2 3
M  V30 3 1 3 4
M  V30 4 1 4 5
M  V30 5 1 5 6
M  V30 6 1 6 7
M  V30 7 1 7 8
M  V30 8 1 2 9 CFG=1
M  V30 9 1 9 10
M  V30 10 1 4 11 CFG=1
M  V30 11 1 11 12
M  V30 12 1 11 13
M  V30 13 1 7 14 CFG=1
M  V30 14 2 14 15
M  V30 15 1 5 16 CFG=1
M  V30 16 1 3 17
M  V30 17 1 8 18
M  V30 18 1 8 19 CFG=1
M  V30 19 1 19 20
M  V30 20 1 19 21
M  V30 21 1 19 22
M  V30 END BOND
M  V30 BEGIN COLLECTION
M  V30 MDLV30/STEABS ATOMS=(5 2 4 5 7 8)
M  V30 END COLLECTION
M  V30 END CTAB
M  END
)CTAB"_ctab;
      REQUIRE(m);
      MolDraw2DSVG drawer(-1, -1);
      drawer.drawOptions().useMolBlockWedging = true;
      MolDraw2DUtils::drawMolACS1996(drawer, *m, "Mol 9", nullptr, nullptr);
      drawer.finishDrawing();
      std::string text = drawer.getDrawingText();
      std::ofstream outs(nameBase + "9.svg");
      outs << text;
      outs.flush();
      outs.close();
      check_file_hash(nameBase + "9.svg");
    }
    {
      auto m = R"CTAB(mol10
  ChemDraw07062213362D

  0  0  0     0  0              0 V3000
M  V30 BEGIN CTAB
M  V30 COUNTS 8 7 0 0 0
M  V30 BEGIN ATOM
M  V30 1 C -0.357235 -1.031250 0.000000 0
M  V30 2 C -0.357235 -0.206250 0.000000 0
M  V30 3 N -1.071706 0.206250 0.000000 0
M  V30 4 O -1.786177 -0.206250 0.000000 0
M  V30 5 C 0.357236 0.206250 0.000000 0
M  V30 6 N 1.071706 -0.206250 0.000000 0
M  V30 7 O 1.786177 0.206250 0.000000 0
M  V30 8 C 0.357236 1.031250 0.000000 0
M  V30 END ATOM
M  V30 BEGIN BOND
M  V30 1 1 1 2
M  V30 2 2 2 3 CFG=2
M  V30 3 1 3 4
M  V30 4 1 2 5
M  V30 5 2 5 6 CFG=2
M  V30 6 1 6 7
M  V30 7 1 5 8
M  V30 END BOND
M  V30 END CTAB
M  END
)CTAB"_ctab;
      REQUIRE(m);
      MolDraw2DSVG drawer(-1, -1);
      MolDraw2DUtils::drawMolACS1996(drawer, *m, "Mol 10", nullptr, nullptr);
      drawer.finishDrawing();
      std::string text = drawer.getDrawingText();
      std::ofstream outs(nameBase + "10.svg");
      outs << text;
      outs.flush();
      outs.close();
      check_file_hash(nameBase + "10.svg");
    }
    {
      auto m = "CCOC(=O)Nc1ccc(SCC2COC(Cn3ccnc3)(c3ccc(Cl)cc3Cl)O2)cc1"_smiles;
      REQUIRE(m);
      MolDraw2DUtils::prepareMolForDrawing(*m);
      std::vector<int> highlight_atoms{17, 18, 19, 20, 21, 6, 7, 8, 9, 31, 32};
      std::map<int, DrawColour> atom_highlight_colors;
      atom_highlight_colors[8] = DrawColour(1.0, 1.0, 0.0);
      atom_highlight_colors[31] = DrawColour(0.0, 1.0, 1.0);
      std::vector<int> highlight_bonds{0, 1, 2, 11, 15, 19};
      std::map<int, DrawColour> bond_highlight_colors;
      bond_highlight_colors[0] = DrawColour(1.0, 1.0, 0.0);
      bond_highlight_colors[11] = DrawColour(0.0, 1.0, 1.0);
      MolDrawOptions options;
      options.circleAtoms = true;
      options.highlightColour = DrawColour(1, .5, .5);
      options.continuousHighlight = true;
      MolDraw2DSVG drawer(-1, -1);
      drawer.drawOptions() = options;
      MolDraw2DUtils::drawMolACS1996(drawer, *m, "Mol 11", &highlight_atoms,
                                     &highlight_bonds, &atom_highlight_colors,
                                     &bond_highlight_colors);
      drawer.finishDrawing();
      std::string text = drawer.getDrawingText();
      std::ofstream outs(nameBase + "11.svg");
      outs << text;
      outs.flush();
      outs.close();
      check_file_hash(nameBase + "11.svg");
    }
    auto drawnBondLength = [&](const std::string &r1,
                               const std::string &t) -> double {
      std::regex regex1(r1);
      auto match_begin = std::sregex_iterator(t.begin(), t.end(), regex1);
      auto match_end = std::sregex_iterator();
      std::vector<Point2D> ends;
      for (std::sregex_iterator i = match_begin; i != match_end; ++i) {
        std::smatch match = *i;
        ends.push_back(Point2D(std::stod(match[1]), std::stod(match[2])));
        ends.push_back(Point2D(std::stod(match[3]), std::stod(match[4])));
      }
      return (ends[0] - ends[1]).length();
    };

    {
      // make sure it also works with an arbitrarily sized drawer.
      auto m = "c1ccccc1"_smiles;
      REQUIRE(m);
      MolDraw2DUtils::prepareMolForDrawing(*m);
      MolDraw2DSVG drawer(500, 500);
      MolDraw2DUtils::drawMolACS1996(drawer, *m, "Mol 12", nullptr, nullptr);
      drawer.finishDrawing();
      std::string text = drawer.getDrawingText();
      std::ofstream outs(nameBase + "12.svg");
      outs << text;
      outs.flush();
      outs.close();

      std::string regex =
          R"(class='bond-0 atom-0 atom-1' d='M ([\d.]*),([\d.]*) L ([\d.]*),([\d.]*)')";
      double dbl = drawnBondLength(regex, text);
      // the bonds should all be 14.4 long, but the SVG is only written
      // to 1 decimal place, so rounding errors are largish.
      CHECK(dbl == Catch::Approx(14.4253));
      regex =
          R"(class='bond-1 atom-1 atom-2' d='M ([\d.]*),([\d.]*) L ([\d.]*),([\d.]*)')";
      dbl = drawnBondLength(regex, text);
      CHECK(dbl == Catch::Approx(14.4));
      check_file_hash(nameBase + "12.svg");
    }
  }
}

TEST_CASE("Unspecified stereochemistry means unknown.", "") {
  auto m1 = "ClC(I)(F)C=CC"_smiles;
  REQUIRE(m1);
  MolDraw2DUtils::prepareMolForDrawing(*m1);
  MolDraw2DSVG drawer(250, 250, -1, -1, NO_FREETYPE);
  drawer.drawOptions().unspecifiedStereoIsUnknown = true;
  drawer.drawMolecule(*m1);
  drawer.finishDrawing();
  auto text = drawer.getDrawingText();
  std::ofstream outs("test_unspec_stereo.svg");
  outs << text;
  outs.flush();

  std::regex regex1("class='bond-2 atom-1 atom-3' .*M.*C");
  std::smatch wavyMatch;
  CHECK(std::regex_search(text, wavyMatch, regex1));
  CHECK(wavyMatch.size() == 1);

  std::regex regex2(
      "class='bond-4 atom-4 atom-5' d='M (\\d+\\.\\d+),(\\d+\\.\\d+) L "
      "(\\d+\\.\\d+),(\\d+\\.\\d+)'");

  std::ptrdiff_t const match_count(
      std::distance(std::sregex_iterator(text.begin(), text.end(), regex2),
                    std::sregex_iterator()));
  CHECK(match_count == 2);

  // Check that the 2 bonds aren't parallel
  auto cross1Match = std::sregex_iterator(text.begin(), text.end(), regex2);
  Point2D point1{stod((*cross1Match)[1]), stod((*cross1Match)[2])};
  Point2D point2{stod((*cross1Match)[3]), stod((*cross1Match)[4])};
  auto vec1 = point1.directionVector(point2);

  ++cross1Match;
  Point2D point3{stod((*cross1Match)[1]), stod((*cross1Match)[2])};
  Point2D point4{stod((*cross1Match)[3]), stod((*cross1Match)[4])};
  auto vec2 = point3.directionVector(point4);
  CHECK(vec1.dotProduct(vec2) != Catch::Approx(1.0).margin(1.0e-4));

  check_file_hash("test_unspec_stereo.svg");
}

TEST_CASE("Colour H light blue with no atom labels", "") {
  auto m1 = "C[C@]12CCCC[C@H]1OCCC2"_smiles;
  MolDraw2DUtils::prepareMolForDrawing(*m1);
  MolDraw2DSVG drawer(250, 250, -1, -1, NO_FREETYPE);
  drawer.drawOptions().noAtomLabels = true;
  drawer.drawMolecule(*m1);
  drawer.finishDrawing();
  auto text = drawer.getDrawingText();
  std::ofstream outs("light_blue_h_no_label_1.svg");
  outs << text;
  outs.flush();
  std::regex regex1(R"(class='bond-12 atom-6 atom-11'.*fill:#ADD8E5)");
  std::smatch regex1Match;
  CHECK(std::regex_search(text, regex1Match, regex1));
  CHECK(regex1Match.size() == 1);
  check_file_hash("light_blue_h_no_label_1.svg");
}

TEST_CASE("Bond Highlights", "") {
  auto m1 = "c1c(OCC)cncc1CCCC=O"_smiles;
  REQUIRE(m1);
  MolDraw2DUtils::prepareMolForDrawing(*m1);
  {
    // only bonds highlighted, continuous highlighting, highlights
    // joining neatly.
    MolDraw2DSVG drawer(250, 250, -1, -1, NO_FREETYPE);
    drawer.drawOptions().addBondIndices = true;
    std::vector<int> highAts{};
    std::vector<int> highBnds{0, 1, 4, 5, 6, 7, 13};
    //    std::vector<int> highBnds{0, 1, 4};
    drawer.drawMolecule(*m1, &highAts, &highBnds);
    drawer.finishDrawing();
    auto text = drawer.getDrawingText();
    std::ofstream outs("bond_highlights_1.svg");
    outs << text;
    outs.flush();
    check_file_hash("bond_highlights_1.svg");
  }
  {
    // same as 1, but with highlighting as coloured bonds.  The O for
    // atom 2 is red because it is not highlighted, though bond 1 from
    // the pyridyl is.
    MolDraw2DSVG drawer(250, 250, -1, -1, NO_FREETYPE);
    std::vector<int> highAts{};
    std::vector<int> highBnds{0, 1, 4, 5, 6, 7, 13};
    drawer.drawOptions().continuousHighlight = false;
    drawer.drawOptions().circleAtoms = false;
    drawer.drawOptions().addAtomIndices = true;
    drawer.drawMolecule(*m1, &highAts, &highBnds);
    drawer.finishDrawing();
    auto text = drawer.getDrawingText();
    std::ofstream outs("bond_highlights_2.svg");
    outs << text;
    outs.flush();
    check_file_hash("bond_highlights_2.svg");
  }
  {
    // same bonds highlighted, but some atoms highlighted with
    // different colours.  Where an atom and a bond off it are
    // highlighted in different colours, the bond colour takes
    // precedence and the atom highlight is lost unless it has
    // an atom symbol drawn or there's a non-highlighted bond
    // off it.  Thus half of bond 8 should be green, as is
    // the N of atom 6 and the two half bonds off atom 10.
    MolDraw2DSVG drawer(250, 250, -1, -1, NO_FREETYPE);
    std::vector<int> highAts{0, 1, 5, 6, 7, 8, 10};
    std::vector<int> highBnds{0, 1, 4, 5, 6, 7, 13};
    std::map<int, DrawColour> atom_highlight_colors;
    atom_highlight_colors[0] = DrawColour(0.0, 1.0, 0.0);
    atom_highlight_colors[5] = DrawColour(0.0, 1.0, 0.0);
    atom_highlight_colors[6] = DrawColour(0.0, 1.0, 0.0);
    atom_highlight_colors[7] = DrawColour(0.0, 1.0, 0.0);
    atom_highlight_colors[8] = DrawColour(0.0, 1.0, 0.0);
    atom_highlight_colors[10] = DrawColour(0.0, 1.0, 0.0);
    drawer.drawOptions().addAtomIndices = true;
    drawer.drawOptions().addBondIndices = true;
    drawer.drawOptions().continuousHighlight = false;
    drawer.drawOptions().circleAtoms = false;
    drawer.drawMolecule(*m1, &highAts, &highBnds, &atom_highlight_colors);
    drawer.finishDrawing();
    auto text = drawer.getDrawingText();
    std::ofstream outs("bond_highlights_3.svg");
    outs << text;
    outs.flush();
    check_file_hash("bond_highlights_3.svg");
  }
  {
    // same as 3, except that the N on atom 6 isn't highlighted,
    // but both bonds off it are, so it gets the highlight colour.
    MolDraw2DSVG drawer(250, 250, -1, -1, NO_FREETYPE);
    std::vector<int> highAts{0, 1, 5, 7, 8, 10};
    std::vector<int> highBnds{0, 1, 4, 5, 6, 7, 13};
    std::map<int, DrawColour> atom_highlight_colors;
    atom_highlight_colors[0] = DrawColour(0.0, 1.0, 0.0);
    atom_highlight_colors[5] = DrawColour(0.0, 1.0, 0.0);
    atom_highlight_colors[7] = DrawColour(0.0, 1.0, 0.0);
    atom_highlight_colors[8] = DrawColour(0.0, 1.0, 0.0);
    atom_highlight_colors[10] = DrawColour(0.0, 1.0, 0.0);
    drawer.drawOptions().addAtomIndices = true;
    drawer.drawOptions().addBondIndices = true;
    drawer.drawOptions().continuousHighlight = false;
    drawer.drawOptions().circleAtoms = false;
    drawer.drawMolecule(*m1, &highAts, &highBnds, &atom_highlight_colors);
    drawer.finishDrawing();
    auto text = drawer.getDrawingText();
    std::ofstream outs("bond_highlights_4.svg");
    outs << text;
    outs.flush();
    check_file_hash("bond_highlights_4.svg");
  }
  {
    // same as 4, except that atom 6 has a highlight colour assigned
    // in the map, but isn't highlighted.  It just happens that it's
    // the default highlight colour.
    MolDraw2DSVG drawer(250, 250, -1, -1, NO_FREETYPE);
    std::vector<int> highAts{0, 1, 5, 7, 8, 10};
    std::vector<int> highBnds{0, 1, 4, 5, 6, 7, 13};
    std::map<int, DrawColour> atom_highlight_colors;
    atom_highlight_colors[0] = DrawColour(0.0, 1.0, 0.0);
    atom_highlight_colors[5] = DrawColour(0.0, 1.0, 0.0);
    atom_highlight_colors[6] = drawer.drawOptions().highlightColour;
    atom_highlight_colors[7] = DrawColour(0.0, 1.0, 0.0);
    atom_highlight_colors[8] = DrawColour(0.0, 1.0, 0.0);
    atom_highlight_colors[10] = DrawColour(0.0, 1.0, 0.0);
    drawer.drawOptions().addAtomIndices = true;
    drawer.drawOptions().addBondIndices = true;
    drawer.drawOptions().continuousHighlight = false;
    drawer.drawOptions().circleAtoms = false;
    drawer.drawMolecule(*m1, &highAts, &highBnds, &atom_highlight_colors);
    drawer.finishDrawing();
    auto text = drawer.getDrawingText();
    std::ofstream outs("bond_highlights_5.svg");
    outs << text;
    outs.flush();
    check_file_hash("bond_highlights_5.svg");
  }
  {
    // same as 3, but showing that atom circles can be used
    // to rescue the missing atom highlights.
    MolDraw2DSVG drawer(250, 250, -1, -1, NO_FREETYPE);
    std::vector<int> highAts{0, 1, 5, 6, 7, 8, 10};
    std::vector<int> highBnds{0, 1, 4, 5, 6, 7, 13};
    std::map<int, DrawColour> atom_highlight_colors;
    atom_highlight_colors[0] = DrawColour(0.0, 1.0, 0.0);
    atom_highlight_colors[5] = DrawColour(0.0, 1.0, 0.0);
    atom_highlight_colors[6] = DrawColour(0.0, 1.0, 0.0);
    atom_highlight_colors[7] = DrawColour(0.0, 1.0, 0.0);
    atom_highlight_colors[8] = DrawColour(0.0, 1.0, 0.0);
    atom_highlight_colors[10] = DrawColour(0.0, 1.0, 0.0);
    drawer.drawOptions().addAtomIndices = true;
    drawer.drawOptions().addBondIndices = true;
    drawer.drawOptions().continuousHighlight = false;
    drawer.drawOptions().circleAtoms = true;
    drawer.drawMolecule(*m1, &highAts, &highBnds, &atom_highlight_colors);
    drawer.finishDrawing();
    auto text = drawer.getDrawingText();
    std::ofstream outs("bond_highlights_6.svg");
    outs << text;
    outs.flush();
    check_file_hash("bond_highlights_6.svg");
  }
  {
    // same as 1, but in ACS1996 mode.
    MolDraw2DSVG drawer(-1, -1, -1, -1, NO_FREETYPE);
    std::vector<int> highAts{};
    std::vector<int> highBnds{0, 1, 4, 5, 6, 7, 13};
    drawer.drawOptions().continuousHighlight = false;
    drawer.drawOptions().circleAtoms = false;
    MolDraw2DUtils::drawMolACS1996(drawer, *m1, "", &highAts, &highBnds);
    drawer.drawMolecule(*m1, &highAts, &highBnds);
    drawer.finishDrawing();
    auto text = drawer.getDrawingText();
    std::ofstream outs("bond_highlights_7.svg");
    outs << text;
    outs.flush();
    check_file_hash("bond_highlights_7.svg");
  }
  {
    // check 3- and 4-way intersections of continuous highlights are ok
    auto m = "c1c(C(C)(C)C)cccc1"_smiles;
    REQUIRE(m);
    MolDraw2DUtils::prepareMolForDrawing(*m);
    MolDraw2DSVG drawer(250, 250, -1, -1, NO_FREETYPE);
    drawer.drawOptions().continuousHighlight = true;
    drawer.drawOptions().addBondIndices = true;
    std::vector<int> highBnds{0, 1, 2, 3, 4, 5, 6};
    std::map<int, DrawColour> bond_highlight_colors;
    bond_highlight_colors[0] = DrawColour(1.0, 0.0, 0.0);
    bond_highlight_colors[1] = DrawColour(0.0, 1.0, 0.0);
    bond_highlight_colors[3] = DrawColour(1.0, 0.0, 0.0);
    bond_highlight_colors[4] = DrawColour(0.0, 1.0, 0.0);
    bond_highlight_colors[5] = DrawColour(0.0, 0.0, 1.0);
    drawer.drawMolecule(*m, nullptr, &highBnds, nullptr,
                        &bond_highlight_colors);
    drawer.finishDrawing();
    auto text = drawer.getDrawingText();
    std::ofstream outs("bond_highlights_8.svg");
    outs << text;
    outs.flush();
    check_file_hash("bond_highlights_8.svg");
  }
  {
    // cyclopropane (Github5592)
    auto m = "CC1CC1"_smiles;
    REQUIRE(m);
    MolDraw2DUtils::prepareMolForDrawing(*m);
    std::vector<int> highBnds{1, 2, 3};
    std::map<int, DrawColour> bond_highlight_colors;
    bond_highlight_colors[1] = DrawColour(1.0, 0.0, 0.0);
    bond_highlight_colors[2] = DrawColour(0.0, 1.0, 0.0);
    bond_highlight_colors[3] = DrawColour(0.0, 0.0, 1.0);
    MolDraw2DSVG drawer(250, 250, -1, -1, NO_FREETYPE);
    drawer.drawOptions().continuousHighlight = true;
    drawer.drawMolecule(*m, nullptr, &highBnds, nullptr,
                        &bond_highlight_colors);
    drawer.finishDrawing();
    auto text = drawer.getDrawingText();
    std::ofstream outs("bond_highlights_9.svg");
    outs << text;
    std::regex regex1(
        R"(class='bond-[\d*] atom-[\d] atom-[\d]' d='M ([\d.]*),([\d.]*) L ([\d.]*),([\d.]*) L ([\d.]*),([\d.]*) L ([\d.]*),([\d.]*) Z')");
    auto match_begin = std::sregex_iterator(text.begin(), text.end(), regex1);
    auto match_end = std::sregex_iterator();
    std::vector<Point2D> ends;
    for (std::sregex_iterator i = match_begin; i != match_end; ++i) {
      // with this result, match[0] is the whole string that matched,
      // match[1] is the 1st float (the x coord of the M), match[2]
      // is the 2nd float, etc.
      std::smatch match = *i;
      ends.push_back(Point2D(std::stod(match[1]), std::stod(match[2])));
      ends.push_back(Point2D(std::stod(match[3]), std::stod(match[4])));
      ends.push_back(Point2D(std::stod(match[5]), std::stod(match[6])));
      ends.push_back(Point2D(std::stod(match[7]), std::stod(match[8])));
    }
    CHECK(ends.size() == 12);
    // When this had a bug in it, it drew a butterfly-type motif, because
    // ends 2 and 3 were the wrong way round.
    for (int i = 0; i < 12; i += 4) {
      CHECK(!MolDraw2D_detail::doLinesIntersect(
          ends[i], ends[i + 3], ends[i + 1], ends[i + 2], nullptr));
    }
    outs.flush();
    check_file_hash("bond_highlights_9.svg");
  }
}

TEST_CASE("drawMolecules should not crash on null molecules",
          "[drawing][bug]") {
  auto m1 = "c1ccccc1"_smiles;
  auto m2 = "c1ccncc1"_smiles;
  REQUIRE(m1);
  REQUIRE(m2);
  MolDraw2DSVG drawer(1000, 200, 100, 100, NO_FREETYPE);
  RWMol dm1(*m1);
  RWMol dm2(*m2);
  MOL_PTR_VECT ms{&dm1,    nullptr, nullptr, nullptr, nullptr, nullptr,
                  nullptr, nullptr, nullptr, nullptr, &dm2};
  drawer.drawMolecules(ms);
  drawer.finishDrawing();
  auto text = drawer.getDrawingText();
  std::regex regex1("<path d=");
  auto nMatches =
      std::distance(std::sregex_iterator(text.begin(), text.end(), regex1),
                    std::sregex_iterator());
  CHECK(nMatches == 11);
}

TEST_CASE("Crossed bonds in transdecene") {
  SECTION("basics") {
    std::string nameBase = "testGithub5486_";
    {
      auto m = R"CTAB(
  ChemDraw08042214332D

 10 10  0  0  0  0  0  0  0  0999 V2000
   -1.4289    0.4125    0.0000 C   0  0  0  0  0  0  0  0  0  0  0  0
   -1.4289   -0.4125    0.0000 C   0  0  0  0  0  0  0  0  0  0  0  0
   -0.7145   -0.8250    0.0000 C   0  0  0  0  0  0  0  0  0  0  0  0
    0.0000   -0.4125    0.0000 C   0  0  0  0  0  0  0  0  0  0  0  0
    0.0000    0.4125    0.0000 C   0  0  0  0  0  0  0  0  0  0  0  0
   -0.7145    0.8250    0.0000 C   0  0  0  0  0  0  0  0  0  0  0  0
    0.7145   -0.8250    0.0000 C   0  0  0  0  0  0  0  0  0  0  0  0
    1.4289   -0.4125    0.0000 C   0  0  0  0  0  0  0  0  0  0  0  0
    1.4289    0.4125    0.0000 C   0  0  0  0  0  0  0  0  0  0  0  0
    0.7145    0.8250    0.0000 C   0  0  0  0  0  0  0  0  0  0  0  0
  1  2  1  0
  2  3  1  0
  3  4  1  0
  5  6  2  0
  6  1  1  0
  4  7  1  0
  7  8  1  0
  8  9  1  0
  9 10  1  0
 10  5  1  0
M  END)CTAB"_ctab;
      REQUIRE(m);
      {
        MolDraw2DSVG drawer(300, 300);
        drawer.drawMolecule(*m);
        drawer.finishDrawing();
        std::string text = drawer.getDrawingText();
        std::ofstream outs(nameBase + "1.svg");
        outs << text;
        outs.flush();
        outs.close();
        std::regex regex1(
            R"(class='bond-3 atom-4 atom-5' d='M ([\d.]*),([\d.]*) L ([\d.]*),([\d.]*)')");
        auto match_begin =
            std::sregex_iterator(text.begin(), text.end(), regex1);
        auto match_end = std::sregex_iterator();
        std::vector<Point2D> ends;
        for (std::sregex_iterator i = match_begin; i != match_end; ++i) {
          std::smatch match = *i;
          ends.push_back(Point2D(std::stod(match[1]), std::stod(match[2])));
          ends.push_back(Point2D(std::stod(match[3]), std::stod(match[4])));
        }
        CHECK(ends.size() == 4);
        CHECK(!MolDraw2D_detail::doLinesIntersect(ends[0], ends[1], ends[2],
                                                  ends[3], nullptr));
        check_file_hash(nameBase + "1.svg");
      }
    }
  }
}

TEST_CASE("Bad O position in aldehydes", "") {
  std::string nameBase("testGithub5511_");
  {
    auto m1 = "O=Cc1cccc(C=O)c1"_smiles;
    REQUIRE(m1);
    MolDraw2DUtils::prepareMolForDrawing(*m1);
    MolDraw2DSVG drawer(250, 250, -1, -1, NO_FREETYPE);
    drawer.drawOptions().addAtomIndices = true;
    drawer.drawMolecule(*m1);
    drawer.finishDrawing();
    auto text = drawer.getDrawingText();
    std::string filename = nameBase + "1.svg";
    std::ofstream outs(filename);
    outs << text;
    outs.flush();
    check_file_hash(filename);
  }
  {
    auto m = R"CTAB(
     RDKit          2D

 11 11  0  0  0  0  0  0  0  0999 V2000
   -4.2885    0.5445    0.0000 C   0  0  0  0  0  0  0  0  0  0  0  0
   -2.9895    1.2945    0.0000 O   0  0  0  0  0  0  0  0  0  0  0  0
   -1.6818    0.5394    0.0000 C   0  0  0  0  0  0  0  0  0  0  0  0
   -0.3738    1.2945    0.0000 C   0  0  0  0  0  0  0  0  0  0  0  0
    0.9342    0.5394    0.0000 C   0  0  0  0  0  0  0  0  0  0  0  0
    2.2422    1.2945    0.0000 C   0  0  0  0  0  0  0  0  0  0  0  0
    2.2422    2.7945    0.0000 O   0  0  0  0  0  0  0  0  0  0  0  0
    0.9342   -0.9708    0.0000 C   0  0  0  0  0  0  0  0  0  0  0  0
   -0.3738   -1.7262    0.0000 C   0  0  0  0  0  0  0  0  0  0  0  0
   -1.6818   -0.9708    0.0000 C   0  0  0  0  0  0  0  0  0  0  0  0
   -2.9895   -1.7262    0.0000 O   0  0  0  0  0  0  0  0  0  0  0  0
  1  2  1  0
  2  3  1  0
  3  4  2  0
  4  5  1  0
  5  6  1  0
  6  7  2  0
  5  8  2  0
  8  9  1  0
  9 10  2  0
 10 11  1  0
 10  3  1  0
M  END
)CTAB"_ctab;
    REQUIRE(m);
    MolDraw2DSVG drawer(250, 250, -1, -1);
    drawer.drawOptions().addAtomIndices = true;
    drawer.drawMolecule(*m);
    drawer.finishDrawing();
    std::string text = drawer.getDrawingText();
    std::string filename = nameBase + "2.svg";
    std::ofstream outs(filename);
    outs << text;
    outs.flush();
    check_file_hash(filename);
  }
}

TEST_CASE("Github5534") {
  std::string nameBase = "test_github_5534";
  {
    auto m = R"CTAB(
  INFOCHEM          2D 1   1.00000     0.00000     0

 45 45  0  0  0  0  0  0  0  0999 V2000
   -1.3388    1.6804    0.0000 C   0  0  0  0  0  0  0  0  0  0  0  0
   -1.0303    1.6804    0.0000 Si  0  0  0  0  0  0  0  0  0  0  0  0
   -1.0303    1.9890    0.0000 C   0  0  0  0  0  0  0  0  0  0  0  0
   -1.0303    1.3609    0.0000 C   0  0  0  0  0  0  0  0  0  0  0  0
   -0.0496   -0.6997    0.0000 F   0  0  0  0  0  0  0  0  0  0  0  0
   -0.0496   -0.3581    0.0000 F   0  0  0  0  0  0  0  0  0  0  0  0
   -0.0496   -0.0386    0.0000 F   0  0  0  0  0  0  0  0  0  0  0  0
   -0.0496    0.2810    0.0000 F   0  0  0  0  0  0  0  0  0  0  0  0
   -0.0496    0.6116    0.0000 F   0  0  0  0  0  0  0  0  0  0  0  0
   -0.0826    0.9532    0.0000 F   0  0  0  0  0  0  0  0  0  0  0  0
   -0.0496   -1.0193    0.0000 F   0  0  0  0  0  0  0  0  0  0  0  0
   -0.0496   -1.3499    0.0000 F   0  0  0  0  0  0  0  0  0  0  0  0
   -0.0496   -1.6694    0.0000 F   0  0  0  0  0  0  0  0  0  0  0  0
    0.6116   -0.6997    0.0000 F   0  0  0  0  0  0  0  0  0  0  0  0
    0.6116   -0.3581    0.0000 F   0  0  0  0  0  0  0  0  0  0  0  0
    0.6116   -0.0386    0.0000 F   0  0  0  0  0  0  0  0  0  0  0  0
    0.6116    0.2810    0.0000 F   0  0  0  0  0  0  0  0  0  0  0  0
    0.6116    0.6116    0.0000 F   0  0  0  0  0  0  0  0  0  0  0  0
    0.6116    0.9532    0.0000 F   0  0  0  0  0  0  0  0  0  0  0  0
    0.6116   -1.0193    0.0000 F   0  0  0  0  0  0  0  0  0  0  0  0
    0.6116   -1.3499    0.0000 F   0  0  0  0  0  0  0  0  0  0  0  0
    0.6116   -1.6694    0.0000 F   0  0  0  0  0  0  0  0  0  0  0  0
    1.0303    1.6804    0.0000 Si  0  0  0  0  0  0  0  0  0  0  0  0
    1.0303    2.0000    0.0000 C   0  0  0  0  0  0  0  0  0  0  0  0
    1.0303    1.3609    0.0000 C   0  0  0  0  0  0  0  0  0  0  0  0
    1.3388    1.6804    0.0000 C   0  0  0  0  0  0  0  0  0  0  0  0
    0.2810   -0.6997    0.0000 C   0  0  0  0  0  0  0  0  0  0  0  0
    0.2810   -0.3581    0.0000 C   0  0  0  0  0  0  0  0  0  0  0  0
    0.2810   -0.0386    0.0000 C   0  0  0  0  0  0  0  0  0  0  0  0
    0.2810    0.2810    0.0000 C   0  0  0  0  0  0  0  0  0  0  0  0
    0.2810    0.6116    0.0000 C   0  0  0  0  0  0  0  0  0  0  0  0
    0.2810    0.9532    0.0000 C   0  0  0  0  0  0  0  0  0  0  0  0
    0.3361    1.2948    0.0000 C   0  0  0  0  0  0  0  0  0  0  0  0
    0.1708    1.4601    0.0000 C   0  0  0  0  0  0  0  0  0  0  0  0
    0.3581    1.6804    0.0000 Si  0  0  0  0  0  0  0  0  0  0  0  0
    0.0275    1.6804    0.0000 O   0  0  0  0  0  0  0  0  0  0  0  0
    0.3581    1.9890    0.0000 C   0  0  0  0  0  0  0  0  0  0  0  0
    0.2810   -1.0193    0.0000 C   0  0  0  0  0  0  0  0  0  0  0  0
    0.2810   -1.3499    0.0000 C   0  0  0  0  0  0  0  0  0  0  0  0
    0.2810   -1.6694    0.0000 C   0  0  0  0  0  0  0  0  0  0  0  0
    0.2810   -2.0000    0.0000 F   0  0  0  0  0  0  0  0  0  0  0  0
   -0.6997    1.6804    0.0000 O   0  0  0  0  0  0  0  0  0  0  0  0
   -0.3691    1.6804    0.0000 Si  0  0  0  0  0  0  0  0  0  0  0  0
   -0.3691    1.9890    0.0000 C   0  0  0  0  0  0  0  0  0  0  0  0
   -0.3691    1.3609    0.0000 C   0  0  0  0  0  0  0  0  0  0  0  0
  1  2  1  0  0  0  0
  1 23  1  0  0  0  0
  1 35  1  0  0  0  0
  2  3  1  0  0  0  0
  2  4  1  0  0  0  0
  2 42  1  0  0  0  0
  5 27  1  0  0  0  0
  6 28  1  0  0  0  0
  7 29  1  0  0  0  0
  8 30  1  0  0  0  0
  9 31  1  0  0  0  0
 10 32  1  0  0  0  0
 11 38  1  0  0  0  0
 12 39  1  0  0  0  0
 13 40  1  0  0  0  0
 14 27  1  0  0  0  0
 15 28  1  0  0  0  0
 16 29  1  0  0  0  0
 17 30  1  0  0  0  0
 18 31  1  0  0  0  0
 19 32  1  0  0  0  0
 20 38  1  0  0  0  0
 21 39  1  0  0  0  0
 22 40  1  0  0  0  0
 23 24  1  0  0  0  0
 23 25  1  0  0  0  0
 23 26  1  0  0  0  0
 27 28  1  0  0  0  0
 27 38  1  0  0  0  0
 28 29  1  0  0  0  0
 29 30  1  0  0  0  0
 30 31  1  0  0  0  0
 31 32  1  0  0  0  0
 32 33  1  0  0  0  0
 33 34  1  0  0  0  0
 34 35  1  0  0  0  0
 35 36  1  0  0  0  0
 35 37  1  0  0  0  0
 36 43  1  0  0  0  0
 38 39  1  0  0  0  0
 39 40  1  0  0  0  0
 40 41  1  0  0  0  0
 42 43  1  0  0  0  0
 43 44  1  0  0  0  0
 43 45  1  0  0  0  0
M  STY  2   1 GEN   2 GEN
M  SAL   1 15  27  28  29  30  31  32  33  34  35  36  37  38  39  40  41
M  SBL   1 15   7  16   8  17   9  18  10  19  11  20  12  21   3  39  13
M  SBL   1  5  22  14  23  15  24
M  SDI   1  4   -0.0386    2.0661   -0.0386    1.1846
M  SDI   1  4    0.4683    2.0661    0.4683    1.1846
M  SAL   2  4  42  43  44  45
M  SBL   2  2   6  39
M  SDI   2  4   -0.7658    2.0661   -0.7658    1.1846
M  SDI   2  4   -0.2149    2.0661   -0.2149    1.1846
M  END
)CTAB"_ctab;
    REQUIRE(m);
    {
      MolDraw2DSVG drawer(300, 300, 300, 300, NO_FREETYPE);
      drawer.drawMolecule(*m);
      drawer.finishDrawing();
      std::string text = drawer.getDrawingText();
      std::ofstream outs(nameBase + ".svg");
      outs << text;
      outs.flush();
      outs.close();
      check_file_hash(nameBase + ".svg");
    }
  }
}

TEST_CASE(
    "Github5704: set bond highlight color when atom highlight color changes") {
  std::string nameBase = "test_github5704";

  auto m =
      "CCCO |(-1.97961,-0.1365,;-0.599379,0.450827,;0.599379,-0.450827,;1.97961,0.1365,)|"_smiles;
  REQUIRE(m);
  std::regex redline(R"RE(<path .*fill:#FF7F7F)RE");
  std::regex blueline(R"RE(<path .*fill:#4C4CFF)RE");

  SECTION("no atom colors specified, default behavior") {
    MolDraw2DSVG drawer(300, 300, 300, 300, NO_FREETYPE);
    std::vector<int> aids{0, 1, 2};
    drawer.drawMolecule(*m, "red bond highlight", &aids);
    drawer.finishDrawing();
    std::string text = drawer.getDrawingText();

    std::smatch rematch;
    CHECK(std::regex_search(text, rematch, redline));
    CHECK(!std::regex_search(text, rematch, blueline));

    std::ofstream outs(nameBase + "_1.svg");
    outs << text;
    outs.flush();
    outs.close();
    check_file_hash(nameBase + "_1.svg");
  }

  SECTION("both ends specified") {
    MolDraw2DSVG drawer(300, 300, 300, 300, NO_FREETYPE);
    std::vector<int> aids{0, 1, 2};
    std::map<int, DrawColour> acolors{
        {0, {.3, .3, 1}}, {1, {.3, .3, 1}}, {2, {.3, .3, 1}}};
    drawer.drawMolecule(*m, "blue bond highlight", &aids, &acolors);
    drawer.finishDrawing();
    std::string text = drawer.getDrawingText();

    std::smatch rematch;
    CHECK(!std::regex_search(text, rematch, redline));
    CHECK(std::regex_search(text, rematch, blueline));

    std::ofstream outs(nameBase + "_2.svg");
    outs << text;
    outs.flush();
    outs.close();
    check_file_hash(nameBase + "_2.svg");
  }

  SECTION("color just on begin") {
    MolDraw2DSVG drawer(300, 300, 300, 300, NO_FREETYPE);
    std::vector<int> aids{0, 1};
    std::map<int, DrawColour> acolors{{0, {.3, .3, 1}}};
    drawer.drawMolecule(*m, "blue bond highlight", &aids, &acolors);
    drawer.finishDrawing();
    std::string text = drawer.getDrawingText();

    std::smatch rematch;
    CHECK(!std::regex_search(text, rematch, redline));
    CHECK(std::regex_search(text, rematch, blueline));

    std::ofstream outs(nameBase + "_3.svg");
    outs << text;
    outs.flush();
    outs.close();
    check_file_hash(nameBase + "_3.svg");
  }
  SECTION("color just on end") {
    MolDraw2DSVG drawer(300, 300, 300, 300, NO_FREETYPE);
    std::vector<int> aids{0, 1};
    std::map<int, DrawColour> acolors{{1, {.3, .3, 1}}};
    drawer.drawMolecule(*m, "blue bond highlight", &aids, &acolors);
    drawer.finishDrawing();
    std::string text = drawer.getDrawingText();

    std::smatch rematch;

    CHECK(!std::regex_search(text, rematch, redline));
    CHECK(std::regex_search(text, rematch, blueline));

    std::ofstream outs(nameBase + "_4.svg");
    outs << text;
    outs.flush();
    outs.close();
    check_file_hash(nameBase + "_4.svg");
  }
}

TEST_CASE("Github5767: monomer label missing for MON SGroups ") {
  std::string nameBase = "test_github5767";
  auto m = R"CTAB(
  Marvin  06091012252D

 13 11  0  0  0  0            999 V2000
   -3.5063    2.1509    0.0000 N   0  0  0  0  0  0  0  0  0  0  0  0
   -2.7918    2.5634    0.0000 C   0  0  0  0  0  0  0  0  0  0  0  0
   -2.0773    2.1509    0.0000 C   0  0  0  0  0  0  0  0  0  0  0  0
   -1.3628    2.5634    0.0000 N   0  0  0  0  0  0  0  0  0  0  0  0
   -0.6484    2.1509    0.0000 C   0  0  0  0  0  0  0  0  0  0  0  0
    0.0661    2.5634    0.0000 C   0  0  0  0  0  0  0  0  0  0  0  0
    0.7806    2.1509    0.0000 N   0  0  0  0  0  0  0  0  0  0  0  0
   -2.9984   -0.4714    0.0000 C   0  0  0  0  0  0  0  0  0  0  0  0
   -2.2839   -0.0589    0.0000 C   0  0  0  0  0  0  0  0  0  0  0  0
   -1.5695   -0.4714    0.0000 C   0  0  0  0  0  0  0  0  0  0  0  0
   -0.8550   -0.0589    0.0000 Cl  0  0  0  0  0  0  0  0  0  0  0  0
   -2.9984    0.3536    0.0000 O   0  0  0  0  0  0  0  0  0  0  0  0
    0.6777   -0.1775    0.0000 Cl  0  0  0  0  0  0  0  0  0  0  0  0
  1  2  1  0  0  0  0
  2  3  1  0  0  0  0
  3  4  1  0  0  0  0
  4  5  1  0  0  0  0
  5  6  1  0  0  0  0
  6  7  1  0  0  0  0
  8  9  1  0  0  0  0
  9 10  1  0  0  0  0
 10 11  1  0  0  0  0
  9 12  1  0  0  0  0
 12  8  1  0  0  0  0
M  STY  2   1 MON   2 MON
M  SAL   1  7   1   2   3   4   5   6   7
M  SDI   1  4   -3.9263    1.7309   -3.9263    2.9834
M  SDI   1  4    1.2006    2.9834    1.2006    1.7309
M  SAL   2  5   8   9  10  11  12
M  SDI   2  4   -3.4184   -0.8914   -3.4184    0.7736
M  SDI   2  4   -0.4350    0.7736   -0.4350   -0.8914
M  END
)CTAB"_ctab;
  REQUIRE(m);
  {
    MolDraw2DSVG drawer(300, 300, 300, 300, true);
    drawer.drawMolecule(*m);
    drawer.finishDrawing();
    std::string text = drawer.getDrawingText();
    std::ofstream outs(nameBase + ".svg");
    outs << text;
    outs.flush();
    outs.close();
    // there should be 2 each of " >[mon]</text>"
    std::vector<std::string> needed{" >m</text>", " >o</text>", " >n</text>"};
    for (const auto &n : needed) {
      std::regex rn(n);
      std::ptrdiff_t const match_count(
          std::distance(std::sregex_iterator(text.begin(), text.end(), rn),
                        std::sregex_iterator()));
      CHECK(match_count == 2);
    }
    check_file_hash(nameBase + ".svg");
  }
}

TEST_CASE("Github5947: Ellipse extremes not calculated correctly.") {
  std::string nameBase = "test_github5947";
  auto m = "c1ccccn1"_smiles;
  TEST_ASSERT(m);
  RDDepict::compute2DCoords(*m);
  std::vector<int> highlight_atoms{0, 1, 2, 3, 4, 5};
  MolDraw2DSVG drawer(400, 400);
  drawer.drawOptions().highlightRadius = 1.0;
  drawer.drawMolecule(*m, &highlight_atoms);
  drawer.finishDrawing();
  std::string text = drawer.getDrawingText();
  std::ofstream outs(nameBase + ".svg");
  outs << text;
  outs.flush();
  outs.close();
  std::regex r1("<ellipse cx=.*rx='(\\d+\\.\\d+)' ry='(\\d+\\.\\d+)'");
  std::ptrdiff_t const match_count(
      std::distance(std::sregex_iterator(text.begin(), text.end(), r1),
                    std::sregex_iterator()));
  CHECK(match_count == 6);
  // all the ellipses should have a radius of roughly 72.0
  auto match_begin = std::sregex_iterator(text.begin(), text.end(), r1);
  auto match_end = std::sregex_iterator();
  for (std::sregex_iterator i = match_begin; i != match_end; ++i) {
    std::smatch match = *i;
    CHECK_THAT(stod(match[1]), Catch::Matchers::WithinAbs(72.0, 0.1));
    CHECK_THAT(stod(match[2]), Catch::Matchers::WithinAbs(72.0, 0.1));
  }

  // check that the first ellipse is in the right place
  std::regex r2("<ellipse cx='(\\d+\\.\\d+)' cy='(\\d+\\.\\d+)'");
  auto ell1 = *std::sregex_iterator(text.begin(), text.end(), r2);
  CHECK_THAT(stod(ell1[1]), Catch::Matchers::WithinAbs(308.0, 0.1));
  CHECK_THAT(stod(ell1[2]), Catch::Matchers::WithinAbs(200.0, 0.1));
  check_file_hash(nameBase + ".svg");
}

TEST_CASE("Github5943: bad ellipses for atom end points") {
  std::string nameBase = "test_github5943";
  auto m = R"CTAB(ferrocene
     RDKit          2D

  0  0  0  0  0  0  0  0  0  0999 V3000
M  V30 BEGIN CTAB
M  V30 COUNTS 15 14 0 0 0
M  V30 BEGIN ATOM
M  V30 1 C 0.619616 1.206807 0.000000 0 CHG=-1
M  V30 2 C 0.211483 1.768553 0.000000 0
M  V30 3 C -1.283936 1.861329 0.000000 0
M  V30 4 C -1.796429 1.358429 0.000000 0
M  V30 5 C -0.634726 0.966480 0.000000 0
M  V30 6 C 0.654379 -1.415344 0.000000 0 CHG=-1
M  V30 7 C 0.249886 -0.858607 0.000000 0
M  V30 8 C -1.232145 -0.766661 0.000000 0
M  V30 9 C -1.740121 -1.265073 0.000000 0
M  V30 10 C -0.580425 -1.662922 0.000000 0
M  V30 11 C 1.759743 0.755930 0.000000 0
M  V30 12 C 1.796429 -1.861329 0.000000 0
M  V30 13 Fe -0.554442 0.032137 0.000000 0 VAL=2
M  V30 14 * -0.601210 1.478619 0.000000 0
M  V30 15 * -0.537835 -1.172363 0.000000 0
M  V30 END ATOM
M  V30 BEGIN BOND
M  V30 1 1 1 5
M  V30 2 2 4 5
M  V30 3 1 4 3
M  V30 4 2 2 3
M  V30 5 1 1 2
M  V30 6 1 6 10
M  V30 7 2 9 10
M  V30 8 1 9 8
M  V30 9 2 7 8
M  V30 10 1 6 7
M  V30 11 1 1 11
M  V30 12 1 6 12
M  V30 13 9 14 13 ENDPTS=(5 1 2 3 4 5) ATTACH=ANY
M  V30 14 9 15 13 ENDPTS=(5 9 10 7 8 6) ATTACH=ANY
M  V30 END BOND
M  V30 END CTAB
M  END
)CTAB"_ctab;
  REQUIRE(m);
  {
    MolDraw2DSVG drawer(300, 300, 300, 300, true);
    drawer.drawMolecule(*m);
    drawer.finishDrawing();
    std::string text = drawer.getDrawingText();
    std::ofstream outs(nameBase + ".svg");
    outs << text;
    outs.flush();
    outs.close();
    std::regex r("<ellipse cx=.*rx='(\\d+\\.\\d+)' ry='(\\d+\\.\\d+)'");
    std::ptrdiff_t const match_count(
        std::distance(std::sregex_iterator(text.begin(), text.end(), r),
                      std::sregex_iterator()));
    CHECK(match_count == 10);

    // all the ellipses should have a radius of roughly 25.2.
    auto match_begin = std::sregex_iterator(text.begin(), text.end(), r);
    auto match_end = std::sregex_iterator();
    for (std::sregex_iterator i = match_begin; i != match_end; ++i) {
      std::smatch match = *i;
      CHECK_THAT(stod(match[1]), Catch::Matchers::WithinAbs(25.0, 0.1));
      CHECK_THAT(stod(match[2]), Catch::Matchers::WithinAbs(25.0, 0.1));
    }
    check_file_hash(nameBase + ".svg");
  }
}

TEST_CASE("Github5949: fixed size for dative arrow heads") {
  std::string nameBase = "test_github5949";
  auto m = R"CTAB(ferrocene
     RDKit          2D

  0  0  0  0  0  0  0  0  0  0999 V3000
M  V30 BEGIN CTAB
M  V30 COUNTS 15 14 0 0 0
M  V30 BEGIN ATOM
M  V30 1 C 0.619616 1.206807 0.000000 0 CHG=-1
M  V30 2 C 0.211483 1.768553 0.000000 0
M  V30 3 C -1.283936 1.861329 0.000000 0
M  V30 4 C -1.796429 1.358429 0.000000 0
M  V30 5 C -0.634726 0.966480 0.000000 0
M  V30 6 C 0.654379 -1.415344 0.000000 0 CHG=-1
M  V30 7 C 0.249886 -0.858607 0.000000 0
M  V30 8 C -1.232145 -0.766661 0.000000 0
M  V30 9 C -1.740121 -1.265073 0.000000 0
M  V30 10 C -0.580425 -1.662922 0.000000 0
M  V30 11 C 1.759743 0.755930 0.000000 0
M  V30 12 C 1.796429 -1.861329 0.000000 0
M  V30 13 Fe -0.554442 0.032137 0.000000 0 VAL=2
M  V30 14 * -0.601210 1.478619 0.000000 0
M  V30 15 * -0.537835 -1.172363 0.000000 0
M  V30 END ATOM
M  V30 BEGIN BOND
M  V30 1 1 1 5
M  V30 2 2 4 5
M  V30 3 1 4 3
M  V30 4 2 2 3
M  V30 5 1 1 2
M  V30 6 1 6 10
M  V30 7 2 9 10
M  V30 8 1 9 8
M  V30 9 2 7 8
M  V30 10 1 6 7
M  V30 11 1 1 11
M  V30 12 1 6 12
M  V30 13 9 14 13 ENDPTS=(5 1 2 3 4 5) ATTACH=ANY
M  V30 14 9 15 13 ENDPTS=(5 9 10 7 8 6) ATTACH=ANY
M  V30 END BOND
M  V30 END CTAB
M  END
)CTAB"_ctab;
  REQUIRE(m);
  {
    MolDraw2DSVG drawer(300, 300, 300, 300, false);
    drawer.drawOptions().addAtomIndices = true;
    drawer.drawMolecule(*m);
    drawer.finishDrawing();
    std::string text = drawer.getDrawingText();
    std::ofstream outs(nameBase + ".svg");
    outs << text;
    outs.flush();
    outs.close();

    auto extract_ends = [](const std::string &text, const std::regex &r,
                           std::vector<Point2D> &ends) -> void {
      auto match_begin = std::sregex_iterator(text.begin(), text.end(), r);
      auto match_end = std::sregex_iterator();
      for (std::sregex_iterator i = match_begin; i != match_end; ++i) {
        std::smatch match = *i;
        ends.push_back(Point2D(std::stod(match[1]), std::stod(match[2])));
        ends.push_back(Point2D(std::stod(match[3]), std::stod(match[4])));
        ends.push_back(Point2D(std::stod(match[5]), std::stod(match[6])));
      }
    };
    std::regex head1(
        "atom-13 atom-12' d='M\\s+(\\d+\\.\\d+),(\\d+\\.\\d+)"
        " L\\s+(\\d+\\.\\d+),(\\d+\\.\\d+) L\\s+(\\d+\\.\\d+),(\\d+\\.\\d+) Z'");
    std::vector<Point2D> ends1;
    extract_ends(text, head1, ends1);
    CHECK(ends1.size() == 3);

    std::regex head2(
        "atom-14 atom-12' d='M\\s+(\\d+\\.\\d+),(\\d+\\.\\d+)"
        " L\\s+(\\d+\\.\\d+),(\\d+\\.\\d+) L\\s+(\\d+\\.\\d+),(\\d+\\.\\d+) Z'");
    std::vector<Point2D> ends2;
    extract_ends(text, head2, ends2);
    CHECK(ends2.size() == 3);

    auto h1s1 = (ends1[0] - ends1[1]).length();
    auto h2s1 = (ends2[0] - ends2[1]).length();
    // there's still a small difference in size of arrow head because the
    // allowance for mitring is done as a fraction of the overall arrow
    // length.
    CHECK_THAT(h1s1, Catch::Matchers::WithinAbs(h2s1, 0.1));
    auto h1s2 = (ends1[0] - ends1[2]).length();
    auto h2s2 = (ends2[0] - ends2[2]).length();
    CHECK_THAT(h1s2, Catch::Matchers::WithinAbs(h2s2, 0.1));

    check_file_hash(nameBase + ".svg");
  }
}

TEST_CASE("Github5974: drawing code should not generate kekulization errors") {
  SECTION("basics") {
    SmilesParserParams ps;
    ps.sanitize = false;
    std::unique_ptr<RWMol> mol(SmilesToMol("c1nccc1", ps));
    REQUIRE(mol);
    mol->updatePropertyCache();
    MolDraw2DSVG drawer(300, 300, -1, -1, false);
    // the test here is really just that calling drawMolecule() doesn't throw an
    // exception
    drawer.drawMolecule(*mol);
    drawer.finishDrawing();
    std::string text = drawer.getDrawingText();
    std::ofstream outs("test_github5974.svg");
    outs << text;
    outs.flush();
    outs.close();
    check_file_hash("test_github5974.svg");
  }
}

TEST_CASE("Github5963: bond end wrong on wedge") {
  std::string nameBase = "test_github5963";
  {
    auto m = "COc1ccc([S@@](=O)Cc2ccccc2)cc1"_smiles;
    MolDraw2DSVG drawer(300, 300, 300, 300, true);
    RDDepict::compute2DCoords(*m);
    drawer.drawOptions().addBondIndices = true;
    drawer.drawMolecule(*m);
    drawer.finishDrawing();
    std::string text = drawer.getDrawingText();
    std::ofstream outs(nameBase + ".svg");
    outs << text;
    outs.flush();
    outs.close();
    std::regex bond7(
        "'bond-7 atom-6 atom-8' d='M\\s+(\\d+\\.\\d+),(\\d+\\.\\d+)"
        " L\\s+(\\d+\\.\\d+),(\\d+\\.\\d+) L\\s+(\\d+\\.\\d+),(\\d+\\.\\d+) Z'");
    // there should be 3 matches for bond7, of which we are interested in the
    // 2nd
    std::ptrdiff_t const match_count(
        std::distance(std::sregex_iterator(text.begin(), text.end(), bond7),
                      std::sregex_iterator()));
    CHECK(match_count == 3);
    auto bond7_match = std::sregex_iterator(text.begin(), text.end(), bond7);
    ++bond7_match;
    std::smatch match7 = *bond7_match;
    std::regex bond8(
        "'bond-8 atom-8 atom-9' d='M\\s+(\\d+\\.\\d+),(\\d+\\.\\d+)"
        " L\\s+(\\d+\\.\\d+),(\\d+\\.\\d+)'");
    // only 1 bond8 match
    auto bond8_match = std::sregex_iterator(text.begin(), text.end(), bond8);
    std::smatch match8 = *bond8_match;
    // the middle point of the triangle should be the same as the start of the
    // line
    Point2D midtri(std::stod(match7[3]), std::stod(match7[4]));
    Point2D startline(std::stod(match8[1]), std::stod(match8[2]));
    CHECK_THAT((midtri - startline).length(),
               Catch::Matchers::WithinAbs(0.0, 0.1));
    check_file_hash(nameBase + ".svg");
  }
}

TEST_CASE("Github6025: bad bonds on tiny canvas") {
  std::string nameBase = "test_github6025";
  auto m1 = R"CTAB(
  -ISIS-  02031614092D

 35 39  0  0  0  0  0  0  0  0999 V2000
    9.1292    9.8417    0.0000 C   0  0  0  0  0  0  0  0  0  0  0  0
   10.6292    9.8417    0.0000 N   0  0  3  0  0  0  0  0  0  0  0  0
    8.3792    8.5417    0.0000 C   0  0  0  0  0  0  0  0  0  0  0  0
   10.6292    4.6417    0.0000 N   0  0  0  0  0  0  0  0  0  0  0  0
   11.3792    3.3583    0.0000 C   0  0  0  0  0  0  0  0  0  0  0  0
   11.3792    5.9417    0.0000 N   0  0  0  0  0  0  0  0  0  0  0  0
   10.6292    2.0500    0.0000 N   0  0  3  0  0  0  0  0  0  0  0  0
    6.8792    8.5417    0.0000 C   0  0  0  0  0  0  0  0  0  0  0  0
    6.1292    7.2417    0.0000 C   0  0  0  0  0  0  0  0  0  0  0  0
   11.3792    8.5417    0.0000 C   0  0  0  0  0  0  0  0  0  0  0  0
    8.3792    5.9417    0.0000 N   0  0  0  0  0  0  0  0  0  0  0  0
    4.6292    7.2417    0.0000 C   0  0  0  0  0  0  0  0  0  0  0  0
    8.3792   11.1417    0.0000 O   0  0  0  0  0  0  0  0  0  0  0  0
    2.3792    8.5417    0.0000 N   0  0  0  0  0  0  0  0  0  0  0  0
    2.3792    5.9417    0.0000 N   0  0  0  0  0  0  0  0  0  0  0  0
    9.1292    2.0500    0.0000 C   0  0  0  0  0  0  0  0  0  0  0  0
   12.8792    3.3583    0.0000 C   0  0  0  0  0  0  0  0  0  0  0  0
    1.6292    7.2417    0.0000 C   0  0  0  0  0  0  0  0  0  0  0  0
   12.8792    5.9417    0.0000 C   0  0  0  0  0  0  0  0  0  0  0  0
    9.1292    7.2417    0.0000 C   0  0  0  0  0  0  0  0  0  0  0  0
   12.8792    8.5417    0.0000 C   0  0  3  0  0  0  0  0  0  0  0  0
   13.6292    7.2417    0.0000 C   0  0  0  0  0  0  0  0  0  0  0  0
   11.3792   11.1417    0.0000 C   0  0  0  0  0  0  0  0  0  0  0  0
    6.8792    5.9417    0.0000 C   0  0  0  0  0  0  0  0  0  0  0  0
   13.6292    4.6417    0.0000 C   0  0  0  0  0  0  0  0  0  0  0  0
    3.8792    8.5417    0.0000 C   0  0  0  0  0  0  0  0  0  0  0  0
    3.8792    5.9417    0.0000 C   0  0  0  0  0  0  0  0  0  0  0  0
   11.3792    0.7500    0.0000 C   0  0  0  0  0  0  0  0  0  0  0  0
   12.8792   11.1417    0.0000 C   0  0  0  0  0  0  0  0  0  0  0  0
   13.6292    9.8417    0.0000 C   0  0  0  0  0  0  0  0  0  0  0  0
    8.3792    0.7500    0.0000 C   0  0  0  0  0  0  0  0  0  0  0  0
    8.3792    3.3583    0.0000 C   0  0  0  0  0  0  0  0  0  0  0  0
    6.8792    3.3583    0.0000 C   0  0  0  0  0  0  0  0  0  0  0  0
    6.8792    0.7500    0.0000 C   0  0  0  0  0  0  0  0  0  0  0  0
    6.1292    2.0500    0.0000 C   0  0  0  0  0  0  0  0  0  0  0  0
  2  1  1  0  0  0  0
  3  1  1  0  0  0  0
  4  6  1  0  0  0  0
  5 17  1  0  0  0  0
  6 19  2  0  0  0  0
  7  5  1  0  0  0  0
  8  3  1  0  0  0  0
  9  8  2  0  0  0  0
 10  2  1  0  0  0  0
 11 20  1  0  0  0  0
 12  9  1  0  0  0  0
 13  1  2  0  0  0  0
 14 26  2  0  0  0  0
 15 27  1  0  0  0  0
 16  7  1  0  0  0  0
 17 25  2  0  0  0  0
 18 15  2  0  0  0  0
 19 22  1  0  0  0  0
 20  3  2  0  0  0  0
 21 10  1  0  0  0  0
 22 21  1  0  0  0  0
 23  2  1  0  0  0  0
 24 11  2  0  0  0  0
 25 19  1  0  0  0  0
 26 12  1  0  0  0  0
 27 12  2  0  0  0  0
 28  7  1  0  0  0  0
 29 23  1  0  0  0  0
 30 29  1  0  0  0  0
 31 16  2  0  0  0  0
 32 16  1  0  0  0  0
 33 32  2  0  0  0  0
 34 31  1  0  0  0  0
 35 33  1  0  0  0  0
 24  9  1  0  0  0  0
 30 21  1  0  0  0  0
 18 14  1  0  0  0  0
  5  4  2  0  0  0  0
 34 35  2  0  0  0  0
M  END
)CTAB"_ctab;

  REQUIRE(m1);
  {
    MolDraw2DSVG drawer(25, 25, 25, 25, false);
    drawer.drawOptions().addAtomIndices = true;
    drawer.drawMolecule(*m1);
    drawer.finishDrawing();
    std::string text = drawer.getDrawingText();
    std::ofstream outs(nameBase + ".svg");
    outs << text;
    outs.flush();
    outs.close();

    auto check_bond = [](const std::string &text, const std::regex &r) {
      // there should be 4 matches for each regex, and all the x coords should
      // be > 0.0. The bug manifested itself by some of them being < 0.0 and
      // thus off the side of the picture.
      std::ptrdiff_t const match_count(
          std::distance(std::sregex_iterator(text.begin(), text.end(), r),
                        std::sregex_iterator()));
      CHECK(match_count == 4);
      auto match_begin = std::sregex_iterator(text.begin(), text.end(), r);
      auto match_end = std::sregex_iterator();
      for (std::sregex_iterator i = match_begin; i != match_end; ++i) {
        std::smatch match = *i;
        CHECK(stod(match[1]) > 0.0);
        CHECK(stod(match[3]) > 0.0);
      }
    };
    std::regex bond9(
        "'bond-9 atom-10 atom-19' d='M\\s+(\\d+\\.\\d+),(\\d+\\.\\d+)"
        " L\\s+(\\d+\\.\\d+),(\\d+\\.\\d+)");
    std::regex bond16(
        "'bond-16 atom-17 atom-14' d='M\\s+(\\d+\\.\\d+),(\\d+\\.\\d+)"
        " L\\s+(\\d+\\.\\d+),(\\d+\\.\\d+)");
    check_bond(text, bond9);
    check_bond(text, bond16);
    check_file_hash(nameBase + ".svg");
  }
}

TEST_CASE("Github6027: bad bonds with co-linear double bond") {
  std::string nameBase = "test_github6027";
  auto m1 = R"CTAB(
  MJ201100

 15 16  0  0  0  0  0  0  0  0999 V2000
   -2.6052   -0.0931    0.0000 C   0  0  0  0  0  0  0  0  0  0  0  0
   -2.6052    0.7318    0.0000 C   0  0  0  0  0  0  0  0  0  0  0  0
   -3.3197    1.1444    0.0000 N   0  0  0  0  0  0  0  0  0  0  0  0
   -4.0346    0.7318    0.0000 C   0  0  0  0  0  0  0  0  0  0  0  0
   -4.0347   -0.0931    0.0000 C   0  0  0  0  0  0  0  0  0  0  0  0
   -3.3197   -0.5055    0.0000 C   0  0  0  0  0  0  0  0  0  0  0  0
   -3.3197    1.9693    0.0000 C   0  0  0  0  0  0  0  0  0  0  0  0
   -3.3197    2.7943    0.0000 C   0  0  0  0  0  0  0  0  0  0  0  0
   -1.8908   -0.5055    0.0000 C   0  0  0  0  0  0  0  0  0  0  0  0
   -1.1764    0.7318    0.0000 C   0  0  0  0  0  0  0  0  0  0  0  0
   -1.1764   -0.0931    0.0000 C   0  0  0  0  0  0  0  0  0  0  0  0
   -0.4620   -0.5055    0.0000 C   0  0  0  0  0  0  0  0  0  0  0  0
    0.2523   -0.0931    0.0000 C   0  0  0  0  0  0  0  0  0  0  0  0
    0.2524    0.7318    0.0000 C   0  0  0  0  0  0  0  0  0  0  0  0
   -0.4620    1.1444    0.0000 C   0  0  0  0  0  0  0  0  0  0  0  0
  1  2  1  0  0  0  0
  2  3  1  0  0  0  0
  5  6  1  0  0  0  0
  6  1  1  0  0  0  0
  3  7  1  0  0  0  0
  7  8  2  0  0  0  0
 13 14  1  0  0  0  0
 14 15  1  0  0  0  0
 10 11  1  0  0  0  0
 15 10  1  0  0  0  0
 11 12  1  0  0  0  0
 12 13  1  0  0  0  0
  3  4  1  0  0  0  0
  4  5  1  0  0  0  0
  9  1  1  0  0  0  0
 11  9  1  0  0  0  0
M  END
)CTAB"_ctab;

  REQUIRE(m1);
  {
    MolDraw2DSVG drawer(250, 250, 250, 250, false);
    drawer.drawOptions().addAtomIndices = true;
    drawer.drawMolecule(*m1);
    drawer.finishDrawing();
    std::string text = drawer.getDrawingText();
    std::ofstream outs(nameBase + "_1.svg");
    outs << text;
    outs.flush();
    outs.close();

    std::regex bond5(
        "'bond-5 atom-6 atom-7' d='M\\s+(\\d+\\.\\d+),(\\d+\\.\\d+)"
        " L\\s+(\\d+\\.\\d+),(\\d+\\.\\d+)");
    // There are 2 bonds, and the x coords of their 2 ends should be
    // the same, because the offending bond is exactly vertical, and their
    // corresponding y coords should be the same.  The bug
    // manifested itself by giving the 2nd line coords
    // M 210.3,169.3 L 63.6,41.0.
    std::ptrdiff_t const match_count(
        std::distance(std::sregex_iterator(text.begin(), text.end(), bond5),
                      std::sregex_iterator()));
    CHECK(match_count == 2);
    auto match_begin = std::sregex_iterator(text.begin(), text.end(), bond5);
    auto match_end = std::sregex_iterator();
    std::vector<float> ys;
    for (std::sregex_iterator i = match_begin; i != match_end; ++i) {
      std::smatch match = *i;
      ys.push_back(stod(match[2]));
      ys.push_back(stod(match[4]));
      CHECK(match[1] == match[3]);
    }
    CHECK(ys[0] == ys[2]);
    CHECK(ys[1] == ys[3]);
    check_file_hash(nameBase + "_1.svg");
  }
  {
    // make sure the double bond lines are still parallel when rotated
    // (they weren't, the first time.)
    MolDraw2DSVG drawer(250, 250, 250, 250, false);
    drawer.drawOptions().addAtomIndices = true;
    drawer.drawOptions().rotate = 120;
    drawer.drawMolecule(*m1);
    drawer.finishDrawing();
    std::string text = drawer.getDrawingText();
    std::ofstream outs(nameBase + "_2.svg");
    outs << text;
    outs.flush();
    outs.close();

    // check that the two lines are parallel.
    std::regex bond5(
        "'bond-5 atom-6 atom-7' d='M\\s+(\\d+\\.\\d+),(\\d+\\.\\d+)"
        " L\\s+(\\d+\\.\\d+),(\\d+\\.\\d+)");
    std::ptrdiff_t const match_count(
        std::distance(std::sregex_iterator(text.begin(), text.end(), bond5),
                      std::sregex_iterator()));
    CHECK(match_count == 2);
    auto match_begin = std::sregex_iterator(text.begin(), text.end(), bond5);
    auto match_end = std::sregex_iterator();
    std::vector<Point2D> points;
    for (std::sregex_iterator i = match_begin; i != match_end; ++i) {
      std::smatch match = *i;
      points.push_back(Point2D(stod(match[4]), stod(match[2])));
      points.push_back(Point2D(stod(match[3]), stod(match[4])));
    }
    auto vec1 = points[0].directionVector(points[1]);
    auto vec2 = points[2].directionVector(points[3]);
    CHECK_THAT(vec1.dotProduct(vec2), Catch::Matchers::WithinAbs(1.0, 2.0e-4));
    check_file_hash(nameBase + "_2.svg");
  }
}

TEST_CASE("Down/dashed wedge not visible on small canvas..") {
  std::string nameBase = "test_github6041b";
  auto m =
      "CC(C)(F)c1noc(N2CCCN([C@H]3CC[C@H](COc4ccc(S(C)(=O)=O)cc4F)CC3)CC2)n1"_smiles;
  MolDraw2DSVG drawer(125, 125);
  RDDepict::compute2DCoords(*m);
  MolDraw2DUtils::setACS1996Options(drawer.drawOptions(), 1.5);
  drawer.drawOptions().fixedFontSize = -1;
  drawer.drawMolecule(*m);
  drawer.finishDrawing();
  std::string text = drawer.getDrawingText();
  std::ofstream outs(nameBase + ".svg");
  outs << text;
  outs.flush();
  outs.close();
  std::regex bond12(
      "'bond-12 atom-13 atom-12' d='M\\s+(\\d+\\.\\d+),(\\d+\\.\\d+)"
      " L\\s+(\\d+\\.\\d+),(\\d+\\.\\d+)");
  std::ptrdiff_t const match_count(
      std::distance(std::sregex_iterator(text.begin(), text.end(), bond12),
                    std::sregex_iterator()));
  CHECK(match_count == 3);
  check_file_hash(nameBase + ".svg");
}

TEST_CASE("Github6054: MDL query atoms should not trigger an exception") {
  SECTION("any heavy") {
    auto a = R"CTAB(
  MJ201100                      

  6  6  0  0  0  0  0  0  0  0999 V2000
   -1.7633    0.8919    0.0000 C   0  0  0  0  0  0  0  0  0  0  0  0
   -2.4778    0.4794    0.0000 C   0  0  0  0  0  0  0  0  0  0  0  0
   -2.4778   -0.3456    0.0000 C   0  0  0  0  0  0  0  0  0  0  0  0
   -1.7633   -0.7580    0.0000 C   0  0  0  0  0  0  0  0  0  0  0  0
   -1.0488   -0.3456    0.0000 C   0  0  0  0  0  0  0  0  0  0  0  0
   -1.0488    0.4794    0.0000 A   0  0  0  0  0  0  0  0  0  0  0  0
  1  2  1  0  0  0  0
  2  3  1  0  0  0  0
  3  4  1  0  0  0  0
  4  5  1  0  0  0  0
  1  6  1  0  0  0  0
  5  6  1  0  0  0  0
M  END
)CTAB"_ctab;

    REQUIRE(a);
    {
      MolDraw2DSVG drawer(250, 250, -1, -1, NO_FREETYPE);
      REQUIRE_NOTHROW(drawer.drawMolecule(*a));
    }
  }
}

TEST_CASE("Optionally depict complex query atoms in a more compact form") {
  std::string nameBase = "test_complex_query_atoms";
  auto extractQueryAtomSymbol = [](const std::string &text) {
    std::istringstream ss(text);
    std::string line;
    std::regex regex("^<text[^>]*>([^<])*</text>");
    std::smatch match;
    std::string res;
    while (std::getline(ss, line)) {
      if (std::regex_match(line, match, regex)) {
        CHECK(match.size() == 2);
        res += match[1];
      }
    }
    return res;
  };
  SECTION("any heavy") {
    auto a = R"CTAB(
  MJ201100                      

  6  6  0  0  0  0  0  0  0  0999 V2000
   -1.7633    0.8919    0.0000 C   0  0  0  0  0  0  0  0  0  0  0  0
   -2.4778    0.4794    0.0000 C   0  0  0  0  0  0  0  0  0  0  0  0
   -2.4778   -0.3456    0.0000 C   0  0  0  0  0  0  0  0  0  0  0  0
   -1.7633   -0.7580    0.0000 C   0  0  0  0  0  0  0  0  0  0  0  0
   -1.0488   -0.3456    0.0000 C   0  0  0  0  0  0  0  0  0  0  0  0
   -1.0488    0.4794    0.0000 A   0  0  0  0  0  0  0  0  0  0  0  0
  1  2  1  0  0  0  0
  2  3  1  0  0  0  0
  3  4  1  0  0  0  0
  4  5  1  0  0  0  0
  1  6  1  0  0  0  0
  5  6  1  0  0  0  0
M  END
)CTAB"_ctab;

    REQUIRE(a);
    {
      MolDraw2DSVG drawer(250, 250, -1, -1, NO_FREETYPE);
      drawer.drawOptions().useComplexQueryAtomSymbols = false;
      REQUIRE_NOTHROW(drawer.drawMolecule(*a));
      drawer.finishDrawing();
      std::string text = drawer.getDrawingText();
      std::ofstream outs(nameBase + "_1.svg");
      outs << text;
      outs.flush();
      outs.close();
      CHECK(extractQueryAtomSymbol(text) == "![H]");
      check_file_hash(nameBase + "_1.svg");
    }
    {
      MolDraw2DSVG drawer(250, 250, -1, -1, NO_FREETYPE);
      REQUIRE_NOTHROW(drawer.drawMolecule(*a));
      drawer.finishDrawing();
      std::string text = drawer.getDrawingText();
      std::ofstream outs(nameBase + "_2.svg");
      outs << text;
      outs.flush();
      outs.close();
      CHECK(a->getAtomWithIdx(a->getNumAtoms() - 1)->getQueryType() == "A");
      CHECK(extractQueryAtomSymbol(text) == "A");
      check_file_hash(nameBase + "_2.svg");
    }
  }
  SECTION("any atom") {
    auto ah = R"CTAB(
  MJ201100                      

  6  6  0  0  0  0  0  0  0  0999 V2000
   -1.7633    0.8919    0.0000 C   0  0  0  0  0  0  0  0  0  0  0  0
   -2.4778    0.4794    0.0000 C   0  0  0  0  0  0  0  0  0  0  0  0
   -2.4778   -0.3456    0.0000 C   0  0  0  0  0  0  0  0  0  0  0  0
   -1.7633   -0.7580    0.0000 C   0  0  0  0  0  0  0  0  0  0  0  0
   -1.0488   -0.3456    0.0000 C   0  0  0  0  0  0  0  0  0  0  0  0
   -1.0488    0.4794    0.0000 AH  0  0  0  0  0  0  0  0  0  0  0  0
  1  2  1  0  0  0  0
  2  3  1  0  0  0  0
  3  4  1  0  0  0  0
  4  5  1  0  0  0  0
  1  6  1  0  0  0  0
  5  6  1  0  0  0  0
M  END
)CTAB"_ctab;

    REQUIRE(ah);
    {
      MolDraw2DSVG drawer(250, 250, -1, -1, NO_FREETYPE);
      drawer.drawOptions().useComplexQueryAtomSymbols = false;
      REQUIRE_NOTHROW(drawer.drawMolecule(*ah));
      drawer.finishDrawing();
      std::string text = drawer.getDrawingText();
      std::ofstream outs(nameBase + "_3.svg");
      outs << text;
      outs.flush();
      outs.close();
      CHECK(extractQueryAtomSymbol(text) == "*");
      check_file_hash(nameBase + "_3.svg");
    }
    {
      MolDraw2DSVG drawer(250, 250, -1, -1, NO_FREETYPE);
      REQUIRE_NOTHROW(drawer.drawMolecule(*ah));
      drawer.finishDrawing();
      std::string text = drawer.getDrawingText();
      std::ofstream outs(nameBase + "_4.svg");
      outs << text;
      outs.flush();
      outs.close();
      CHECK(ah->getAtomWithIdx(ah->getNumAtoms() - 1)->getQueryType() == "AH");
      CHECK(extractQueryAtomSymbol(text) == "*");
      check_file_hash(nameBase + "_4.svg");
    }
  }
  SECTION("any hetero") {
    auto q = R"CTAB(
  MJ201100                      

  6  6  0  0  0  0  0  0  0  0999 V2000
   -1.7633    0.8919    0.0000 C   0  0  0  0  0  0  0  0  0  0  0  0
   -2.4778    0.4794    0.0000 C   0  0  0  0  0  0  0  0  0  0  0  0
   -2.4778   -0.3456    0.0000 C   0  0  0  0  0  0  0  0  0  0  0  0
   -1.7633   -0.7580    0.0000 C   0  0  0  0  0  0  0  0  0  0  0  0
   -1.0488   -0.3456    0.0000 C   0  0  0  0  0  0  0  0  0  0  0  0
   -1.0488    0.4794    0.0000 Q   0  0  0  0  0  0  0  0  0  0  0  0
  1  2  1  0  0  0  0
  2  3  1  0  0  0  0
  3  4  1  0  0  0  0
  4  5  1  0  0  0  0
  1  6  1  0  0  0  0
  5  6  1  0  0  0  0
M  END
)CTAB"_ctab;

    REQUIRE(q);
    {
      MolDraw2DSVG drawer(250, 250, -1, -1, NO_FREETYPE);
      drawer.drawOptions().useComplexQueryAtomSymbols = false;
      REQUIRE_NOTHROW(drawer.drawMolecule(*q));
      drawer.finishDrawing();
      std::string text = drawer.getDrawingText();
      std::ofstream outs(nameBase + "_5.svg");
      outs << text;
      outs.flush();
      outs.close();
      CHECK(extractQueryAtomSymbol(text) == "![C,H]");
      check_file_hash(nameBase + "_5.svg");
    }
    {
      MolDraw2DSVG drawer(250, 250, -1, -1, NO_FREETYPE);
      REQUIRE_NOTHROW(drawer.drawMolecule(*q));
      drawer.finishDrawing();
      std::string text = drawer.getDrawingText();
      std::ofstream outs(nameBase + "_6.svg");
      outs << text;
      outs.flush();
      outs.close();
      CHECK(q->getAtomWithIdx(q->getNumAtoms() - 1)->getQueryType() == "Q");
      CHECK(extractQueryAtomSymbol(text) == "Q");
      check_file_hash(nameBase + "_6.svg");
    }
  }
  SECTION("any hetero or hydrogen") {
    auto qh = R"CTAB(
  MJ201100                      

  6  6  0  0  0  0  0  0  0  0999 V2000
   -1.7633    0.8919    0.0000 C   0  0  0  0  0  0  0  0  0  0  0  0
   -2.4778    0.4794    0.0000 C   0  0  0  0  0  0  0  0  0  0  0  0
   -2.4778   -0.3456    0.0000 C   0  0  0  0  0  0  0  0  0  0  0  0
   -1.7633   -0.7580    0.0000 C   0  0  0  0  0  0  0  0  0  0  0  0
   -1.0488   -0.3456    0.0000 C   0  0  0  0  0  0  0  0  0  0  0  0
   -1.0488    0.4794    0.0000 QH  0  0  0  0  0  0  0  0  0  0  0  0
  1  2  1  0  0  0  0
  2  3  1  0  0  0  0
  3  4  1  0  0  0  0
  4  5  1  0  0  0  0
  1  6  1  0  0  0  0
  5  6  1  0  0  0  0
M  END
)CTAB"_ctab;

    REQUIRE(qh);
    {
      MolDraw2DSVG drawer(250, 250, -1, -1, NO_FREETYPE);
      drawer.drawOptions().useComplexQueryAtomSymbols = false;
      REQUIRE_NOTHROW(drawer.drawMolecule(*qh));
      drawer.finishDrawing();
      std::string text = drawer.getDrawingText();
      std::ofstream outs(nameBase + "_7.svg");
      outs << text;
      outs.flush();
      outs.close();
      CHECK(extractQueryAtomSymbol(text) == "![C]");
      check_file_hash(nameBase + "_7.svg");
    }
    {
      MolDraw2DSVG drawer(250, 250, -1, -1, NO_FREETYPE);
      REQUIRE_NOTHROW(drawer.drawMolecule(*qh));
      drawer.finishDrawing();
      std::string text = drawer.getDrawingText();
      std::ofstream outs(nameBase + "_8.svg");
      outs << text;
      outs.flush();
      outs.close();
      CHECK(qh->getAtomWithIdx(qh->getNumAtoms() - 1)->getQueryType() == "QH");
      CHECK(extractQueryAtomSymbol(text) == "QH");
      check_file_hash(nameBase + "_8.svg");
    }
  }
  SECTION("any halo") {
    auto x = R"CTAB(
  MJ201100                      

  7  7  0  0  0  0  0  0  0  0999 V2000
   -1.7633    0.8919    0.0000 C   0  0  0  0  0  0  0  0  0  0  0  0
   -2.4778    0.4794    0.0000 C   0  0  0  0  0  0  0  0  0  0  0  0
   -2.4778   -0.3456    0.0000 C   0  0  0  0  0  0  0  0  0  0  0  0
   -1.7633   -0.7580    0.0000 C   0  0  0  0  0  0  0  0  0  0  0  0
   -1.0488   -0.3456    0.0000 C   0  0  0  0  0  0  0  0  0  0  0  0
   -1.0488    0.4794    0.0000 C   0  0  0  0  0  0  0  0  0  0  0  0
   -0.3344    0.8919    0.0000 X   0  0  0  0  0  0  0  0  0  0  0  0
  1  2  1  0  0  0  0
  2  3  1  0  0  0  0
  3  4  1  0  0  0  0
  4  5  1  0  0  0  0
  1  6  1  0  0  0  0
  5  6  1  0  0  0  0
  6  7  1  0  0  0  0
M  END
  )CTAB"_ctab;

    REQUIRE(x);
    {
      MolDraw2DSVG drawer(250, 250, -1, -1, NO_FREETYPE);
      drawer.drawOptions().useComplexQueryAtomSymbols = false;
      REQUIRE_NOTHROW(drawer.drawMolecule(*x));
      drawer.finishDrawing();
      std::string text = drawer.getDrawingText();
      std::ofstream outs(nameBase + "_9.svg");
      outs << text;
      outs.flush();
      outs.close();
      CHECK(extractQueryAtomSymbol(text) == "[F,Cl,Br,I,At]");
      check_file_hash(nameBase + "_9.svg");
    }
    {
      MolDraw2DSVG drawer(250, 250, -1, -1, NO_FREETYPE);
      REQUIRE_NOTHROW(drawer.drawMolecule(*x));
      drawer.finishDrawing();
      std::string text = drawer.getDrawingText();
      std::ofstream outs(nameBase + "_10.svg");
      outs << text;
      outs.flush();
      outs.close();
      CHECK(x->getAtomWithIdx(x->getNumAtoms() - 1)->getQueryType() == "X");
      CHECK(extractQueryAtomSymbol(text) == "X");
      check_file_hash(nameBase + "_10.svg");
    }
  }
  SECTION("any halo or hydrogen") {
    auto xh = R"CTAB(
  MJ201100                      

  7  7  0  0  0  0  0  0  0  0999 V2000
   -1.7633    0.8919    0.0000 C   0  0  0  0  0  0  0  0  0  0  0  0
   -2.4778    0.4794    0.0000 C   0  0  0  0  0  0  0  0  0  0  0  0
   -2.4778   -0.3456    0.0000 C   0  0  0  0  0  0  0  0  0  0  0  0
   -1.7633   -0.7580    0.0000 C   0  0  0  0  0  0  0  0  0  0  0  0
   -1.0488   -0.3456    0.0000 C   0  0  0  0  0  0  0  0  0  0  0  0
   -1.0488    0.4794    0.0000 C   0  0  0  0  0  0  0  0  0  0  0  0
   -0.3344    0.8919    0.0000 XH  0  0  0  0  0  0  0  0  0  0  0  0
  1  2  1  0  0  0  0
  2  3  1  0  0  0  0
  3  4  1  0  0  0  0
  4  5  1  0  0  0  0
  1  6  1  0  0  0  0
  5  6  1  0  0  0  0
  6  7  1  0  0  0  0
M  END
  )CTAB"_ctab;

    REQUIRE(xh);
    {
      MolDraw2DSVG drawer(250, 250, -1, -1, NO_FREETYPE);
      drawer.drawOptions().useComplexQueryAtomSymbols = false;
      REQUIRE_NOTHROW(drawer.drawMolecule(*xh));
      drawer.finishDrawing();
      std::string text = drawer.getDrawingText();
      std::ofstream outs(nameBase + "_11.svg");
      outs << text;
      outs.flush();
      outs.close();
      CHECK(extractQueryAtomSymbol(text) == "[F,Cl,Br,I,At,H]");
      check_file_hash(nameBase + "_11.svg");
    }
    {
      MolDraw2DSVG drawer(250, 250, -1, -1, NO_FREETYPE);
      REQUIRE_NOTHROW(drawer.drawMolecule(*xh));
      drawer.finishDrawing();
      std::string text = drawer.getDrawingText();
      std::ofstream outs(nameBase + "_12.svg");
      outs << text;
      outs.flush();
      outs.close();
      CHECK(xh->getAtomWithIdx(xh->getNumAtoms() - 1)->getQueryType() == "XH");
      CHECK(extractQueryAtomSymbol(text) == "XH");
      check_file_hash(nameBase + "_12.svg");
    }
  }
  SECTION("any metal") {
    auto m = R"CTAB(
  MJ201100                      

  7  7  0  0  0  0  0  0  0  0999 V2000
   -1.7633    0.8919    0.0000 C   0  0  0  0  0  0  0  0  0  0  0  0
   -2.4778    0.4794    0.0000 C   0  0  0  0  0  0  0  0  0  0  0  0
   -2.4778   -0.3456    0.0000 C   0  0  0  0  0  0  0  0  0  0  0  0
   -1.7633   -0.7580    0.0000 C   0  0  0  0  0  0  0  0  0  0  0  0
   -1.0488   -0.3456    0.0000 C   0  0  0  0  0  0  0  0  0  0  0  0
   -1.0488    0.4794    0.0000 C   0  0  0  0  0  0  0  0  0  0  0  0
   -0.3344    0.8919    0.0000 M   0  0  0  0  0  0  0  0  0  0  0  0
  1  2  1  0  0  0  0
  2  3  1  0  0  0  0
  3  4  1  0  0  0  0
  4  5  1  0  0  0  0
  1  6  1  0  0  0  0
  5  6  1  0  0  0  0
  6  7  1  0  0  0  0
M  END
  )CTAB"_ctab;

    REQUIRE(m);
    {
      MolDraw2DSVG drawer(250, 250, -1, -1, NO_FREETYPE);
      drawer.drawOptions().useComplexQueryAtomSymbols = false;
      REQUIRE_NOTHROW(drawer.drawMolecule(*m));
      drawer.finishDrawing();
      std::string text = drawer.getDrawingText();
      std::ofstream outs(nameBase + "_13.svg");
      outs << text;
      outs.flush();
      outs.close();
      CHECK(extractQueryAtomSymbol(text) ==
            "![*,He,B,C,N,O,F,Ne,Si,P,S,Cl,Ar,As,Se,Br,Kr,Te,I,Xe,At,Rn,H]");
      check_file_hash(nameBase + "_13.svg");
    }
    {
      MolDraw2DSVG drawer(250, 250, -1, -1, NO_FREETYPE);
      REQUIRE_NOTHROW(drawer.drawMolecule(*m));
      drawer.finishDrawing();
      std::string text = drawer.getDrawingText();
      std::ofstream outs(nameBase + "_14.svg");
      outs << text;
      outs.flush();
      outs.close();
      CHECK(m->getAtomWithIdx(m->getNumAtoms() - 1)->getQueryType() == "M");
      CHECK(extractQueryAtomSymbol(text) == "M");
      check_file_hash(nameBase + "_14.svg");
    }
  }
  SECTION("any metal or hydrogen") {
    auto mh = R"CTAB(
  MJ201100                      

  7  7  0  0  0  0  0  0  0  0999 V2000
   -1.7633    0.8919    0.0000 C   0  0  0  0  0  0  0  0  0  0  0  0
   -2.4778    0.4794    0.0000 C   0  0  0  0  0  0  0  0  0  0  0  0
   -2.4778   -0.3456    0.0000 C   0  0  0  0  0  0  0  0  0  0  0  0
   -1.7633   -0.7580    0.0000 C   0  0  0  0  0  0  0  0  0  0  0  0
   -1.0488   -0.3456    0.0000 C   0  0  0  0  0  0  0  0  0  0  0  0
   -1.0488    0.4794    0.0000 C   0  0  0  0  0  0  0  0  0  0  0  0
   -0.3344    0.8919    0.0000 MH  0  0  0  0  0  0  0  0  0  0  0  0
  1  2  1  0  0  0  0
  2  3  1  0  0  0  0
  3  4  1  0  0  0  0
  4  5  1  0  0  0  0
  1  6  1  0  0  0  0
  5  6  1  0  0  0  0
  6  7  1  0  0  0  0
M  END
  )CTAB"_ctab;

    REQUIRE(mh);
    {
      MolDraw2DSVG drawer(250, 250, -1, -1, NO_FREETYPE);
      drawer.drawOptions().useComplexQueryAtomSymbols = false;
      REQUIRE_NOTHROW(drawer.drawMolecule(*mh));
      drawer.finishDrawing();
      std::string text = drawer.getDrawingText();
      std::ofstream outs(nameBase + "_15.svg");
      outs << text;
      outs.flush();
      outs.close();
      CHECK(extractQueryAtomSymbol(text) ==
            "![*,He,B,C,N,O,F,Ne,Si,P,S,Cl,Ar,As,Se,Br,Kr,Te,I,Xe,At,Rn]");
      check_file_hash(nameBase + "_15.svg");
    }
    {
      MolDraw2DSVG drawer(250, 250, -1, -1, NO_FREETYPE);
      REQUIRE_NOTHROW(drawer.drawMolecule(*mh));
      drawer.finishDrawing();
      std::string text = drawer.getDrawingText();
      std::ofstream outs(nameBase + "_16.svg");
      outs << text;
      outs.flush();
      outs.close();
      CHECK(mh->getAtomWithIdx(mh->getNumAtoms() - 1)->getQueryType() == "MH");
      CHECK(extractQueryAtomSymbol(text) == "MH");
      check_file_hash(nameBase + "_16.svg");
    }
  }
}

TEST_CASE("ACS1996 mode crops small molecules - Github 6111") {
  std::string nameBase = "test_github6111";
  {
    auto m = "[*:1]N[*:2]"_smiles;
    RDDepict::compute2DCoords(*m);
    m->setProp<std::string>("_Name", "mol1");
    REQUIRE(m);
    MolDraw2DSVG drawer(-1, -1);
    MolDraw2DUtils::drawMolACS1996(drawer, *m, "", nullptr, nullptr);
    drawer.finishDrawing();
    std::string text = drawer.getDrawingText();
    std::ofstream outs(nameBase + "_1.svg");
    outs << text;
    outs.flush();
    outs.close();

    // check that selected y coords don't go outside of the viewBox.
    std::regex vbox(R"(viewBox='(\d+)\s+(\d+)\s+(\d+)\s+(\d+)'>)");
    auto match1_begin = std::sregex_iterator(text.begin(), text.end(), vbox);
    std::smatch match = *match1_begin;
    auto ymin = std::stod(match[2]);
    auto ymax = std::stod(match[4]);

    std::regex atom0(R"(class='atom-\d+' d='M\s+(\d+\.\d+)\s+(\d+\.\d+))");
    auto match2_begin = std::sregex_iterator(text.begin(), text.end(), atom0);
    auto match2_end = std::sregex_iterator();
    for (std::sregex_iterator i = match2_begin; i != match2_end; ++i) {
      std::smatch match = *i;
      auto y = std::stod(match[2]);
      CHECK((y >= ymin && y <= ymax));
    }
    check_file_hash(nameBase + "_1.svg");
  }
}

TEST_CASE("ACS1996 should not throw exception with no coords - Github 6112") {
  std::string nameBase = "test_github6112";
  auto m = "C[C@H](I)CC(Cl)C[C@@H](F)C"_smiles;
  m->setProp<std::string>("_Name", "mol1");
  REQUIRE(m);
  MolDraw2DSVG drawer(-1, -1);
  MolDraw2DUtils::drawMolACS1996(drawer, *m, "Mol 1", nullptr, nullptr);
  drawer.finishDrawing();
  std::string text = drawer.getDrawingText();
  std::ofstream outs(nameBase + ".svg");
  outs << text;
  outs.flush();
  outs.close();
  check_file_hash(nameBase + ".svg");
}

TEST_CASE("Bad double bond - Github 6160") {
  std::string nameBase = "test_github6160";
  std::vector<std::string> smiles{"c1ccccc1NC=NCCS(=O)(=NC)N",
                                  "c1ccccc1NC=NCCS(=O)(=NCC(Cl)(F)C)N",
                                  "c1ccccc1NC=NCCS(=O)(=CCC(Cl)(F)C)N"};
  for (auto i = 0u; i < smiles.size(); ++i) {
    std::unique_ptr<ROMol> m(SmilesToMol(smiles[i]));
    m->setProp<std::string>("_Name", "mol" + std::to_string(i + 1));
    REQUIRE(m);
    MolDraw2DSVG drawer(300, 300, -1, -1, NO_FREETYPE);
    // it's a bit easier to deal with in BW.
    assignBWPalette(drawer.drawOptions().atomColourPalette);
    drawer.drawOptions().addBondIndices = true;
    drawer.drawOptions().addAtomIndices = true;
    MolDraw2DUtils::prepareAndDrawMolecule(drawer, *m);
    drawer.finishDrawing();
    std::string text = drawer.getDrawingText();
    std::string svgName = nameBase + "_" + std::to_string(i + 1) + ".svg";
    std::ofstream outs(svgName);
    outs << text;
    outs.flush();
    outs.close();

    // check that the two lines for bond atom-11 atom-13 are parallel.
    std::regex bond5(
        "'bond-12 atom-11 atom-13' d='M\\s+(\\d+\\.\\d+),(\\d+\\.\\d+)"
        " L\\s+(\\d+\\.\\d+),(\\d+\\.\\d+)");
    std::ptrdiff_t const match_count(
        std::distance(std::sregex_iterator(text.begin(), text.end(), bond5),
                      std::sregex_iterator()));
    CHECK(match_count == 2);
    auto match_begin = std::sregex_iterator(text.begin(), text.end(), bond5);
    auto match_end = std::sregex_iterator();
    std::vector<Point2D> points;
    for (std::sregex_iterator i = match_begin; i != match_end; ++i) {
      std::smatch match = *i;
      points.push_back(Point2D(stod(match[1]), stod(match[2])));
      points.push_back(Point2D(stod(match[3]), stod(match[4])));
    }
    auto vec1 = points[0].directionVector(points[1]);
    auto vec2 = points[2].directionVector(points[3]);
    CHECK(vec1.dotProduct(vec2) == Catch::Approx(1.0).margin(1.0e-4));
    check_file_hash(svgName);
  }
}

TEST_CASE("No crossing for oddly drawn double bond - Github 6170") {
  std::string nameBase = "test_github6170";
  auto m = R"CTAB(
     RDKit          2D

  8  7  0  0  0  0  0  0  0  0999 V2000
    3.0428   -1.6819    0.0000 C   0  0  0  0  0  0  0  0  0  0  0  0
    3.0022    1.7243    0.0000 C   0  0  0  0  0  0  0  0  0  0  0  0
    1.8934   -1.6549    0.0000 N   0  0  0  0  0  0  0  0  0  0  0  0
    4.1949   -2.8653    0.0000 C   0  0  0  0  0  0  0  0  0  0  0  0
    1.9237    1.6929    0.0000 N   0  0  0  0  0  0  0  0  0  0  0  0
    4.1521    2.9055    0.0000 C   0  0  0  0  0  0  0  0  0  0  0  0
    0.6779   -1.6657    0.0000 C   0  0  0  0  0  0  0  0  0  0  0  0
    0.6267    1.6960    0.0000 C   0  0  0  0  0  0  0  0  0  0  0  0
  1  2  1  0
  1  3  2  3
  1  4  1  0
  2  5  2  3
  2  6  1  0
  3  7  1  0
  5  8  1  0
M  END
  )CTAB"_ctab;

  auto doBondsIntersect = [](const std::string &text,
                             const std::regex &bond) -> void {
    std::ptrdiff_t const match_count(
        std::distance(std::sregex_iterator(text.begin(), text.end(), bond),
                      std::sregex_iterator()));
    CHECK(match_count == 2);
    auto match_begin = std::sregex_iterator(text.begin(), text.end(), bond);
    auto match_end = std::sregex_iterator();
    std::vector<Point2D> points;
    for (std::sregex_iterator i = match_begin; i != match_end; ++i) {
      std::smatch match = *i;
      points.push_back(Point2D(stod(match[1]), stod(match[2])));
      points.push_back(Point2D(stod(match[3]), stod(match[4])));
    }
    CHECK(MolDraw2D_detail::doLinesIntersect(points[0], points[1], points[2],
                                             points[3], nullptr));
  };

  REQUIRE(m);
  {
    MolDraw2DSVG drawer(250, 250, -1, -1, NO_FREETYPE);
    // it's a bit easier to deal with in BW.
    assignBWPalette(drawer.drawOptions().atomColourPalette);
    drawer.drawOptions().addAtomIndices = true;
    REQUIRE_NOTHROW(drawer.drawMolecule(*m));
    drawer.finishDrawing();
    std::string text = drawer.getDrawingText();
    std::ofstream outs(nameBase + ".svg");
    outs << text;
    outs.flush();
    outs.close();
    // check that the two lines for both double bonds intersect.
    std::regex bond1(
        "'bond-1 atom-0 atom-2' d='M\\s+(\\d+\\.\\d+),(\\d+\\.\\d+)"
        " L\\s+(\\d+\\.\\d+),(\\d+\\.\\d+)");
    doBondsIntersect(text, bond1);
    std::regex bond3(
        "'bond-3 atom-1 atom-4' d='M\\s+(\\d+\\.\\d+),(\\d+\\.\\d+)"
        " L\\s+(\\d+\\.\\d+),(\\d+\\.\\d+)");
    doBondsIntersect(text, bond3);
    check_file_hash(nameBase + ".svg");
  }
}

TEST_CASE("getMolSize()") {
  std::string nameBase = "test_getMolSize";
  auto mol = "Oc1ccc(C(=O)O)cc1"_smiles;
  REQUIRE(mol);
  SECTION("basics") {
    MolDraw2DSVG drawer(-1, -1);
    drawer.drawMolecule(*mol);
    auto dims = std::make_pair(drawer.width(), drawer.height());
    CHECK(dims == drawer.getMolSize(*mol));
  }
  SECTION("calculate size pre-drawing") {
    MolDraw2DSVG drawer(-1, -1);
    auto sz = drawer.getMolSize(*mol);
    drawer.drawMolecule(*mol);
    auto dims = std::make_pair(drawer.width(), drawer.height());
    CHECK(dims == sz);
    CHECK(dims == drawer.getMolSize(*mol));
  }

  SECTION("drawing with it") {
    MolDraw2DSVG drawer(1000, 1000, -1, -1, true);
    drawer.setFlexiMode(true);
    drawer.clearDrawing();
    drawer.drawOptions().clearBackground = false;
    auto dims = drawer.getMolSize(*mol, "m1");
    drawer.setOffset(500 - dims.first / 2, 500 - dims.second / 2);
    drawer.drawMolecule(*mol, "m1");

    auto dims2 = drawer.getMolSize(*mol, "m2");
    CHECK(dims == dims2);
    drawer.setOffset(500 - dims2.first / 2 + 100, 300 + dims2.second);
    drawer.drawMolecule(*mol, "m2");

    drawer.setOffset(500 - dims2.first / 2 - 200, 700 + dims2.second);
    drawer.drawMolecule(*mol, "m3");

    drawer.setOffset(500 - dims2.first / 2 - 400, 500 + dims2.second / 2);
    drawer.drawMolecule(*mol, "m4");

    drawer.finishDrawing();
    std::string text = drawer.getDrawingText();
    std::ofstream outs(nameBase + ".svg");
    outs << text;
    outs.flush();
    outs.close();
    check_file_hash(nameBase + ".svg");
  }
}

TEST_CASE(
    "Filled circles in multi-coloured highlights with very large circles - Github 6200") {
  std::string nameBase = "test_github6200";

  auto testArcs = [](const std::string &text, const std::regex &atomLine,
                     int numArcs, double arcLength) -> void {
    std::ptrdiff_t const match_count(
        std::distance(std::sregex_iterator(text.begin(), text.end(), atomLine),
                      std::sregex_iterator()));
    CHECK(match_count == numArcs);
    auto match_begin = std::sregex_iterator(text.begin(), text.end(), atomLine);
    auto match_end = std::sregex_iterator();
    // Check that the lengths of the lines in the arc are the correct size.
    for (std::sregex_iterator i = match_begin; i != match_end; ++i) {
      std::smatch match = *i;
      auto p1 = Point2D(stod(match[1]), stod(match[2]));
      auto p2 = Point2D(stod(match[3]), stod(match[4]));
      auto p3 = Point2D(stod(match[5]), stod(match[6]));
      CHECK_THAT((p1 - p2).length(),
                 Catch::Matchers::WithinAbs(arcLength, 0.1));
      CHECK_THAT((p2 - p3).length(),
                 Catch::Matchers::WithinAbs(arcLength, 0.1));
    }
  };
  {
    auto m = "N#CC(C#N)=C1C(=O)c2cccc3cccc1c23"_smiles;
    REQUIRE(m);

    std::vector<DrawColour> colours = {
        DrawColour(0.8, 0.0, 0.8), DrawColour(0.8, 0.8, 0.0),
        DrawColour(0.0, 0.8, 0.8), DrawColour(0.0, 0.0, 0.8)};

    auto rings = m->getRingInfo();
    auto &atomRings = rings->atomRings();
    std::map<int, std::vector<DrawColour>> atomCols;
    std::map<int, double> atomRads;
    for (auto i = 0u; i < atomRings.size(); ++i) {
      for (auto j = 0u; j < atomRings[i].size(); ++j) {
        auto ex = atomCols.find(atomRings[i][j]);
        if (ex == atomCols.end()) {
          std::vector<DrawColour> cvec(1, colours[i]);
          atomCols.insert(std::make_pair(atomRings[i][j], cvec));
        } else {
          if (ex->second.end() ==
              find(ex->second.begin(), ex->second.end(), colours[i])) {
            ex->second.push_back(colours[i]);
          }
        }
        atomRads[atomRings[i][j]] = 0.35;
      }
    }

    auto &bondRings = rings->bondRings();
    std::map<int, int> bondMults;
    std::map<int, std::vector<DrawColour>> bondCols;
    for (auto i = 0u; i < bondRings.size(); ++i) {
      for (auto j = 0u; j < bondRings[i].size(); ++j) {
        auto ex = bondCols.find(bondRings[i][j]);
        if (ex == bondCols.end()) {
          std::vector<DrawColour> cvec(1, colours[i]);
          bondCols.insert(std::make_pair(bondRings[i][j], cvec));
        } else {
          if (ex->second.end() ==
              find(ex->second.begin(), ex->second.end(), colours[i])) {
            ex->second.push_back(colours[i]);
          }
        }
      }
    }
    {
      MolDraw2DSVG drawer(300, 300, -1, -1, NO_FREETYPE);
      drawer.drawOptions().fillHighlights = true;
      drawer.drawMoleculeWithHighlights(*m, "Test 1", atomCols, bondCols,
                                        atomRads, bondMults);
      drawer.finishDrawing();
      std::string text = drawer.getDrawingText();
      std::string svgName = nameBase + "_1.svg";
      std::ofstream outs(svgName);
      outs << text;
      outs.flush();
      outs.close();
      std::regex atom17(
          "class='atom-17' d='M\\s+(\\d+\\.\\d+),(\\d+\\.\\d+)"
          " L\\s+(\\d+\\.\\d+),(\\d+\\.\\d+) L\\s+(\\d+\\.\\d+),(\\d+\\.\\d+)");
      // there are 3 arcs on atom-17, for a 3 colour highlight.
      testArcs(text, atom17, 3, 0.85);
    }
    check_file_hash(nameBase + "_1.svg");
  }

  {
    // Check that #6194 is the same issue and also fixed.
    auto m = "CCC"_smiles;
    REQUIRE(m);

    std::vector<DrawColour> colours = {DrawColour(0.8, 0.0, 0.8),
                                       DrawColour(0.8, 0.8, 0.0)};
    std::map<int, std::vector<DrawColour>> atomCols;
    atomCols.insert(std::make_pair(0, std::vector<DrawColour>{colours[0]}));
    atomCols.insert(std::make_pair(1, std::vector<DrawColour>{colours[0]}));
    atomCols.insert(
        std::make_pair(2, std::vector<DrawColour>{colours[0], colours[1]}));
    std::map<int, double> atomRads;
    std::map<int, int> bondMults;
    std::map<int, std::vector<DrawColour>> bondCols;

    MolDraw2DSVG drawer(300, 300, -1, -1, NO_FREETYPE);
    drawer.drawOptions().fillHighlights = true;
    drawer.drawMoleculeWithHighlights(*m, "Test 1", atomCols, bondCols,
                                      atomRads, bondMults);
    drawer.finishDrawing();
    std::string text = drawer.getDrawingText();
    std::string svgName = nameBase + "_2.svg";
    std::ofstream outs(svgName);
    outs << text;
    outs.flush();
    outs.close();
    std::regex atom2(
        "class='atom-2' d='M\\s+(\\d+\\.\\d+),(\\d+\\.\\d+)"
        " L\\s+(\\d+\\.\\d+),(\\d+\\.\\d+) L\\s+(\\d+\\.\\d+),(\\d+\\.\\d+)");
    // there are 2 arcs on atom-2, for a 2 colour highlight.
    testArcs(text, atom2, 2, 2.15);
    check_file_hash(nameBase + "_2.svg");
  }
}

TEST_CASE("queryColour can be set to a non-default value") {
  std::string nameBase = "test_queryColour";
  auto m = "c1ccc2nc([*:1])nc([*:2])c2c1"_smarts;
  REQUIRE(m);

  {
    // Check that default queryColour is #7F7F7F.
    MolDraw2DSVG drawer(300, 300, -1, -1, NO_FREETYPE);
    drawer.drawMolecule(*m);
    drawer.finishDrawing();
    std::string text = drawer.getDrawingText();
    std::string svgName = nameBase + "_1.svg";
    std::ofstream outs(svgName);
    outs << text;
    outs.flush();
    outs.close();
    CHECK(text.find("#7F7F7F") != std::string::npos);
    check_file_hash(nameBase + "_1.svg");
  }
  {
    // Check that queryColour can be set to black.
    DrawColour queryColour(0.0, 0.0, 0.0);
    MolDraw2DSVG drawer(300, 300, -1, -1, NO_FREETYPE);
    drawer.drawOptions().queryColour = queryColour;
    drawer.drawMolecule(*m);
    drawer.finishDrawing();
    std::string text = drawer.getDrawingText();
    std::string svgName = nameBase + "_2.svg";
    std::ofstream outs(svgName);
    outs << text;
    outs.flush();
    outs.close();
    CHECK(text.find("#7F7F7F") == std::string::npos);
    check_file_hash(nameBase + "_2.svg");
  }
}

TEST_CASE(
    "Github #6336: calling drawing commands before drawing a molecule with MolDraw2DCairo") {
  std::string nameBase = "github6336";
#ifdef RDK_BUILD_CAIRO_SUPPORT
  SECTION("cairo") {
    MolDraw2DCairo drawer(300, 300, -1, -1, NO_FREETYPE);
    drawer.setColour(DrawColour(1, 0, 1));
    drawer.drawRect(Point2D(10, 10), Point2D(150, 150), true);
    drawer.setColour(DrawColour(0, 1, 1));
    drawer.drawLine(Point2D(150, 150), Point2D(250, 299), true);
    drawer.finishDrawing();
    drawer.writeDrawingText(nameBase + "_1.png");
    check_file_hash(nameBase + "_1.png");
  }
#endif
  SECTION("SVG") {
    MolDraw2DSVG drawer(300, 300, -1, -1, NO_FREETYPE);
    drawer.setColour(DrawColour(1, 0, 1));
    drawer.drawRect(Point2D(10, 10), Point2D(150, 150), true);
    drawer.setColour(DrawColour(0, 1, 1));
    drawer.drawLine(Point2D(150, 150), Point2D(250, 299), true);
    drawer.finishDrawing();
    std::ofstream outs(nameBase + "_1.svg");
    outs << drawer.getDrawingText();
    outs.flush();
    outs.close();
    check_file_hash(nameBase + "_1.svg");
  }
}

TEST_CASE("Github #6416: crash with colinear atoms") {
  std::string name = "github6416.svg";
  auto m = R"CTAB(168010013
     RDKit          2D

  0  0  0  0  0  0  0  0  0  0999 V3000
M  V30 BEGIN CTAB
M  V30 COUNTS 35 36 0 0 1
M  V30 BEGIN ATOM
M  V30 1 F 11.000000 -1.318000 0.000000 0
M  V30 2 F 12.000000 -2.318000 0.000000 0
M  V30 3 F 11.000000 -3.318000 0.000000 0
M  V30 4 O 6.207100 2.719200 0.000000 0
M  V30 5 O 6.500000 0.280000 0.000000 0
M  V30 6 O 6.500000 -1.452000 0.000000 0
M  V30 7 N 8.000000 -0.586000 0.000000 0
M  V30 8 C 3.500000 2.012100 0.000000 0
M  V30 9 C 4.000000 1.146000 0.000000 0
M  V30 10 C 2.500000 2.012100 0.000000 0
M  V30 11 C 5.500000 2.012100 0.000000 0
M  V30 12 C 4.000000 2.878100 0.000000 0
M  V30 13 C 2.000000 1.146000 0.000000 0
M  V30 14 C 5.000000 1.146000 0.000000 0
M  V30 15 C 5.000000 2.878100 0.000000 0
M  V30 16 C 4.500000 2.012100 0.000000 0
M  V30 17 C 3.000000 1.146000 0.000000 0
M  V30 18 C 5.500000 0.280000 0.000000 0
M  V30 19 C 2.500000 0.280000 0.000000 0
M  V30 20 C 6.465900 1.753200 0.000000 0
M  V30 21 C 5.000000 -0.586000 0.000000 0
M  V30 22 C 2.500000 -1.452000 0.000000 0
M  V30 23 C 3.500000 -1.452000 0.000000 0
M  V30 24 C 2.000000 -0.586000 0.000000 0
M  V30 25 C 4.000000 -0.586000 0.000000 0
M  V30 26 C 3.500000 0.280000 0.000000 0
M  V30 27 C 3.000000 -0.586000 0.000000 0
M  V30 28 C 7.000000 -0.586000 0.000000 0
M  V30 29 C 8.500000 -1.452000 0.000000 0
M  V30 30 C 9.500000 -1.452000 0.000000 0
M  V30 31 C 8.000000 -2.318000 0.000000 0
M  V30 32 C 10.000000 -2.318000 0.000000 0
M  V30 33 C 8.500000 -3.184100 0.000000 0
M  V30 34 C 9.500000 -3.184100 0.000000 0
M  V30 35 C 11.000000 -2.318000 0.000000 0
M  V30 END ATOM
M  V30 BEGIN BOND
M  V30 1 1 1 35
M  V30 2 1 2 35
M  V30 3 1 3 35
M  V30 4 1 4 11
M  V30 5 1 5 18
M  V30 6 1 5 28
M  V30 7 2 6 28
M  V30 8 1 7 28
M  V30 9 1 7 29
M  V30 10 1 8 9
M  V30 11 1 8 10
M  V30 12 1 8 12
M  V30 13 1 9 16
M  V30 14 1 9 17
M  V30 15 1 10 13
M  V30 16 1 11 14
M  V30 17 1 11 15
M  V30 18 1 11 20
M  V30 19 2 12 15 CFG=2
M  V30 20 1 13 19
M  V30 21 1 14 18
M  V30 22 1 18 21
M  V30 23 2 19 24 CFG=2
M  V30 24 1 19 26
M  V30 25 2 21 25 CFG=2
M  V30 26 1 22 23
M  V30 27 1 22 24
M  V30 28 1 23 25
M  V30 29 1 25 27
M  V30 30 2 29 30
M  V30 31 1 29 31
M  V30 32 1 30 32
M  V30 33 2 31 33
M  V30 34 2 32 34
M  V30 35 1 32 35
M  V30 36 1 33 34
M  V30 END BOND
M  V30 END CTAB
M  END
)CTAB"_ctab;
  REQUIRE(m);
  MolDraw2DSVG drawer(300, 300, -1, -1);
  drawer.drawMolecule(*m);
  drawer.finishDrawing();
  std::ofstream outs(name);
  outs << drawer.getDrawingText();
  outs.flush();
  outs.close();
  check_file_hash(name);
}

TEST_CASE("Github 6397 - chiral tag overlapping atom label") {
  const static std::regex absA(
      "<text x='(\\d+\\.\\d+)' y='(\\d+\\.\\d+)' class='note'.*>A</text>");
  auto checkABS = [](const std::string &text, int expCount, double expX,
                     double expY) {
    std::ptrdiff_t const match_count(
        std::distance(std::sregex_iterator(text.begin(), text.end(), absA),
                      std::sregex_iterator()));
    CHECK(match_count == expCount);
    auto match_begin = std::sregex_iterator(text.begin(), text.end(), absA);
    std::smatch match = *match_begin;
    double x = stod(match[1]);
    CHECK_THAT(x, Catch::Matchers::WithinAbs(expX, 0.1));
    double y = stod(match[2]);
    CHECK_THAT(y, Catch::Matchers::WithinAbs(expY, 0.1));
  };
  std::string nameBase = "test_github6397";
  auto m1 = R"CTAB(
     RDKit          2D

  9  9  0  0  1  0  0  0  0  0999 V2000
    2.3094   -1.6667    0.0000 F   0  0  0  0  0  0  0  0  0  0  0  0
    1.0104   -0.9167    0.0000 C   0  0  0  0  0  0  0  0  0  0  0  0
   -0.2887   -1.6667    0.0000 C   0  0  0  0  0  0  0  0  0  0  0  0
   -1.5877   -0.9167    0.0000 C   0  0  0  0  0  0  0  0  0  0  0  0
   -1.5877    0.5833    0.0000 C   0  0  0  0  0  0  0  0  0  0  0  0
   -2.8868    1.3333    0.0000 O   0  0  0  0  0  0  0  0  0  0  0  0
   -0.2887    1.3333    0.0000 C   0  0  0  0  0  0  0  0  0  0  0  0
    1.0104    0.5833    0.0000 C   0  0  0  0  0  0  0  0  0  0  0  0
    2.3094    1.3333    0.0000 Cl  0  0  0  0  0  0  0  0  0  0  0  0
  1  2  1  0
  2  3  1  0
  3  4  1  0
  4  5  1  0
  5  6  1  1
  5  7  1  0
  7  8  1  0
  8  9  1  6
  8  2  1  0
M  END)CTAB"_ctab;
  REQUIRE(m1);
  {
    MolDraw2DSVG drawer(300, 300, -1, -1, NO_FREETYPE);
    drawer.drawOptions().includeChiralFlagLabel = true;
    drawer.drawMolecule(*m1);
    drawer.finishDrawing();
    std::string text = drawer.getDrawingText();
    std::string svgName = nameBase + "_1.svg";
    std::ofstream outs(svgName);
    outs << text;
    outs.flush();
    outs.close();

    checkABS(text, 1, 239.5, 34.5);
    check_file_hash(svgName);
  }

  auto m2 = R"CTAB(ACS Document 1996
  ChemDraw06062309122D

  0  0  0     0  0              0 V3000
M  V30 BEGIN CTAB
M  V30 COUNTS 10 10 0 0 1
M  V30 BEGIN ATOM
M  V30 1 C -0.714471 0.000000 0.000000 0
M  V30 2 C -0.714471 -0.825000 0.000000 0
M  V30 3 C 0.000000 -1.237500 0.000000 0
M  V30 4 C 0.714472 -0.825000 0.000000 0
M  V30 5 C 0.714472 0.000000 0.000000 0
M  V30 6 C 0.000000 0.412500 0.000000 0
M  V30 7 C 1.428942 0.412500 0.000000 0
M  V30 8 Cl 1.428942 1.237500 0.000000 0
M  V30 9 O -1.428942 0.412500 0.000000 0
M  V30 10 F -1.428942 -1.237500 0.000000 0
M  V30 END ATOM
M  V30 BEGIN BOND
M  V30 1 1 1 2
M  V30 2 1 2 3
M  V30 3 1 3 4
M  V30 4 1 4 5
M  V30 5 1 5 6
M  V30 6 1 6 1
M  V30 7 1 5 7 CFG=1
M  V30 8 1 7 8
M  V30 9 1 1 9 CFG=1
M  V30 10 1 2 10 CFG=1
M  V30 END BOND
M  V30 BEGIN COLLECTION
M  V30 MDLV30/STEABS ATOMS=(3 1 2 5)
M  V30 END COLLECTION
M  V30 END CTAB
M  END)CTAB"_ctab;
  REQUIRE(m2);
  {
    MolDraw2DSVG drawer(300, 300, -1, -1, NO_FREETYPE);
    drawer.drawOptions().includeChiralFlagLabel = true;
    drawer.drawMolecule(*m2, "Important legend");
    drawer.finishDrawing();
    std::string text = drawer.getDrawingText();
    std::string svgName = nameBase + "_2.svg";
    std::ofstream outs(svgName);
    outs << text;
    outs.flush();
    outs.close();
    checkABS(text, 1, 0.0, 52.0);
    check_file_hash(svgName);
  }
  auto m3 = R"CTAB(ACS Document 1996
  ChemDraw06062312152D

  0  0  0     0  0              0 V3000
M  V30 BEGIN CTAB
M  V30 COUNTS 12 12 0 0 1
M  V30 BEGIN ATOM
M  V30 1 C -0.714471 0.412500 0.000000 0
M  V30 2 C -0.714471 -0.412500 0.000000 0
M  V30 3 C 0.000000 -0.825000 0.000000 0
M  V30 4 C 0.714472 -0.412500 0.000000 0
M  V30 5 C 0.714472 0.412500 0.000000 0
M  V30 6 C 0.000000 0.825000 0.000000 0
M  V30 7 C 1.428942 0.825000 0.000000 0
M  V30 8 C -1.428942 0.825000 0.000000 0
M  V30 9 C 1.428942 -0.825000 0.000000 0
M  V30 10 C 1.428942 1.650000 0.000000 0
M  V30 11 O -1.428942 1.650000 0.000000 0
M  V30 12 I 1.428942 -1.650000 0.000000 0
M  V30 END ATOM
M  V30 BEGIN BOND
M  V30 1 1 1 2
M  V30 2 1 2 3
M  V30 3 1 3 4
M  V30 4 1 4 5
M  V30 5 1 5 6
M  V30 6 1 6 1
M  V30 7 1 5 7 CFG=1
M  V30 8 1 1 8 CFG=1
M  V30 9 1 4 9 CFG=1
M  V30 10 1 7 10
M  V30 11 1 8 11
M  V30 12 1 9 12
M  V30 END BOND
M  V30 BEGIN COLLECTION
M  V30 MDLV30/STEABS ATOMS=(3 1 4 5)
M  V30 END COLLECTION
M  V30 END CTAB
M  END)CTAB"_ctab;
  REQUIRE(m3);
  {
    MolDraw2DSVG drawer(300, 300, -1, -1, NO_FREETYPE);
    drawer.drawOptions().includeChiralFlagLabel = true;
    drawer.drawMolecule(*m3, "Important legend");
    drawer.finishDrawing();
    std::string text = drawer.getDrawingText();
    std::string svgName = nameBase + "_3.svg";
    std::ofstream outs(svgName);
    outs << text;
    outs.flush();
    outs.close();
    checkABS(text, 1, 0.0, 258.3);
    check_file_hash(svgName);
  }

  {
    // make sure the ABS follows the molecule.
    MolDraw2DSVG drawer(500, 400, 250, 200, NO_FREETYPE);
    drawer.drawOptions().includeChiralFlagLabel = true;
    drawer.drawMolecule(*m1, "m1");
    drawer.setOffset(250, 0);
    drawer.drawMolecule(*m2, "m2");
    drawer.setOffset(0, 200);
    drawer.drawMolecule(*m3, "m3");
    drawer.setOffset(250, 200);
    drawer.finishDrawing();
    std::string text = drawer.getDrawingText();
    std::string svgName = nameBase + "_4.svg";
    std::ofstream outs(svgName);
    outs << text;
    outs.flush();
    outs.close();
    checkABS(text, 3, 0.0, 173.3);
    text = std::regex_replace(text, absA, "",
                              std::regex_constants::format_first_only);
    checkABS(text, 2, 250.0, 42.8);
    text = std::regex_replace(text, absA, "",
                              std::regex_constants::format_first_only);
    checkABS(text, 1, 191.4, 233.4);
    check_file_hash(svgName);
  }
  {
    // Visual check to make sure it works in Freetype mode as well.
    MolDraw2DSVG drawer(500, 400, 250, 200);
    drawer.drawOptions().includeChiralFlagLabel = true;
    drawer.drawMolecule(*m1, "m1");
    drawer.setOffset(250, 0);
    drawer.drawMolecule(*m2, "m2");
    drawer.setOffset(0, 200);
    drawer.drawMolecule(*m3, "m3");
    drawer.setOffset(250, 200);
    drawer.finishDrawing();
    std::string text = drawer.getDrawingText();
    std::string svgName = nameBase + "_5.svg";
    std::ofstream outs(svgName);
    outs << text;
    outs.flush();
    outs.close();
    check_file_hash(svgName);
  }
}

TEST_CASE("Github #6400: extra padding, no legend apparent") {
  std::string nameBase = "test_github6400";
  auto m = "CCCOC"_smiles;
  REQUIRE(m);
  MolDraw2DSVG drawer(300, 300, -1, -1, NO_FREETYPE);
  drawer.drawOptions().padding = 0.2;
  drawer.drawMolecule(*m, "Legendary Big Padding");
  drawer.finishDrawing();
  std::ofstream outs(nameBase + "_1.svg");
  auto text = drawer.getDrawingText();
  // The original bug manifested itself with a font size of 0 for the
  // legend.  Fixed, it comes out at 16.
  CHECK(text.find("font-size:0px") == std::string::npos);
  REQUIRE(text.find("font-size:16px") != std::string::npos);

  outs << text;
  outs.flush();
  outs.close();
  check_file_hash(nameBase + "_1.svg");
}

TEST_CASE("Github #6504: double bonds not drawn correctly for sulfoximines") {
  std::string baseName = "github6504";
  auto m1 = R"CTAB(
     RDKit          2D

  7  6  0  0  0  0  0  0  0  0999 V2000
   -3.3489   -2.7067    0.0000 C   0  0  0  0  0  0  0  0  0  0  0  0
   -2.0093   -3.4808    0.0000 N   0  0  0  0  0  0  0  0  0  0  0  0
   -0.6698   -2.7067    0.0000 S   0  0  0  0  0  0  0  0  0  0  0  0
    0.6696   -3.4792    0.0000 O   0  0  0  0  0  0  0  0  0  0  0  0
   -0.6698   -1.1601    0.0000 C   0  0  0  0  0  0  0  0  0  0  0  0
    0.6696   -0.3864    0.0000 C   0  0  0  0  0  0  0  0  0  0  0  0
   -0.6698   -4.2536    0.0000 C   0  0  0  0  0  0  0  0  0  0  0  0
  1  2  1  0
  2  3  2  0
  3  4  2  0
  3  5  1  0
  5  6  1  0
  3  7  1  1
M  END
)CTAB"_ctab;
  // The bug report showed different manifestations of the problem
  // using the given coords and those generated from scratch.
  REQUIRE(m1);
  std::unique_ptr<RDKit::ROMol> m2(new RDKit::ROMol(*m1));
  RDDepict::compute2DCoords(*m2);

  // The test, in both cases, is that the 2 ends of the lines
  // making bond 1 are separated by a small distance.  It's a two
  // colour line, so the relevant points are 0,4 and 3,7.
  auto checkEndSep = [](const std::string &text) {
    std::regex bond5(
        "'bond-1 atom-1 atom-2' d='M\\s+(\\d+\\.\\d+),(\\d+\\.\\d+)"
        " L\\s+(\\d+\\.\\d+),(\\d+\\.\\d+)");
    std::ptrdiff_t const match_count(
        std::distance(std::sregex_iterator(text.begin(), text.end(), bond5),
                      std::sregex_iterator()));
    CHECK(match_count == 4);
    auto match_begin = std::sregex_iterator(text.begin(), text.end(), bond5);
    auto match_end = std::sregex_iterator();
    std::vector<Point2D> points;
    for (std::sregex_iterator i = match_begin; i != match_end; ++i) {
      std::smatch match = *i;
      points.push_back(Point2D(stod(match[1]), stod(match[2])));
      points.push_back(Point2D(stod(match[3]), stod(match[4])));
    }
    auto d1 = (points[0] - points[4]).length();
    auto d2 = (points[3] - points[7]).length();
    // the distances should be > 10 and roughly equal.  They are
    // 12 and 14 pixels apart in the two molecules.
    CHECK(d1 > 10.0);
    CHECK(d2 > 10.0);
    CHECK_THAT(fabs(d1 - d2), Catch::Matchers::WithinAbs(0.0, 0.1));
  };

  {
    MolDraw2DSVG drawer(300, 300, -1, -1);
    drawer.drawOptions().addAtomIndices = true;
    drawer.drawMolecule(*m1);
    drawer.finishDrawing();
    std::ofstream outs(baseName + "_1.svg");
    std::string text = drawer.getDrawingText();
    outs << text;
    outs.flush();
    outs.close();
    checkEndSep(text);
    check_file_hash(baseName + "_1.svg");
  }
  {
    MolDraw2DSVG drawer(300, 300, -1, -1);
    drawer.drawOptions().addAtomIndices = true;
    drawer.drawMolecule(*m2);
    drawer.finishDrawing();
    std::ofstream outs(baseName + "_2.svg");
    std::string text = drawer.getDrawingText();
    outs << text;
    outs.flush();
    outs.close();
    checkEndSep(text);
    check_file_hash(baseName + "_2.svg");
  }
}

TEST_CASE("Github #6569: placement of bond labels bad when atoms overlap") {
  std::string baseName = "github6569";
  auto m = R"CTAB(CHEMBL3612237
     RDKit          2D

 14 15  0  0  0  0  0  0  0  0999 V2000
   -0.6828   -1.6239    0.0000 C   0  0  0  0  0  0  0  0  0  0  0  0
   -0.6828    0.0000    0.0000 C   0  0  0  0  0  0  0  0  0  0  0  0
    0.6090    0.5905    0.0000 C   0  0  0  0  0  0  0  0  0  0  0  0
    1.9007    0.0000    0.0000 C   0  0  0  0  0  0  0  0  0  0  0  0
    1.9007   -1.6239    0.0000 C   0  0  0  0  0  0  0  0  0  0  0  0
    0.6090   -2.3805    0.0000 C   0  0  0  0  0  0  0  0  0  0  0  0
    1.9007    1.3471    0.0000 N   0  0  0  0  0  0  0  0  0  0  0  0
   -0.6828    1.3471    0.0000 C   0  0  0  0  0  0  0  0  0  0  0  0
    0.6090    2.0668    0.0000 C   0  0  0  0  0  0  0  0  0  0  0  0
   -0.6319    1.4849    0.0000 C   0  0  0  0  0  0  0  0  0  0  0  0
   -0.5072    2.6784    0.0000 O   0  0  0  0  0  0  0  0  0  0  0  0
   -1.7280    0.9964    0.0000 O   0  0  0  0  0  0  0  0  0  0  0  0
   -0.6828    0.0000    0.0000 C   0  0  0  0  0  0  0  0  0  0  0  0
    1.9007    0.0000    0.0000 C   0  0  0  0  0  0  0  0  0  0  0  0
  1  2  1  0
  1  6  1  0
  2  3  1  0
  3  4  1  0
  4  5  1  0
  5  6  1  0
  4  7  1  0
  2  8  1  0
  8  9  1  0
  7  9  1  0
  3 10  1  1
 10 11  1  0
 10 12  2  0
  2 13  1  1
  4 14  1  1
M  END
)CTAB"_ctab;
  REQUIRE(m);
  {
    MolDraw2DSVG drawer(300, 300, -1, -1);
    drawer.drawOptions().addAtomIndices = true;
    drawer.drawMolecule(*m);
    drawer.finishDrawing();
    std::ofstream outs(baseName + "_1.svg");
    std::string text = drawer.getDrawingText();
    outs << text;
    outs.flush();
    outs.close();
    // All the coords came out as nan in the buggy version
    CHECK(text.find("nan") == std::string::npos);
    check_file_hash(baseName + "_1.svg");
  }
  {
    MolDraw2DSVG drawer(300, 300, -1, -1);
    drawer.drawOptions().addBondIndices = true;
    drawer.drawMolecule(*m);
    drawer.finishDrawing();
    std::ofstream outs(baseName + "_2.svg");
    std::string text = drawer.getDrawingText();
    outs << text;
    outs.flush();
    outs.close();
    // All the coords came out as nan in the buggy version
    CHECK(text.find("nan") == std::string::npos);
    check_file_hash(baseName + "_2.svg");
  }
}

TEST_CASE("Lasso highlights") {
  std::string baseName = "lasso_highlights_";
  auto get_all_hit_atoms = [](ROMol &mol,
                              const std::string &smt) -> std::vector<int> {
    std::vector<int> hit_atoms;
    RWMol *query = SmartsToMol(smt);
    std::vector<MatchVectType> hits_vect;
    SubstructMatch(mol, *query, hits_vect);
    for (size_t i = 0; i < hits_vect.size(); ++i) {
      for (size_t j = 0; j < hits_vect[i].size(); ++j) {
        hit_atoms.push_back(hits_vect[i][j].second);
      }
    }
    delete query;
    return hit_atoms;
  };
  auto update_colour_map = [](const std::vector<int> &ats, DrawColour col,
                              std::map<int, std::vector<DrawColour>> &ha_map) {
    for (auto h : ats) {
      auto ex = ha_map.find(h);
      if (ex == ha_map.end()) {
        std::vector<DrawColour> cvec(1, col);
        ha_map.insert(make_pair(h, cvec));
      } else {
        if (ex->second.end() ==
            find(ex->second.begin(), ex->second.end(), col)) {
          ex->second.push_back(col);
        }
      }
    }
  };
  std::map<int, double> h_rads;
  std::map<int, int> h_lw_mult;
  {
    std::string smiles = "CO[C@@H](O)C1=C(O[C@H](F)Cl)C(C#N)=C1ONNC[NH3+]";
    std::unique_ptr<ROMol> m(SmilesToMol(smiles));
    RDDepict::compute2DCoords(*m);

    std::vector<std::string> smarts = {"CONN", "N#CC~CO", "C=CON", "CONNCN"};
    std::vector<DrawColour> colours = {
        DrawColour(1.0, 0.0, 0.0), DrawColour(0.0, 1.0, 0.0),
        DrawColour(0.0, 0.0, 1.0), DrawColour(1.0, 0.55, 0.0)};
    std::map<int, std::vector<DrawColour>> ha_map;
    std::map<int, std::vector<DrawColour>> hb_map;

    for (size_t i = 0; i < smarts.size(); ++i) {
      std::vector<int> hit_atoms = get_all_hit_atoms(*m, smarts[i]);
      update_colour_map(hit_atoms, colours[i], ha_map);
    }
    MolDraw2DSVG drawer(500, 500);
    drawer.drawOptions().multiColourHighlightStyle =
        RDKit::MultiColourHighlightStyle::LASSO;
    drawer.drawOptions().addAtomIndices = true;
    drawer.drawMoleculeWithHighlights(*m, "Lasso 1", ha_map, hb_map, h_rads,
                                      h_lw_mult);
    drawer.finishDrawing();
    std::string text = drawer.getDrawingText();
    std::ofstream outs(baseName + "1.svg");
    outs << text;
    outs.flush();
    outs.close();
    // atom 16 should have 1 red arc
    std::regex a16(
        "<path class='atom-16' d='M (\\d+\\.\\d+),(\\d+\\.\\d+) L (\\d+\\.\\d+),(\\d+\\.\\d+).*stroke:#FF0000;");
    std::ptrdiff_t const match_count(
        std::distance(std::sregex_iterator(text.begin(), text.end(), a16),
                      std::sregex_iterator()));
    CHECK(match_count == 1);
    auto a16reg = std::sregex_iterator(text.begin(), text.end(), a16);
    auto dat1 = *a16reg;
#ifdef RDK_BUILD_FREETYPE_SUPPORT
    CHECK_THAT(stod(dat1[1]), Catch::Matchers::WithinAbs(273.1, 0.1));
    CHECK_THAT(stod(dat1[2]), Catch::Matchers::WithinAbs(131.2, 0.1));
    CHECK_THAT(stod(dat1[3]), Catch::Matchers::WithinAbs(272.1, 0.1));
    CHECK_THAT(stod(dat1[4]), Catch::Matchers::WithinAbs(130.0, 0.1));
    check_file_hash(baseName + "1.svg");
#else
    CHECK_THAT(stod(dat1[1]), Catch::Matchers::WithinAbs(274.9, 0.1));
    CHECK_THAT(stod(dat1[2]), Catch::Matchers::WithinAbs(130.9, 0.1));
    CHECK_THAT(stod(dat1[3]), Catch::Matchers::WithinAbs(273.9, 0.1));
    CHECK_THAT(stod(dat1[4]), Catch::Matchers::WithinAbs(129.7, 0.1));
#endif
  }
  {
    // The non-overlapping atom sets should have radii the same size.
    std::string smiles = "CO[C@@H](O)C1=C(O[C@H](F)Cl)C(C#N)=C1ONNC[NH3+]";
    std::unique_ptr<ROMol> m(SmilesToMol(smiles));
    RDDepict::compute2DCoords(*m);

    std::vector<std::string> smarts = {"CONN", "COC[OH]", "N#CC~CO"};
    std::vector<DrawColour> colours = {DrawColour(1.0, 0.0, 0.0),
                                       DrawColour(0.0, 1.0, 0.0),
                                       DrawColour(0.0, 0.0, 1.0)};
    std::map<int, std::vector<DrawColour>> ha_map;
    std::map<int, std::vector<DrawColour>> hb_map;

    for (size_t i = 0; i < smarts.size(); ++i) {
      std::vector<int> hit_atoms = get_all_hit_atoms(*m, smarts[i]);
      update_colour_map(hit_atoms, colours[i], ha_map);
    }
    std::map<int, double> h_rads;
    std::map<int, int> h_lw_mult;
    MolDraw2DSVG drawer(500, 500);
    drawer.drawOptions().multiColourHighlightStyle =
        RDKit::MultiColourHighlightStyle::LASSO;
    drawer.drawMoleculeWithHighlights(*m, "Lasso 2", ha_map, hb_map, h_rads,
                                      h_lw_mult);
    drawer.finishDrawing();
    std::string text = drawer.getDrawingText();
    std::ofstream outs(baseName + "2.svg");
    outs << text;
    outs.flush();
    outs.close();
#ifdef RDK_BUILD_FREETYPE_SUPPORT
    // atom 0 should have 1 green arc
    std::regex a0(
        "<path class='atom-0' d='M (\\d+\\.\\d+),(\\d+\\.\\d+) L (\\d+\\.\\d+),(\\d+\\.\\d+).*stroke:#00FF00;");
    std::ptrdiff_t const match_count(
        std::distance(std::sregex_iterator(text.begin(), text.end(), a0),
                      std::sregex_iterator()));
    CHECK(match_count == 1);
    auto a0reg = std::sregex_iterator(text.begin(), text.end(), a0);
    auto dat1 = *a0reg;
    CHECK_THAT(stod(dat1[1]), Catch::Matchers::WithinAbs(389.5, 0.1));
    CHECK_THAT(stod(dat1[2]), Catch::Matchers::WithinAbs(214.4, 0.1));
    CHECK_THAT(stod(dat1[3]), Catch::Matchers::WithinAbs(390.2, 0.1));
    CHECK_THAT(stod(dat1[4]), Catch::Matchers::WithinAbs(213.9, 0.1));
    check_file_hash(baseName + "2.svg");
#endif
  }
  {
    // Another example.
    std::string smiles = "c1ccncc1c1ccc(C2CCC2)cc1";
    std::unique_ptr<ROMol> m(SmilesToMol(smiles));
    RDDepict::compute2DCoords(*m);

    std::vector<std::string> smarts = {"a1aaaaa1a1aaaaa1", "c1ccccn1",
                                       "c1ccccc1", "C1CCC1"};
    std::vector<DrawColour> colours = {
        DrawColour(1.0, 0.0, 0.0), DrawColour(0.0, 1.0, 0.0),
        DrawColour(0.0, 0.0, 1.0), DrawColour(1.0, 0.55, 0.0)};
    std::map<int, std::vector<DrawColour>> ha_map;
    std::map<int, std::vector<DrawColour>> hb_map;

    for (size_t i = 0; i < smarts.size(); ++i) {
      std::vector<int> hit_atoms = get_all_hit_atoms(*m, smarts[i]);
      update_colour_map(hit_atoms, colours[i], ha_map);
    }
    std::map<int, double> h_rads;
    std::map<int, int> h_lw_mult;
    MolDraw2DSVG drawer(500, 500);
    drawer.drawOptions().multiColourHighlightStyle =
        RDKit::MultiColourHighlightStyle::LASSO;
    drawer.drawOptions().addAtomIndices = true;
    drawer.drawMoleculeWithHighlights(*m, "Lasso 3", ha_map, hb_map, h_rads,
                                      h_lw_mult);
    drawer.finishDrawing();
    std::string text = drawer.getDrawingText();
    std::ofstream outs(baseName + "3.svg");
    outs << text;
    outs.flush();
    outs.close();
#ifdef RDK_BUILD_FREETYPE_SUPPORT
    // atom 0 should have 4 arcs
    std::regex a0(
        "<path class='atom-0' d='M (\\d+\\.\\d+),(\\d+\\.\\d+) L (\\d+\\.\\d+),(\\d+\\.\\d+)");
    std::ptrdiff_t const match_count(
        std::distance(std::sregex_iterator(text.begin(), text.end(), a0),
                      std::sregex_iterator()));
    CHECK(match_count == 4);
    auto a0reg = std::sregex_iterator(text.begin(), text.end(), a0);
    auto dat1 = *a0reg;
    CHECK_THAT(stod(dat1[1]), Catch::Matchers::WithinAbs(229.1, 0.1));
    CHECK_THAT(stod(dat1[2]), Catch::Matchers::WithinAbs(365.1, 0.1));
    CHECK_THAT(stod(dat1[3]), Catch::Matchers::WithinAbs(228.9, 0.1));
    CHECK_THAT(stod(dat1[4]), Catch::Matchers::WithinAbs(364.2, 0.1));
    a0reg++;
    dat1 = *a0reg;
    CHECK_THAT(stod(dat1[1]), Catch::Matchers::WithinAbs(244.3, 0.1));
    CHECK_THAT(stod(dat1[2]), Catch::Matchers::WithinAbs(351.7, 0.1));
    CHECK_THAT(stod(dat1[3]), Catch::Matchers::WithinAbs(245.2, 0.1));
    CHECK_THAT(stod(dat1[4]), Catch::Matchers::WithinAbs(352.0, 0.1));
    check_file_hash(baseName + "3.svg");
#endif
  }
  {
    // Showing use of highlight_bond_map to control which bonds are drawn.
    // Bond highlight colours are ignored.
    std::string smiles = "c1ccccc1c1ccccc1";
    std::unique_ptr<ROMol> m(SmilesToMol(smiles));
    RDDepict::compute2DCoords(*m);
    std::map<int, std::vector<DrawColour>> ha_map;
    for (int i = 0; i < 12; ++i) {
      ha_map.insert(
          std::pair{i, std::vector<DrawColour>(1, DrawColour(1.0, 0.0, 0.0))});
    }
    std::map<int, std::vector<DrawColour>> hb_map;
    {
      MolDraw2DSVG drawer(500, 500);
      drawer.drawOptions().multiColourHighlightStyle =
          RDKit::MultiColourHighlightStyle::LASSO;
      drawer.drawOptions().addAtomIndices = true;
      drawer.drawMoleculeWithHighlights(*m, "Lasso 4", ha_map, hb_map, h_rads,
                                        h_lw_mult);
      drawer.finishDrawing();
      std::string text = drawer.getDrawingText();
      std::ofstream outs(baseName + "4.svg");
      outs << text;
      outs.flush();
      outs.close();
#ifdef RDK_BUILD_FREETYPE_SUPPORT
      // All the atoms should have 2 arcs except 5 and 6.  Check those for
      // atom 5.
      std::regex a5(
          "<path class='atom-5' d='M (\\d+\\.\\d+),(\\d+\\.\\d+) L (\\d+\\.\\d+),(\\d+\\.\\d+)");
      std::ptrdiff_t const match_count(
          std::distance(std::sregex_iterator(text.begin(), text.end(), a5),
                        std::sregex_iterator()));
      CHECK(match_count == 3);
      auto a5reg = std::sregex_iterator(text.begin(), text.end(), a5);
      auto dat1 = *a5reg;
      CHECK_THAT(stod(dat1[1]), Catch::Matchers::WithinAbs(223.2, 0.1));
      CHECK_THAT(stod(dat1[2]), Catch::Matchers::WithinAbs(280.4, 0.1));
      CHECK_THAT(stod(dat1[3]), Catch::Matchers::WithinAbs(221.9, 0.1));
      CHECK_THAT(stod(dat1[4]), Catch::Matchers::WithinAbs(280.0, 0.1));
      a5reg++;
      dat1 = *a5reg;
      CHECK_THAT(stod(dat1[1]), Catch::Matchers::WithinAbs(217.4, 0.1));
      CHECK_THAT(stod(dat1[2]), Catch::Matchers::WithinAbs(251.6, 0.1));
      CHECK_THAT(stod(dat1[3]), Catch::Matchers::WithinAbs(218.4, 0.1));
      CHECK_THAT(stod(dat1[4]), Catch::Matchers::WithinAbs(250.7, 0.1));
      a5reg++;
      dat1 = *a5reg;
      CHECK_THAT(stod(dat1[1]), Catch::Matchers::WithinAbs(245.3, 0.1));
      CHECK_THAT(stod(dat1[2]), Catch::Matchers::WithinAbs(261.0, 0.1));
      CHECK_THAT(stod(dat1[3]), Catch::Matchers::WithinAbs(245.5, 0.1));
      CHECK_THAT(stod(dat1[4]), Catch::Matchers::WithinAbs(262.3, 0.1));
      // There should be 2 lines in red, the lasso along the bi-phenyl
      // bond.
      std::regex bond5("<path class='bond-5 atom-5 atom-6.*stroke:#FF0000;");
      std::ptrdiff_t const match_count1(
          std::distance(std::sregex_iterator(text.begin(), text.end(), bond5),
                        std::sregex_iterator()));
      CHECK(match_count1 == 2);
      check_file_hash(baseName + "4.svg");
#endif
    }
    // Set up the bond highlights for everything but the bi-phenyl bond,
    // colouring the bonds green although the colour will be ignored.
    for (int i = 0; i < 13; ++i) {
      if (i != 5) {
        hb_map.insert(std::pair{
            i, std::vector<DrawColour>(1, DrawColour(0.0, 1.0, 0.0))});
      }
    }
    {
      MolDraw2DSVG drawer(500, 500);
      drawer.drawOptions().multiColourHighlightStyle =
          RDKit::MultiColourHighlightStyle::LASSO;
      drawer.drawOptions().addAtomIndices = true;
      drawer.drawOptions().addBondIndices = true;
      drawer.drawMoleculeWithHighlights(*m, "Lasso 5", ha_map, hb_map, h_rads,
                                        h_lw_mult);
      drawer.finishDrawing();
      std::string text = drawer.getDrawingText();
      std::ofstream outs(baseName + "5.svg");
      outs << text;
      outs.flush();
      outs.close();
#ifdef RDK_BUILD_FREETYPE_SUPPORT
      // All the atoms should have 2 arcs except 5 and 6.  Check those for
      // atom 11.
      std::regex a11(
          "<path class='atom-11' d='M (\\d+\\.\\d+),(\\d+\\.\\d+) L (\\d+\\.\\d+),(\\d+\\.\\d+)");
      std::ptrdiff_t const match_count(
          std::distance(std::sregex_iterator(text.begin(), text.end(), a11),
                        std::sregex_iterator()));
      CHECK(match_count == 2);
      auto a11reg = std::sregex_iterator(text.begin(), text.end(), a11);
      auto dat1 = *a11reg;
      CHECK_THAT(stod(dat1[1]), Catch::Matchers::WithinAbs(223.2, 0.1));
      CHECK_THAT(stod(dat1[2]), Catch::Matchers::WithinAbs(133.1, 0.1));
      CHECK_THAT(stod(dat1[3]), Catch::Matchers::WithinAbs(221.8, 0.1));
      CHECK_THAT(stod(dat1[4]), Catch::Matchers::WithinAbs(132.6, 0.1));
      a11reg++;
      dat1 = *a11reg;
      CHECK_THAT(stod(dat1[1]), Catch::Matchers::WithinAbs(245.3, 0.1));
      CHECK_THAT(stod(dat1[2]), Catch::Matchers::WithinAbs(113.7, 0.1));
      CHECK_THAT(stod(dat1[3]), Catch::Matchers::WithinAbs(245.5, 0.1));
      CHECK_THAT(stod(dat1[4]), Catch::Matchers::WithinAbs(115.0, 0.1));

      // There should not be any red lines for bond 5.
      std::regex bond5("<path class='bond-5 atom-5 atom-6.*stroke:#FF0000;");
      std::ptrdiff_t const match_count1(
          std::distance(std::sregex_iterator(text.begin(), text.end(), bond5),
                        std::sregex_iterator()));
      CHECK(match_count1 == 0);
      check_file_hash(baseName + "5.svg");
#endif
    }
  }
  {
    // Bug with large radii lassos.
    auto m = R"CTAB(
     RDKit          2D

  0  0  0  0  0  0  0  0  0  0999 V3000
M  V30 BEGIN CTAB
M  V30 COUNTS 19 19 0 0 0
M  V30 BEGIN ATOM
M  V30 1 C 2.745421 0.232979 0.000000 0
M  V30 2 O 1.879821 -0.268021 0.000000 0
M  V30 3 C 1.013221 0.231179 0.000000 0
M  V30 4 O 1.012421 1.231179 0.000000 0
M  V30 5 C 0.147621 -0.269821 0.000000 0
M  V30 6 C -0.110179 -1.236021 0.000000 0
M  V30 7 O 0.390821 -2.101621 0.000000 0
M  V30 8 C 1.390821 -2.100621 0.000000 0
M  V30 9 F 1.889821 -1.234221 0.000000 0
M  V30 10 Cl 1.891621 -2.966221 0.000000 0
M  V30 11 C -1.076379 -0.978021 0.000000 0
M  V30 12 C -1.941979 -1.479021 0.000000 0
M  V30 13 N -2.807579 -1.980021 0.000000 0
M  V30 14 C -0.818579 -0.011821 0.000000 0
M  V30 15 O -1.319379 0.853779 0.000000 0
M  V30 16 N -0.820379 1.720379 0.000000 0
M  V30 17 N -1.321379 2.585779 0.000000 0
M  V30 18 C -0.822379 3.452379 0.000000 0
M  V30 19 N -1.323379 4.317779 0.000000 0 CHG=1 VAL=4
M  V30 END ATOM
M  V30 BEGIN BOND
M  V30 1 1 1 2
M  V30 2 1 2 3
M  V30 3 1 3 4 CFG=3
M  V30 4 1 3 5
M  V30 5 2 5 6
M  V30 6 1 6 7
M  V30 7 1 7 8
M  V30 8 1 8 9 CFG=3
M  V30 9 1 8 10
M  V30 10 1 6 11
M  V30 11 1 11 12
M  V30 12 3 12 13
M  V30 13 2 11 14
M  V30 14 1 14 15
M  V30 15 1 15 16
M  V30 16 1 16 17
M  V30 17 1 17 18
M  V30 18 1 18 19
M  V30 19 1 14 5
M  V30 END BOND
M  V30 END CTAB
M  END)CTAB"_ctab;
    REQUIRE(m);
    std::vector<std::string> smarts = {"CONN", "N#CC~CO", "C=CON", "CONNCN"};
    std::vector<DrawColour> colours = {
        DrawColour(1.0, 0.0, 0.0), DrawColour(0.0, 1.0, 0.0),
        DrawColour(0.0, 0.0, 1.0), DrawColour(1.0, 0.55, 0.0)};
    std::map<int, std::vector<DrawColour>> ha_map;
    std::map<int, std::vector<DrawColour>> hb_map;
    for (size_t i = 0; i < smarts.size(); ++i) {
      std::vector<int> hit_atoms = get_all_hit_atoms(*m, smarts[i]);
      update_colour_map(hit_atoms, colours[i], ha_map);
    }
    std::map<int, double> h_rads;
    for (auto [idx, val] : ha_map) {
      h_rads[idx] = 0.4;
    }
    MolDraw2DSVG drawer(500, 500);
    drawer.drawOptions().fillHighlights = false;
    drawer.drawOptions().addAtomIndices = true;
    drawer.drawOptions().multiColourHighlightStyle =
        RDKit::MultiColourHighlightStyle::LASSO;
    drawer.drawMoleculeWithHighlights(*m, "Lasso 6", ha_map, hb_map, h_rads,
                                      h_lw_mult);
    drawer.finishDrawing();
    std::string text = drawer.getDrawingText();
    std::ofstream outs(baseName + "6.svg");
    outs << text;
    outs.flush();
    outs.close();
#ifdef RDK_BUILD_FREETYPE_SUPPORT
    // The arcs on 13 have been a hassle in the past.  There should be 6 of them
    std::regex a13(
        "<path class='atom-13' d='M (\\d+\\.\\d+),(\\d+\\.\\d+) L (\\d+\\.\\d+),(\\d+\\.\\d+)");
    std::ptrdiff_t const match_count(
        std::distance(std::sregex_iterator(text.begin(), text.end(), a13),
                      std::sregex_iterator()));
    CHECK(match_count == 6);
    // Check the penultimate one is in the right place
    auto a13reg = std::sregex_iterator(text.begin(), text.end(), a13);
    // you can't add 4, apparently.
    a13reg++;
    a13reg++;
    a13reg++;
    a13reg++;
    auto dat1 = *a13reg;
    CHECK_THAT(stod(dat1[1]), Catch::Matchers::WithinAbs(236.1, 0.1));
    CHECK_THAT(stod(dat1[2]), Catch::Matchers::WithinAbs(238.2, 0.1));
    CHECK_THAT(stod(dat1[3]), Catch::Matchers::WithinAbs(238.9, 0.1));
    CHECK_THAT(stod(dat1[4]), Catch::Matchers::WithinAbs(239.4, 0.1));
    check_file_hash(baseName + "6.svg");
#endif
  }
  {
    // Bug with different radii in lassos.
    auto m = R"CTAB(
     RDKit          2D

  0  0  0  0  0  0  0  0  0  0999 V3000
M  V30 BEGIN CTAB
M  V30 COUNTS 19 19 0 0 0
M  V30 BEGIN ATOM
M  V30 1 C 2.745421 0.232979 0.000000 0
M  V30 2 O 1.879821 -0.268021 0.000000 0
M  V30 3 C 1.013221 0.231179 0.000000 0
M  V30 4 O 1.012421 1.231179 0.000000 0
M  V30 5 C 0.147621 -0.269821 0.000000 0
M  V30 6 C -0.110179 -1.236021 0.000000 0
M  V30 7 O 0.390821 -2.101621 0.000000 0
M  V30 8 C 1.390821 -2.100621 0.000000 0
M  V30 9 F 1.889821 -1.234221 0.000000 0
M  V30 10 Cl 1.891621 -2.966221 0.000000 0
M  V30 11 C -1.076379 -0.978021 0.000000 0
M  V30 12 C -1.941979 -1.479021 0.000000 0
M  V30 13 N -2.807579 -1.980021 0.000000 0
M  V30 14 C -0.818579 -0.011821 0.000000 0
M  V30 15 O -1.319379 0.853779 0.000000 0
M  V30 16 N -0.820379 1.720379 0.000000 0
M  V30 17 N -1.321379 2.585779 0.000000 0
M  V30 18 C -0.822379 3.452379 0.000000 0
M  V30 19 N -1.323379 4.317779 0.000000 0 CHG=1 VAL=4
M  V30 END ATOM
M  V30 BEGIN BOND
M  V30 1 1 1 2
M  V30 2 1 2 3
M  V30 3 1 3 4 CFG=3
M  V30 4 1 3 5
M  V30 5 2 5 6
M  V30 6 1 6 7
M  V30 7 1 7 8
M  V30 8 1 8 9 CFG=3
M  V30 9 1 8 10
M  V30 10 1 6 11
M  V30 11 1 11 12
M  V30 12 3 12 13
M  V30 13 2 11 14
M  V30 14 1 14 15
M  V30 15 1 15 16
M  V30 16 1 16 17
M  V30 17 1 17 18
M  V30 18 1 18 19
M  V30 19 1 14 5
M  V30 END BOND
M  V30 END CTAB
M  END)CTAB"_ctab;
    REQUIRE(m);
    std::vector<std::string> smarts = {"CONN", "N#CC~CO", "C=CON", "CONNCN"};
    std::vector<DrawColour> colours = {
        DrawColour(1.0, 0.0, 0.0), DrawColour(0.0, 1.0, 0.0),
        DrawColour(0.0, 0.0, 1.0), DrawColour(1.0, 0.55, 0.0)};
    std::map<int, std::vector<DrawColour>> ha_map;
    std::map<int, std::vector<DrawColour>> hb_map;
    for (size_t i = 0; i < smarts.size(); ++i) {
      std::vector<int> hit_atoms = get_all_hit_atoms(*m, smarts[i]);
      update_colour_map(hit_atoms, colours[i], ha_map);
    }
    std::map<int, double> h_rads;
    for (auto [idx, val] : ha_map) {
      h_rads[idx] = 0.3;
    }
    h_rads[13] = 0.4;
    MolDraw2DSVG drawer(500, 500);
    drawer.drawOptions().fillHighlights = false;
    drawer.drawOptions().addAtomIndices = true;
    drawer.drawOptions().multiColourHighlightStyle =
        RDKit::MultiColourHighlightStyle::LASSO;
    drawer.drawMoleculeWithHighlights(*m, "Lasso 7", ha_map, hb_map, h_rads,
                                      h_lw_mult);
    drawer.finishDrawing();
    std::string text = drawer.getDrawingText();
    std::ofstream outs(baseName + "7.svg");
    outs << text;
    outs.flush();
    outs.close();
#ifdef RDK_BUILD_FREETYPE_SUPPORT
    // The arcs on 13 have been a hassle in the past.  There should be 6 of them
    std::regex a13(
        "<path class='atom-13' d='M (\\d+\\.\\d+),(\\d+\\.\\d+) L (\\d+\\.\\d+),(\\d+\\.\\d+)");
    std::ptrdiff_t const match_count(
        std::distance(std::sregex_iterator(text.begin(), text.end(), a13),
                      std::sregex_iterator()));
    CHECK(match_count == 6);
    // Check the last one is in the right place
    auto a13reg = std::sregex_iterator(text.begin(), text.end(), a13);
    // you can't add 5, apparently.
    a13reg++;
    a13reg++;
    a13reg++;
    a13reg++;
    a13reg++;
    auto dat1 = *a13reg;
    CHECK_THAT(stod(dat1[1]), Catch::Matchers::WithinAbs(244.1, 0.1));
    CHECK_THAT(stod(dat1[2]), Catch::Matchers::WithinAbs(218.7, 0.1));
    CHECK_THAT(stod(dat1[3]), Catch::Matchers::WithinAbs(248.2, 0.1));
    CHECK_THAT(stod(dat1[4]), Catch::Matchers::WithinAbs(220.8, 0.1));
    check_file_hash(baseName + "7.svg");
#endif
  }
  {
    // Simple 4-connected and 0-connected atoms test.
    auto m = R"CTAB(
     RDKit          2D

  6  4  0  0  0  0  0  0  0  0999 V2000
   -1.2990   -0.7500    0.0000 C   0  0  0  0  0  0  0  0  0  0  0  0
    0.0000   -0.0000    0.0000 S   0  0  0  0  0  0  0  0  0  0  0  0
    0.7500   -1.2990    0.0000 O   0  0  0  0  0  0  0  0  0  0  0  0
   -0.7500    1.2990    0.0000 O   0  0  0  0  0  0  0  0  0  0  0  0
    1.2990    0.7500    0.0000 N   0  0  0  0  0  4  0  0  0  0  0  0
    2.2990    0.0000    0.0000 Cl  0  0  0  0  0 15  0  0  0  0  0  0
  1  2  1  0
  2  3  2  0
  2  4  2  0
  2  5  1  0
M  CHG  2   5   1   6  -1
M  END)CTAB"_ctab;
    REQUIRE(m);
    MolDraw2DSVG drawer(500, 500);
    drawer.drawOptions().fillHighlights = false;
    drawer.drawOptions().addAtomIndices = true;
    drawer.drawOptions().multiColourHighlightStyle =
        RDKit::MultiColourHighlightStyle::LASSO;
    std::map<int, std::vector<DrawColour>> ha_map;
    std::map<int, std::vector<DrawColour>> hb_map;
    std::vector<DrawColour> colours = {
        DrawColour(1.0, 0.0, 0.0), DrawColour(0.0, 1.0, 0.0),
        DrawColour(0.0, 0.0, 1.0), DrawColour(1.0, 0.55, 0.0)};
    std::vector<DrawColour> cvec(1, colours[0]);
    for (unsigned int i = 0; i < m->getNumAtoms(); ++i) {
      ha_map.insert(std::make_pair(i, cvec));
    }

    std::map<int, double> h_rads;
    std::map<int, int> h_lw_mult;
    drawer.drawMoleculeWithHighlights(*m, "Lasso 8", ha_map, hb_map, h_rads,
                                      h_lw_mult);
    drawer.finishDrawing();
    std::string text = drawer.getDrawingText();
    std::ofstream outs(baseName + "8.svg");
    outs << text;
    outs.flush();
    outs.close();
#ifdef RDK_BUILD_FREETYPE_SUPPORT
    // Check one of the arcs starts in the right place.  There was a time
    // when they didn't on Windows machines.
    std::regex a0(
        "<path class='atom-0' d='M (\\d+\\.\\d+),(\\d+\\.\\d+) L (\\d+\\.\\d+),(\\d+\\.\\d+)");
    auto dat1 = *std::sregex_iterator(text.begin(), text.end(), a0);
    CHECK_THAT(stod(dat1[1]), Catch::Matchers::WithinAbs(87.6, 0.1));
    CHECK_THAT(stod(dat1[2]), Catch::Matchers::WithinAbs(318.1, 0.1));
    CHECK_THAT(stod(dat1[3]), Catch::Matchers::WithinAbs(86.6, 0.1));
    CHECK_THAT(stod(dat1[4]), Catch::Matchers::WithinAbs(320.7, 0.1));
    // There should be no arc for atom 1.
    std::regex a1(
        "<path class='atom-1' d='M (\\d+\\.\\d+),(\\d+\\.\\d+) L (\\d+\\.\\d+),(\\d+\\.\\d+)");
    std::ptrdiff_t const match_count(
        std::distance(std::sregex_iterator(text.begin(), text.end(), a1),
                      std::sregex_iterator()));
    CHECK(match_count == 0);
    check_file_hash(baseName + "8.svg");
#endif
  }
}

TEST_CASE("Github 6683 - SVGs with ridiculous width and/or height") {
  std::string baseName = "testGithub6683_";

  {
    const char *rxnBlock = R"RXN($RXN

      Mrv1920  090120231611

  3  1
$MOL

  Mrv1920 09012316112D

  1  0  0  0  0  0            999 V2000
  -12.3227   -0.2785    0.0000 Cl  0  0  0  0  0  0  0  0  0  0  0  0
M  END
$MOL

  Mrv1920 09012316112D

 11 11  0  0  0  0            999 V2000
   -6.0796   -0.5503    0.0000 Cl  0  0  0  0  0  0  0  0  0  0  0  0
   -6.7352   -0.0493    0.0000 C   0  0  0  0  0  0  0  0  0  0  0  0
   -6.6291    0.7688    0.0000 O   0  0  0  0  0  0  0  0  0  0  0  0
   -7.4967   -0.3666    0.0000 O   0  0  0  0  0  0  0  0  0  0  0  0
   -8.1522    0.1344    0.0000 C   0  0  0  0  0  0  0  0  0  0  0  0
   -8.9137   -0.1829    0.0000 C   0  0  0  0  0  0  0  0  0  0  0  0
   -9.5692    0.3181    0.0000 C   0  0  0  0  0  0  0  0  0  0  0  0
  -10.3307    0.0008    0.0000 C   0  0  0  0  0  0  0  0  0  0  0  0
  -10.4370   -0.8173    0.0000 C   0  0  0  0  0  0  0  0  0  0  0  0
   -9.7813   -1.3182    0.0000 C   0  0  0  0  0  0  0  0  0  0  0  0
   -9.0199   -1.0009    0.0000 C   0  0  0  0  0  0  0  0  0  0  0  0
  1  2  1  0  0  0  0
  2  3  2  0  0  0  0
  2  4  1  0  0  0  0
  4  5  1  0  0  0  0
  5  6  1  0  0  0  0
  6  7  4  0  0  0  0
  7  8  4  0  0  0  0
  8  9  4  0  0  0  0
  9 10  4  0  0  0  0
 10 11  4  0  0  0  0
 11  6  4  0  0  0  0
M  END
$MOL

  Mrv1920 09012316112D

 10 10  0  0  0  0            999 V2000
   -3.2982    1.9786    0.0000 C   0  0  0  0  0  0  0  0  0  0  0  0
   -3.4043    1.1605    0.0000 O   0  0  0  0  0  0  0  0  0  0  0  0
   -2.7488    0.6596    0.0000 C   0  0  0  0  0  0  0  0  0  0  0  0
   -1.9872    0.9767    0.0000 O   0  0  0  0  0  0  0  0  0  0  0  0
   -2.8547   -0.1585    0.0000 C   0  0  0  0  0  0  0  0  0  0  0  0
   -2.1992   -0.6594    0.0000 C   0  0  0  0  0  0  0  0  0  0  0  0
   -2.3055   -1.4777    0.0000 C   0  0  0  0  0  0  0  0  0  0  0  0
   -3.0669   -1.7949    0.0000 C   0  0  0  0  0  0  0  0  0  0  0  0
   -3.7225   -1.2939    0.0000 C   0  0  0  0  0  0  0  0  0  0  0  0
   -3.6163   -0.4759    0.0000 N   0  0  0  0  0  0  0  0  0  0  0  0
  1  2  1  0  0  0  0
  2  3  1  0  0  0  0
  3  4  2  0  0  0  0
  3  5  1  0  0  0  0
  5  6  1  0  0  0  0
  6  7  1  0  0  0  0
  7  8  1  0  0  0  0
  8  9  1  0  0  0  0
  9 10  1  0  0  0  0
 10  5  1  0  0  0  0
M  END
$MOL

  Mrv1920 09012316112D

 20 21  0  0  0  0            999 V2000
    7.3862    1.9786    0.0000 C   0  0  0  0  0  0  0  0  0  0  0  0
    7.2800    1.1605    0.0000 O   0  0  0  0  0  0  0  0  0  0  0  0
    7.9356    0.6596    0.0000 C   0  0  0  0  0  0  0  0  0  0  0  0
    8.6971    0.9768    0.0000 O   0  0  0  0  0  0  0  0  0  0  0  0
    7.8294   -0.1586    0.0000 C   0  0  0  0  0  0  0  0  0  0  0  0
    8.4850   -0.6595    0.0000 C   0  0  0  0  0  0  0  0  0  0  0  0
    8.3789   -1.4777    0.0000 C   0  0  0  0  0  0  0  0  0  0  0  0
    7.6173   -1.7950    0.0000 C   0  0  0  0  0  0  0  0  0  0  0  0
    6.9619   -1.2939    0.0000 C   0  0  0  0  0  0  0  0  0  0  0  0
    7.0679   -0.4758    0.0000 N   0  0  0  0  0  0  0  0  0  0  0  0
    6.4124    0.0252    0.0000 C   0  0  0  0  0  0  0  0  0  0  0  0
    6.5186    0.8432    0.0000 O   0  0  0  0  0  0  0  0  0  0  0  0
    5.6509   -0.2920    0.0000 O   0  0  0  0  0  0  0  0  0  0  0  0
    4.9954    0.2089    0.0000 C   0  0  0  0  0  0  0  0  0  0  0  0
    4.2337   -0.1084    0.0000 C   0  0  0  0  0  0  0  0  0  0  0  0
    3.5784    0.3926    0.0000 C   0  0  0  0  0  0  0  0  0  0  0  0
    2.8166    0.0753    0.0000 C   0  0  0  0  0  0  0  0  0  0  0  0
    2.7107   -0.7427    0.0000 C   0  0  0  0  0  0  0  0  0  0  0  0
    3.3661   -1.2438    0.0000 C   0  0  0  0  0  0  0  0  0  0  0  0
    4.1276   -0.9266    0.0000 C   0  0  0  0  0  0  0  0  0  0  0  0
  1  2  1  0  0  0  0
  2  3  1  0  0  0  0
  3  4  2  0  0  0  0
  3  5  1  0  0  0  0
  5  6  1  0  0  0  0
  6  7  1  0  0  0  0
  7  8  1  0  0  0  0
  8  9  1  0  0  0  0
  9 10  1  0  0  0  0
 10 11  1  0  0  0  0
 11 12  2  0  0  0  0
 11 13  1  0  0  0  0
 13 14  1  0  0  0  0
 14 15  1  0  0  0  0
 15 16  4  0  0  0  0
 16 17  4  0  0  0  0
 17 18  4  0  0  0  0
 18 19  4  0  0  0  0
 19 20  4  0  0  0  0
 10  5  1  0  0  0  0
 20 15  4  0  0  0  0
M  END)RXN";

    std::unique_ptr<ChemicalReaction> rxn(RxnBlockToChemicalReaction(rxnBlock));
    MolDraw2DSVG drawer(-1, -1);
    auto reactIter = rxn->beginReactantTemplates();
    CHECK_THROWS_AS(MolDraw2DUtils::setACS1996Options(
                        drawer.drawOptions(),
                        MolDraw2DUtils::meanBondLength(*(*reactIter)) * 0.7),
                    ValueErrorException);
  }
}

TEST_CASE("Github 6685 - flexicanvas cuts off bottom of reaction") {
  std::string baseName = "testGithub6685_";

  auto checkImage = [](const std::string &text) {
    // extract the dimensions of the image
    std::regex getDims("width='(\\d+)px' height='(\\d+)px' viewBox=");
    auto match_begin = std::sregex_iterator(text.begin(), text.end(), getDims);
    auto width = stod((*match_begin)[1]);
    auto height = stod((*match_begin)[2]);
    std::regex bond(
        "<path class='bond-\\d+ atom-\\d+ atom-\\d+' d='M (-?\\d+.\\d+),(-?\\d+.\\d+) L (-?\\d+.\\d+),(-?\\d+.\\d+)' style=");
    std::regex character(
        "Q (-?\\d+.\\d+) (-?\\d+.\\d+), (-?\\d+.\\d+) (-?\\d+.\\d+)");
    for (const auto &reg : {bond, character}) {
      match_begin = std::sregex_iterator(text.begin(), text.end(), reg);
      auto match_end = std::sregex_iterator();
      for (std::sregex_iterator i = match_begin; i != match_end; ++i) {
        std::smatch match = *i;
        auto x1 = stod(match[1]);
        auto y1 = stod(match[2]);
        auto x2 = stod(match[3]);
        auto y2 = stod(match[4]);
        CHECK(x1 >= 0);
        CHECK(x1 <= width);
        CHECK((y1 >= 0 && y1 <= height));
        CHECK(y1 <= height);
        CHECK(x2 >= 0);
        CHECK(x2 <= width);
        CHECK(y2 >= 0);
        CHECK(y2 <= height);
      }
    }
  };

  {
    const char *rxnBlock = R"RXN($RXN

      Mrv1920  090120231611

  3  1
$MOL

  Mrv1920 09012316112D

  1  0  0  0  0  0            999 V2000
  -12.3227   -0.2785    0.0000 Cl  0  0  0  0  0  0  0  0  0  0  0  0
M  END
$MOL

  Mrv1920 09012316112D

 11 11  0  0  0  0            999 V2000
   -6.0796   -0.5503    0.0000 Cl  0  0  0  0  0  0  0  0  0  0  0  0
   -6.7352   -0.0493    0.0000 C   0  0  0  0  0  0  0  0  0  0  0  0
   -6.6291    0.7688    0.0000 O   0  0  0  0  0  0  0  0  0  0  0  0
   -7.4967   -0.3666    0.0000 O   0  0  0  0  0  0  0  0  0  0  0  0
   -8.1522    0.1344    0.0000 C   0  0  0  0  0  0  0  0  0  0  0  0
   -8.9137   -0.1829    0.0000 C   0  0  0  0  0  0  0  0  0  0  0  0
   -9.5692    0.3181    0.0000 C   0  0  0  0  0  0  0  0  0  0  0  0
  -10.3307    0.0008    0.0000 C   0  0  0  0  0  0  0  0  0  0  0  0
  -10.4370   -0.8173    0.0000 C   0  0  0  0  0  0  0  0  0  0  0  0
   -9.7813   -1.3182    0.0000 C   0  0  0  0  0  0  0  0  0  0  0  0
   -9.0199   -1.0009    0.0000 C   0  0  0  0  0  0  0  0  0  0  0  0
  1  2  1  0  0  0  0
  2  3  2  0  0  0  0
  2  4  1  0  0  0  0
  4  5  1  0  0  0  0
  5  6  1  0  0  0  0
  6  7  4  0  0  0  0
  7  8  4  0  0  0  0
  8  9  4  0  0  0  0
  9 10  4  0  0  0  0
 10 11  4  0  0  0  0
 11  6  4  0  0  0  0
M  END
$MOL

  Mrv1920 09012316112D

 10 10  0  0  0  0            999 V2000
   -3.2982    1.9786    0.0000 C   0  0  0  0  0  0  0  0  0  0  0  0
   -3.4043    1.1605    0.0000 O   0  0  0  0  0  0  0  0  0  0  0  0
   -2.7488    0.6596    0.0000 C   0  0  0  0  0  0  0  0  0  0  0  0
   -1.9872    0.9767    0.0000 O   0  0  0  0  0  0  0  0  0  0  0  0
   -2.8547   -0.1585    0.0000 C   0  0  0  0  0  0  0  0  0  0  0  0
   -2.1992   -0.6594    0.0000 C   0  0  0  0  0  0  0  0  0  0  0  0
   -2.3055   -1.4777    0.0000 C   0  0  0  0  0  0  0  0  0  0  0  0
   -3.0669   -1.7949    0.0000 C   0  0  0  0  0  0  0  0  0  0  0  0
   -3.7225   -1.2939    0.0000 C   0  0  0  0  0  0  0  0  0  0  0  0
   -3.6163   -0.4759    0.0000 N   0  0  0  0  0  0  0  0  0  0  0  0
  1  2  1  0  0  0  0
  2  3  1  0  0  0  0
  3  4  2  0  0  0  0
  3  5  1  0  0  0  0
  5  6  1  0  0  0  0
  6  7  1  0  0  0  0
  7  8  1  0  0  0  0
  8  9  1  0  0  0  0
  9 10  1  0  0  0  0
 10  5  1  0  0  0  0
M  END
$MOL

  Mrv1920 09012316112D

 20 21  0  0  0  0            999 V2000
    7.3862    1.9786    0.0000 C   0  0  0  0  0  0  0  0  0  0  0  0
    7.2800    1.1605    0.0000 O   0  0  0  0  0  0  0  0  0  0  0  0
    7.9356    0.6596    0.0000 C   0  0  0  0  0  0  0  0  0  0  0  0
    8.6971    0.9768    0.0000 O   0  0  0  0  0  0  0  0  0  0  0  0
    7.8294   -0.1586    0.0000 C   0  0  0  0  0  0  0  0  0  0  0  0
    8.4850   -0.6595    0.0000 C   0  0  0  0  0  0  0  0  0  0  0  0
    8.3789   -1.4777    0.0000 C   0  0  0  0  0  0  0  0  0  0  0  0
    7.6173   -1.7950    0.0000 C   0  0  0  0  0  0  0  0  0  0  0  0
    6.9619   -1.2939    0.0000 C   0  0  0  0  0  0  0  0  0  0  0  0
    7.0679   -0.4758    0.0000 N   0  0  0  0  0  0  0  0  0  0  0  0
    6.4124    0.0252    0.0000 C   0  0  0  0  0  0  0  0  0  0  0  0
    6.5186    0.8432    0.0000 O   0  0  0  0  0  0  0  0  0  0  0  0
    5.6509   -0.2920    0.0000 O   0  0  0  0  0  0  0  0  0  0  0  0
    4.9954    0.2089    0.0000 C   0  0  0  0  0  0  0  0  0  0  0  0
    4.2337   -0.1084    0.0000 C   0  0  0  0  0  0  0  0  0  0  0  0
    3.5784    0.3926    0.0000 C   0  0  0  0  0  0  0  0  0  0  0  0
    2.8166    0.0753    0.0000 C   0  0  0  0  0  0  0  0  0  0  0  0
    2.7107   -0.7427    0.0000 C   0  0  0  0  0  0  0  0  0  0  0  0
    3.3661   -1.2438    0.0000 C   0  0  0  0  0  0  0  0  0  0  0  0
    4.1276   -0.9266    0.0000 C   0  0  0  0  0  0  0  0  0  0  0  0
  1  2  1  0  0  0  0
  2  3  1  0  0  0  0
  3  4  2  0  0  0  0
  3  5  1  0  0  0  0
  5  6  1  0  0  0  0
  6  7  1  0  0  0  0
  7  8  1  0  0  0  0
  8  9  1  0  0  0  0
  9 10  1  0  0  0  0
 10 11  1  0  0  0  0
 11 12  2  0  0  0  0
 11 13  1  0  0  0  0
 13 14  1  0  0  0  0
 14 15  1  0  0  0  0
 15 16  4  0  0  0  0
 16 17  4  0  0  0  0
 17 18  4  0  0  0  0
 18 19  4  0  0  0  0
 19 20  4  0  0  0  0
 10  5  1  0  0  0  0
 20 15  4  0  0  0  0
M  END)RXN";

    std::unique_ptr<ChemicalReaction> rxn(RxnBlockToChemicalReaction(rxnBlock));
    MolDraw2DSVG drawer(-1, -1);
    drawer.drawReaction(*rxn);
    drawer.finishDrawing();
    std::string text = drawer.getDrawingText();
    std::ofstream outs((baseName + "1.svg").c_str());
    outs << text;
    outs.close();

    checkImage(text);
    check_file_hash(baseName + "1.svg");
  }
  {
    const char *rxnBlock = R"RXN($RXN

      Mrv1920  090220231847

  2  1
$MOL

  Mrv1920 09022318472D

  2  1  0  0  0  0            999 V2000
   -7.4817   -0.2130    0.0000 N   0  0  0  0  0  0  0  0  0  0  0  0
   -6.6567   -0.2130    0.0000 N   0  0  0  0  0  0  0  0  0  0  0  0
  1  2  1  0  0  0  0
M  END
$MOL

  Mrv1920 09022318472D

  9  8  0  0  0  0            999 V2000
   -3.3781    2.1354    0.0000 C   0  0  0  0  0  0  0  0  0  0  0  0
   -3.5235    1.3233    0.0000 N   0  0  0  0  0  0  0  0  0  0  0  0
   -4.2996    1.0435    0.0000 C   0  0  0  0  0  0  0  0  0  0  0  0
   -2.8932    0.7914    0.0000 C   0  0  0  0  0  0  0  0  0  0  0  0
   -3.0387   -0.0206    0.0000 C   0  0  0  0  0  0  0  0  0  0  0  0
   -3.7812   -0.3803    0.0000 C   0  0  0  0  0  0  0  0  0  0  0  0
   -2.8567   -1.3430    0.0000 C   0  0  0  0  0  0  0  0  0  0  0  0
   -2.4672   -0.6157    0.0000 C   0  0  0  0  0  0  0  0  0  0  0  0
   -1.6500   -0.5031    0.0000 O   0  0  0  0  0  0  0  0  0  0  0  0
  1  2  1  0  0  0  0
  2  3  1  0  0  0  0
  2  4  1  0  0  0  0
  4  5  2  0  0  0  0
  5  6  1  0  0  0  0
  7  8  1  0  0  0  0
  8  9  2  0  0  0  0
  8  5  1  0  0  0  0
M  END
$MOL

  Mrv1920 09022318472D

  8  8  0  0  0  0            999 V2000
    5.5359   -0.2650    0.0000 C   0  0  0  0  0  0  0  0  0  0  0  0
    5.3537    1.0574    0.0000 C   0  0  0  0  0  0  0  0  0  0  0  0
    4.6115    0.6978    0.0000 C   0  0  0  0  0  0  0  0  0  0  0  0
    3.7993    0.8433    0.0000 C   0  0  0  0  0  0  0  0  0  0  0  0
    3.4102    0.1159    0.0000 N   0  0  0  0  0  0  0  0  0  0  0  0
    3.9815   -0.4790    0.0000 N   0  0  0  0  0  0  0  0  0  0  0  0
    4.7240   -0.1195    0.0000 C   0  0  0  0  0  0  0  0  0  0  0  0
    2.5929    0.0033    0.0000 H   0  0  0  0  0  0  0  0  0  0  0  0
  2  3  1  0  0  0  0
  3  4  4  0  0  0  0
  4  5  4  0  0  0  0
  5  6  4  0  0  0  0
  6  7  4  0  0  0  0
  7  1  1  0  0  0  0
  7  3  4  0  0  0  0
  5  8  1  0  0  0  0
M  END)RXN";

    std::unique_ptr<ChemicalReaction> rxn(RxnBlockToChemicalReaction(rxnBlock));
    MolDraw2DSVG drawer(-1, -1);
    drawer.drawReaction(*rxn);
    drawer.finishDrawing();
    std::string text = drawer.getDrawingText();
    std::ofstream outs((baseName + "2.svg").c_str());
    outs << text;
    outs.close();
    checkImage(text);
    check_file_hash(baseName + "2.svg");
  }
  {
    const char *rxnBlock = R"RXN($RXN

      Mrv1920  090220231850

  1  2
$MOL

  Mrv1920 09022318502D

 20 22  0  0  0  0            999 V2000
   -2.4533   -0.5079    0.0000 C   0  0  0  0  0  0  0  0  0  0  0  0
   -3.0179    0.0939    0.0000 C   0  0  0  0  0  0  0  0  0  0  0  0
   -3.8212   -0.0941    0.0000 C   0  0  0  0  0  0  0  0  0  0  0  0
   -4.0600   -0.8837    0.0000 C   0  0  0  0  0  0  0  0  0  0  0  0
   -4.8633   -1.0715    0.0000 N   0  0  0  0  0  0  0  0  0  0  0  0
   -5.4277   -0.4698    0.0000 C   0  0  0  0  0  0  0  0  0  0  0  0
   -6.2311   -0.6577    0.0000 C   0  0  0  0  0  0  0  0  0  0  0  0
   -6.7954   -0.0558    0.0000 C   0  0  0  0  0  0  0  0  0  0  0  0
   -7.5987   -0.2436    0.0000 C   0  0  0  0  0  0  0  0  0  0  0  0
   -7.8377   -1.0333    0.0000 C   0  0  0  0  0  0  0  0  0  0  0  0
   -7.2734   -1.6351    0.0000 C   0  0  0  0  0  0  0  0  0  0  0  0
   -6.4701   -1.4473    0.0000 C   0  0  0  0  0  0  0  0  0  0  0  0
   -5.1888    0.3199    0.0000 C   0  0  0  0  0  0  0  0  0  0  0  0
   -4.3855    0.5077    0.0000 C   0  0  0  0  0  0  0  0  0  0  0  0
   -4.1465    1.2974    0.0000 C   0  0  0  0  0  0  0  0  0  0  0  0
   -4.7110    1.8993    0.0000 C   0  0  0  0  0  0  0  0  0  0  0  0
   -5.5142    1.7114    0.0000 C   0  0  0  0  0  0  0  0  0  0  0  0
   -5.7532    0.9218    0.0000 C   0  0  0  0  0  0  0  0  0  0  0  0
   -3.4957   -1.4854    0.0000 C   0  0  0  0  0  0  0  0  0  0  0  0
   -2.6923   -1.2975    0.0000 C   0  0  0  0  0  0  0  0  0  0  0  0
  1  2  4  0  0  0  0
  2  3  4  0  0  0  0
  3  4  4  0  0  0  0
  4  5  1  0  0  0  0
  5  6  2  3  0  0  0
  6  7  1  0  0  0  0
  7  8  4  0  0  0  0
  8  9  4  0  0  0  0
  9 10  4  0  0  0  0
 10 11  4  0  0  0  0
 11 12  4  0  0  0  0
  6 13  1  0  0  0  0
 13 14  4  0  0  0  0
 14 15  4  0  0  0  0
 15 16  4  0  0  0  0
 16 17  4  0  0  0  0
 17 18  4  0  0  0  0
  4 19  4  0  0  0  0
 19 20  4  0  0  0  0
 20  1  4  0  0  0  0
 12  7  4  0  0  0  0
 18 13  4  0  0  0  0
M  END
$MOL

  Mrv1920 09022318502D

  7  7  0  0  0  0            999 V2000
    5.5920    0.3948    0.0000 C   0  0  0  0  0  0  0  0  0  0  0  0
    5.0277    0.9966    0.0000 C   0  0  0  0  0  0  0  0  0  0  0  0
    4.2244    0.8087    0.0000 C   0  0  0  0  0  0  0  0  0  0  0  0
    3.9855    0.0191    0.0000 C   0  0  0  0  0  0  0  0  0  0  0  0
    3.1821   -0.1689    0.0000 N   0  0  0  0  0  0  0  0  0  0  0  0
    4.5499   -0.5827    0.0000 C   0  0  0  0  0  0  0  0  0  0  0  0
    5.3531   -0.3949    0.0000 C   0  0  0  0  0  0  0  0  0  0  0  0
  1  2  4  0  0  0  0
  2  3  4  0  0  0  0
  3  4  4  0  0  0  0
  4  5  1  0  0  0  0
  4  6  4  0  0  0  0
  6  7  4  0  0  0  0
  7  1  4  0  0  0  0
M  END
$MOL

  Mrv1920 09022318502D

  1  0  0  0  0  0            999 V2000
    8.3990    0.0732    0.0000 Cl  0  0  0  0  0  0  0  0  0  0  0  0
M  END
)RXN";

    std::unique_ptr<ChemicalReaction> rxn(RxnBlockToChemicalReaction(rxnBlock));
    MolDraw2DSVG drawer(-1, -1);
    drawer.drawReaction(*rxn);
    drawer.finishDrawing();
    std::string text = drawer.getDrawingText();
    std::ofstream outs((baseName + "3.svg").c_str());
    outs << text;
    outs.close();
    checkImage(text);
    check_file_hash(baseName + "3.svg");
  }
  {
    // This one was clipped on the right hand side at one point.
    std::string smarts(
        "[cH:1]1[cH:2][cH:3][c:4][cH:5][cH:6]1>>[cH:3]1[cH:2][c:1]([cH:6][cH:5][c:4]1)Cl");
    bool useSmiles = true;
    std::unique_ptr<ChemicalReaction> rxn(
        RxnSmartsToChemicalReaction(smarts, nullptr, useSmiles));
    MolDraw2DSVG drawer(600, 150);
    drawer.drawOptions().padding = 0.0;
    drawer.drawReaction(*rxn);
    drawer.finishDrawing();
    std::string text = drawer.getDrawingText();
    std::ofstream outs((baseName + "4.svg").c_str());
    outs << text;
    outs.close();
    checkImage(text);
    check_file_hash(baseName + "4.svg");
  }
}

TEST_CASE("Github 6749 : various bad things in the lasso highlighting") {
  std::string baseName = "bad_lasso_";
  auto mol =
      "CCCS(=O)(=O)Nc1ccc(F)c(c1F)C(=O)c2c[nH]c3c2cc(cn3)c4ccc(Cl)cc4"_smiles;
  REQUIRE(mol);

  auto update_colour_map =
      [](const std::vector<int> &ats, DrawColour col,
         std::map<int, std::vector<DrawColour>> &ha_map) -> void {
    for (auto h : ats) {
      auto ex = ha_map.find(h);
      if (ex == ha_map.end()) {
        std::vector<DrawColour> cvec(1, col);
        ha_map.insert(make_pair(h, cvec));
      } else {
        if (ex->second.end() ==
            find(ex->second.begin(), ex->second.end(), col)) {
          ex->second.push_back(col);
        }
      }
    }
  };
  auto update_bond_map =
      [](const std::vector<int> &ats, DrawColour col, const ROMol &mol,
         std::map<int, std::vector<DrawColour>> &hb_map) -> void {
    for (auto at1 : ats) {
      for (auto at2 : ats) {
        if (at1 > at2) {
          auto b = mol.getBondBetweenAtoms(at1, at2);
          if (b) {
            auto ex = hb_map.find(b->getIdx());
            if (ex == hb_map.end()) {
              std::vector<DrawColour> cvec(1, col);
              hb_map.insert(make_pair(b->getIdx(), cvec));
            } else {
              ex->second.push_back(col);
            }
          }
        }
      }
    }
  };
  std::vector<DrawColour> colours = {
      DrawColour(1.0, 0.2, 1.0), DrawColour(0.2, 1.0, 1.0),
      DrawColour(0.8, 0.8, 0.2), DrawColour(0.4, 0.4, 0.2)};
  std::map<int, std::vector<DrawColour>> ha_map;
  std::map<int, std::vector<DrawColour>> hb_map;
  update_colour_map({6, 19, 25}, colours[0], ha_map);
  update_bond_map({6, 19, 25}, colours[0], *mol, hb_map);

  update_colour_map({25, 4, 5, 11, 14, 16}, colours[1], ha_map);
  update_bond_map({25, 4, 5, 11, 14, 16}, colours[1], *mol, hb_map);

  update_colour_map({19, 25, 17, 18, 20, 21, 7,  8,  9,  10, 12,
                     13, 22, 23, 24, 26, 27, 28, 29, 31, 32},
                    colours[2], ha_map);
  update_bond_map({19, 25, 17, 18, 20, 21, 7,  8,  9,  10, 12,
                   13, 22, 23, 24, 26, 27, 28, 29, 31, 32},
                  colours[2], *mol, hb_map);
  // If there are duplicate colours in the list, there was a bug where
  // arcs weren't removed correctly (Github 6749)
  ha_map[20].push_back(colours[2]);
  ha_map[21].push_back(colours[2]);

  update_colour_map({7, 8, 9, 10, 12, 13, 26, 27, 28, 29, 31, 32}, colours[3],
                    ha_map);
  update_bond_map({7, 8, 9, 10, 12, 13, 26, 27, 28, 29, 31, 32}, colours[3],
                  *mol, hb_map);

  std::map<int, double> h_rads;
  std::map<int, int> h_lw_mult;
  MolDraw2DSVG drawer(600, 400);
  drawer.drawOptions().multiColourHighlightStyle =
      RDKit::MultiColourHighlightStyle::LASSO;
  drawer.drawOptions().fillHighlights = false;
  drawer.drawOptions().addAtomIndices = true;
  drawer.drawMoleculeWithHighlights(*mol, "Bad Lasso", ha_map, hb_map, h_rads,
                                    h_lw_mult);
  drawer.finishDrawing();
  std::string text = drawer.getDrawingText();
  std::ofstream outs(baseName + "1.svg");
  outs << text;
  outs.flush();
  outs.close();
  std::regex atom20("<path class='atom-20'");
  // there should be 3 matches for "class='atom-20'" - the buggy version gave 5
  std::ptrdiff_t const match_count(
      std::distance(std::sregex_iterator(text.begin(), text.end(), atom20),
                    std::sregex_iterator()));
  CHECK(match_count == 3);
  check_file_hash(baseName + "1.svg");
}

TEST_CASE("atropisomers") {
  {
    auto mol =
        "CC1=CC=C(Cl)C(C)=C1N1C=CC=C1Cl |(-0.7234,-1.1614,;-0.6697,0.3775,;0.69,1.1007,;0.7439,2.6396,;-0.5622,3.4557,;-0.5085,4.9947,;-1.9218,2.7328,;-3.2279,3.5487,;-1.9757,1.1937,;-3.3354,0.4706,;-3.8113,-0.994,;-5.3513,-0.994,;-5.8272,0.4706,;-4.5813,1.3758,;-4.5813,2.9158,),wD:8.8|"_smiles;
    REQUIRE(mol);
    bool kekulize = true;
    bool addChiralHs = true;
    bool wedgeBonds = true;
    bool forceCoords = true;
    bool wavyBonds = true;
    MolDraw2DUtils::prepareMolForDrawing(*mol, kekulize, addChiralHs,
                                         wedgeBonds, forceCoords, wavyBonds);
    CHECK(mol->getBondWithIdx(8)->getBondDir() == Bond::BondDir::NONE);
    CHECK(mol->getBondWithIdx(8)->getStereo() ==
          Bond::BondStereo::STEREOATROPCW);

    MOL_PTR_VECT ms{mol.get()};
    {
      MolDraw2DSVG drawer(500, 200, 250, 200);
      std::vector<std::string> legends = {"AtropCanon1"};
      drawer.drawMolecules(ms, &legends);
      drawer.finishDrawing();
      std::string text = drawer.getDrawingText();
      std::ofstream outs("AtropCanon1.svg");
      outs << text;
      outs.flush();
      check_file_hash("AtropCanon1.svg");
    }
  }
  {
    auto mol =
        "O=C1C=CNC(=O)N1C(=C)[C@]([C@H](C)Br)([C@@H](F)C)[C@H](Cl)C |(2.8625,1.0561,;2.2921,-0.5174,;3.4688,-1.0018,;3.6019,-2.4682,;2.3988,-3.3169,;1.0621,-2.6992,;0.1062,-3.9298,;0.9288,-1.2328,;-0.5563,-0.6124,;-1.5367,-1.8,;-0.8947,0.9647,;-0.8778,2.5678,;-0.1398,3.9298,;-1.9563,3.6407,;0.5974,1.3136,;1.1268,-0.0778,;1.9954,1.9251,;-2.4534,0.7177,;-3.6019,1.737,;-3.4495,-0.4655,),wD:14.15,wU:7.7,11.13,10.14,17.18,o1:7,10,14,&1:11,17|"_smiles;
    REQUIRE(mol);
    bool kekulize = true;
    bool addChiralHs = true;
    bool wedgeBonds = true;
    bool forceCoords = true;
    bool wavyBonds = true;
    MolDraw2DUtils::prepareMolForDrawing(*mol, kekulize, addChiralHs,
                                         wedgeBonds, forceCoords, wavyBonds);
    CHECK(mol->getBondWithIdx(7)->getBondDir() == Bond::BondDir::NONE);
    CHECK(mol->getBondWithIdx(7)->getStereo() ==
          Bond::BondStereo::STEREOATROPCCW);

    MOL_PTR_VECT ms{mol.get()};
    {
      MolDraw2DSVG drawer(500, 200, 250, 200);
      // drawer.drawOptions().prepareMolsBeforeDrawing = false;
      std::vector<std::string> legends = {"AtropManyChiralsEnhanced"};
      drawer.drawMolecules(ms, &legends);
      drawer.finishDrawing();
      std::string text = drawer.getDrawingText();
      std::ofstream outs("AtropManyChiralsEnhanced.svg");
      outs << text;
      outs.flush();
      check_file_hash("AtropManyChiralsEnhanced.svg");
    }
  }
}

TEST_CASE("Github6968 - bad bond highlights with triple bonds") {
  // The issue is that in the linear highlight across the triple bond,
  // some of the highlights didn't appear, and others were
  // triangular - the corners of the rectangle weren't all distinct.
  auto m = "ClCC#CCOC(=O)Nc1cccc(c1)Cl"_smiles;
  std::vector<unsigned int> atOrder(m->getNumAtoms(), 0);
  std::iota(atOrder.begin(), atOrder.end(), 0);
  REQUIRE(m);
  {
    // Because I worried about the atom order giving a non-general
    // result, repeat it 10 times with atoms in random order.
    for (int testNum = 0; testNum < 10; ++testNum) {
      std::unique_ptr<ROMol> mol(MolOps::renumberAtoms(*m, atOrder));
      MolDraw2DSVG drawer(350, 300);
      std::vector<int> highlightAtoms = {};
      // Helpfully, the atoms are scrambled but not the bonds.
      std::vector<int> highlightBonds = {1, 2, 3};

      drawer.drawOptions().addAtomIndices = true;
      drawer.drawOptions().addBondIndices = true;
      drawer.drawMolecule(*mol, "", &highlightAtoms, &highlightBonds);
      drawer.finishDrawing();
      auto text = drawer.getDrawingText();
      std::regex bond(
          "<path class='bond-(\\d+) atom-(\\d+) atom-(\\d+)' d='M (-?\\d+.\\d+),"
          "(-?\\d+.\\d+) L (-?\\d+.\\d+),(-?\\d+.\\d+) L (-?\\d+.\\d+),"
          "(-?\\d+.\\d+) L (-?\\d+.\\d+),(-?\\d+.\\d+) Z' style=");

      auto match_begin = std::sregex_iterator(text.begin(), text.end(), bond);
      auto match_end = std::sregex_iterator();
      for (std::sregex_iterator i = match_begin; i != match_end; ++i) {
        std::smatch match = *i;
        std::vector<Point2D> pts;
        for (int j = 4; j < 12; j += 2) {
          pts.push_back(Point2D(stod(match[j]), stod(match[j + 1])));
        }
        // None of the points should be on top of each other
        for (size_t j = 0; j < 3; ++j) {
          for (size_t k = j + 1; k < 4; ++k) {
            CHECK((pts[j] - pts[k]).lengthSq() > 1.0e-4);
          }
        }
      }
      if (testNum == 0) {
        std::ofstream outs("testGithub6968.svg");
        outs << text;
        outs.close();
        check_file_hash("testGithub6968.svg");
      }
      std::shuffle(atOrder.begin(), atOrder.end(),
                   std::mt19937{std::random_device{}()});
    }
  }
}

TEST_CASE("Github7036 - triple bond to wedge not right") {
  // The issue is that the middle line of a triple bond
  // ends in the wrong place when the incident bond is
  // a wedge.  Wedge to single bond included for visual
  // check that that isn't broken in the fix.
  // The 2 different layouts should be checked as the initial fix didn't work
  // with the 2nd layout.
  std::vector<std::string> smiles = {
      "N#C[C@H]1C[C@@H](CN)CCN1 |(4.10168,-1.04221,;2.70424,-0.4971,;1.30679,0.0480054,;0.135989,-0.889667,;-1.26146,-0.344561,;-2.43226,-1.28223,;-3.82971,-0.737127,;-1.48811,1.13822,;-0.317308,2.07589,;1.08014,1.53078,),wU:2.1,4.4|",
      "N#C[C@H]1C[C@@H](CN)CCN1 |(-2.255,-1.6954,;-1.388,-1.1972,;-0.521,-0.699,;-0.519,0.301,;0.348,0.7992,;0.35,1.7992,;1.217,2.2976,;1.213,0.2976,;1.211,-0.7024,;0.344,-1.2006,),wU:2.1,4.4|"};
  for (int i = 0; i < 2; ++i) {
    auto m = v2::SmilesParse::MolFromSmiles(smiles[i]);
    REQUIRE(m);
    MolDraw2DSVG drawer(350, 300);
    drawer.drawOptions().addAtomIndices = true;
    drawer.drawOptions().addBondIndices = true;
    drawer.drawMolecule(*m);
    drawer.finishDrawing();
    auto text = drawer.getDrawingText();
    std::string svgFile(
        std::string("testGithub7036_" + std::string(i ? "1" : "2") + ".svg"));
    std::ofstream outs(svgFile);
    outs << text;
    outs.close();

    std::regex bond(
        "<path class='bond-8 atom-8 atom-9' d='M (-?\\d+.\\d+),(-?\\d+.\\d+)"
        " L (-?\\d+.\\d+),(-?\\d+.\\d+)' style=");
    // The problem is the first line in the bond, which comes in 2 parts
    // that should be co-linear.
    auto match_begin = std::sregex_iterator(text.begin(), text.end(), bond);
    std::smatch match = *match_begin;
    std::vector<Point2D> pts;
    pts.push_back(Point2D(stod(match[1]), stod(match[2])));
    pts.push_back(Point2D(stod(match[3]), stod(match[4])));
    ++match_begin;
    match = *match_begin;
    pts.push_back(Point2D(stod(match[1]), stod(match[2])));
    pts.push_back(Point2D(stod(match[3]), stod(match[4])));
    double dot = pts[0].directionVector(pts[1]).dotProduct(
        pts[2].directionVector(pts[3]));
    CHECK_THAT(fabs(dot), Catch::Matchers::WithinAbs(1.0, 0.001));
    check_file_hash(svgFile);
  }
}

TEST_CASE("Github7317 - very long bond not drawn to both atoms") {
  auto m1 = R"CTAB(2244
     RDKit          2D

  0  0  0  0  0  0  0  0  0  0999 V3000
M  V30 BEGIN CTAB
M  V30 COUNTS 13 13 0 0 0
M  V30 BEGIN ATOM
M  V30 1 O 2.598085 -1.499986 0.000000 0
M  V30 2 O -1.299010 -3.749995 0.000000 0
M  V30 3 O 9.923686 -6.081460 0.000000 0
M  V30 4 O 3.897122 0.750042 0.000000 0
M  V30 5 C 1.299042 -0.749993 0.000000 0
M  V30 6 C 0.000027 -1.499967 0.000000 0
M  V30 7 C 1.299015 0.749974 0.000000 0
M  V30 8 C -1.299015 -0.749974 0.000000 0
M  V30 9 C -0.000027 1.499967 0.000000 0
M  V30 10 C -1.299042 0.749993 0.000000 0
M  V30 11 C 0.000005 -3.000021 0.000000 0
M  V30 12 C 3.897099 -0.750011 0.000000 0
M  V30 13 C 5.196142 -1.500004 0.000000 0
M  V30 END ATOM
M  V30 BEGIN BOND
M  V30 1 1 1 5
M  V30 2 1 1 12
M  V30 3 1 2 11
M  V30 4 2 3 11
M  V30 5 2 4 12
M  V30 6 2 5 6
M  V30 7 1 5 7
M  V30 8 1 6 8
M  V30 9 1 6 11
M  V30 10 2 7 9
M  V30 11 2 8 10
M  V30 12 1 9 10
M  V30 13 1 12 13
M  V30 END BOND
M  V30 END CTAB
M  END)CTAB"_ctab;
  REQUIRE(m1);
  MolDraw2DSVG drawer(350, 300);
  drawer.drawOptions().addAtomIndices = true;
  drawer.drawOptions().addBondIndices = true;
  drawer.drawMolecule(*m1);
  drawer.finishDrawing();
  auto text = drawer.getDrawingText();
  std::regex bond3(
      "<path class='bond-3 atom-2 atom-10' d='M (-?\\d+.\\d+),(-?\\d+.\\d+)"
      " L (-?\\d+.\\d+),(-?\\d+.\\d+)' style=");
  auto match3_begin = std::sregex_iterator(text.begin(), text.end(), bond3);
  auto match3_end = std::sregex_iterator();
  std::vector<Point2D> pts3;
  for (std::sregex_iterator i = match3_begin; i != match3_end; ++i) {
    std::smatch match = *i;
    pts3.push_back(Point2D(stod(match[1]), stod(match[2])));
    pts3.push_back(Point2D(stod(match[3]), stod(match[4])));
  }

  std::regex bond8(
      "<path class='bond-8 atom-5 atom-10' d='M (-?\\d+.\\d+),(-?\\d+.\\d+)"
      " L (-?\\d+.\\d+),(-?\\d+.\\d+)' style=");
  auto match_begin8 = std::sregex_iterator(text.begin(), text.end(), bond8);
  std::smatch match8 = *match_begin8;
  std::vector<Point2D> pts8;
  pts8.push_back(Point2D(stod(match8[1]), stod(match8[2])));
  pts8.push_back(Point2D(stod(match8[3]), stod(match8[4])));

  // pts3[3] and pts3[7] are the atom 10 ends of bond3, pts8[1] is
  // the atom 10 end of bond 8.  They should be close to each other.
  CHECK((pts8[1] - pts3[3]).length() < 10.0);
  CHECK((pts8[1] - pts3[7]).length() < 10.0);
  if ((pts8[1] - pts3[3]).length() >= 10.0 ||
      (pts8[1] - pts3[7]).length() >= 10.0) {
    // Someone will want to have a look at it.
    std::ofstream outs("testGithub7317.svg");
    outs << text;
    outs.close();
  }
}

#ifdef RDK_BUILD_CAIRO_SUPPORT
TEST_CASE(
    "github #7409: drawing mol with a non zero confID results in bad confID error") {
  SECTION("basics") {
    auto m = "CC |(-0.75,0,;0.75,0,)|"_smiles;
    REQUIRE(m);
    CHECK(m->getNumConformers() == 1);
    m->getConformer().setId(5);
    MolDraw2DCairo drawer(350, 300);
    // it's enough to test that this doesn't throw
    drawer.drawMolecule(*m);
  }
}
#endif

TEST_CASE("wedge non-single bonds") {
  int panelHeight = -1;
  int panelWidth = -1;
  bool noFreeType = false;
  MolDraw2DSVG drawer(350, 300, panelWidth, panelHeight, noFreeType);
  drawer.drawOptions().prepareMolsBeforeDrawing = false;

  SECTION("basics 1: aromatic bonds") {
    auto m =
        "CC(=O)C1=CC=CC=C1C |wU:1.0, (-0.954,-1.74918,;-0.9532,-0.74918,;-1.8188,-0.24858,;-0.0868,-0.24998,;0.7788,-0.75058,;1.6452,-0.25138,;1.646,0.74862,;0.7804,1.24942,;-0.086,0.75002,;-0.9516,1.25082,)|"_smiles;
    REQUIRE(m);
    m->getBondBetweenAtoms(3, 4)->setBondDir(Bond::BondDir::BEGINWEDGE);
    {
      int panelHeight = -1;
      int panelWidth = -1;
      bool noFreeType = false;
      MolDraw2DSVG drawer(350, 300, panelWidth, panelHeight, noFreeType);
      drawer.drawOptions().prepareMolsBeforeDrawing = false;
      drawer.drawMolecule(*m);
      drawer.finishDrawing();
      auto text = drawer.getDrawingText();
      std::ofstream outs("testWedgeNonSingleBonds-1.svg");
      outs << text;
      outs.close();
      check_file_hash("testWedgeNonSingleBonds-1.svg");
    }

    m->getBondBetweenAtoms(3, 4)->setBondDir(Bond::BondDir::BEGINDASH);
    {
      int panelHeight = -1;
      int panelWidth = -1;
      bool noFreeType = false;
      MolDraw2DSVG drawer(350, 300, panelWidth, panelHeight, noFreeType);
      drawer.drawOptions().prepareMolsBeforeDrawing = false;
      drawer.drawMolecule(*m);
      drawer.finishDrawing();
      auto text = drawer.getDrawingText();
      std::ofstream outs("testWedgeNonSingleBonds-2.svg");
      outs << text;
      outs.close();
      check_file_hash("testWedgeNonSingleBonds-2.svg");
    }
  }
  SECTION("basics 2 : aromatic bonds, draw to a heteroatom") {
    auto m =
        "CC(=O)C1=NC=CC=C1C |wU:1.0, (-0.954,-1.74918,;-0.9532,-0.74918,;-1.8188,-0.24858,;-0.0868,-0.24998,;0.7788,-0.75058,;1.6452,-0.25138,;1.646,0.74862,;0.7804,1.24942,;-0.086,0.75002,;-0.9516,1.25082,)|"_smiles;
    REQUIRE(m);
    m->getBondBetweenAtoms(3, 4)->setBondDir(Bond::BondDir::BEGINWEDGE);
    {
      int panelHeight = -1;
      int panelWidth = -1;
      bool noFreeType = false;
      MolDraw2DSVG drawer(350, 300, panelWidth, panelHeight, noFreeType);
      drawer.drawOptions().prepareMolsBeforeDrawing = false;
      drawer.drawMolecule(*m);
      drawer.finishDrawing();
      auto text = drawer.getDrawingText();
      std::ofstream outs("testWedgeNonSingleBonds-3.svg");
      outs << text;
      outs.close();
      check_file_hash("testWedgeNonSingleBonds-3.svg");
    }

    m->getBondBetweenAtoms(3, 4)->setBondDir(Bond::BondDir::BEGINDASH);
    {
      int panelHeight = -1;
      int panelWidth = -1;
      bool noFreeType = false;
      MolDraw2DSVG drawer(350, 300, panelWidth, panelHeight, noFreeType);
      drawer.drawOptions().prepareMolsBeforeDrawing = false;
      drawer.drawMolecule(*m);
      drawer.finishDrawing();
      auto text = drawer.getDrawingText();
      std::ofstream outs("testWedgeNonSingleBonds-4.svg");
      outs << text;
      outs.close();
      check_file_hash("testWedgeNonSingleBonds-4.svg");
    }
  }

  SECTION("basics 3: double bonds") {
    auto m =
        "CC(=O)C1=CC=CC=C1C |wU:1.0, (-0.954,-1.74918,;-0.9532,-0.74918,;-1.8188,-0.24858,;-0.0868,-0.24998,;0.7788,-0.75058,;1.6452,-0.25138,;1.646,0.74862,;0.7804,1.24942,;-0.086,0.75002,;-0.9516,1.25082,)|"_smiles;
    REQUIRE(m);
    MolOps::Kekulize(*m);
    CHECK(m->getBondBetweenAtoms(3, 4)->getBondType() ==
          Bond::BondType::DOUBLE);
    m->getBondBetweenAtoms(3, 4)->setBondDir(Bond::BondDir::BEGINWEDGE);
    {
      int panelHeight = -1;
      int panelWidth = -1;
      bool noFreeType = false;
      MolDraw2DSVG drawer(350, 300, panelWidth, panelHeight, noFreeType);
      drawer.drawOptions().prepareMolsBeforeDrawing = false;
      drawer.drawMolecule(*m);
      drawer.finishDrawing();
      auto text = drawer.getDrawingText();
      std::ofstream outs("testWedgeNonSingleBonds-5.svg");
      outs << text;
      outs.close();
      check_file_hash("testWedgeNonSingleBonds-5.svg");
    }

    m->getBondBetweenAtoms(3, 4)->setBondDir(Bond::BondDir::BEGINDASH);
    {
      int panelHeight = -1;
      int panelWidth = -1;
      bool noFreeType = false;
      MolDraw2DSVG drawer(350, 300, panelWidth, panelHeight, noFreeType);
      drawer.drawOptions().prepareMolsBeforeDrawing = false;
      drawer.drawMolecule(*m);
      drawer.finishDrawing();
      auto text = drawer.getDrawingText();
      std::ofstream outs("testWedgeNonSingleBonds-6.svg");
      outs << text;
      outs.close();
      check_file_hash("testWedgeNonSingleBonds-6.svg");
    }
  }
  SECTION("basics 3: double bonds, draw to a heteroatom") {
    auto m =
        "CC(=O)C1=NC=CC=C1C |wU:1.0, (-0.954,-1.74918,;-0.9532,-0.74918,;-1.8188,-0.24858,;-0.0868,-0.24998,;0.7788,-0.75058,;1.6452,-0.25138,;1.646,0.74862,;0.7804,1.24942,;-0.086,0.75002,;-0.9516,1.25082,)|"_smiles;
    REQUIRE(m);
    MolOps::Kekulize(*m);
    CHECK(m->getBondBetweenAtoms(3, 4)->getBondType() ==
          Bond::BondType::DOUBLE);
    m->getBondBetweenAtoms(3, 4)->setBondDir(Bond::BondDir::BEGINWEDGE);
    {
      int panelHeight = -1;
      int panelWidth = -1;
      bool noFreeType = false;
      MolDraw2DSVG drawer(350, 300, panelWidth, panelHeight, noFreeType);
      drawer.drawOptions().prepareMolsBeforeDrawing = false;
      drawer.drawMolecule(*m);
      drawer.finishDrawing();
      auto text = drawer.getDrawingText();
      std::ofstream outs("testWedgeNonSingleBonds-7.svg");
      outs << text;
      outs.close();
      check_file_hash("testWedgeNonSingleBonds-7.svg");
    }

    m->getBondBetweenAtoms(3, 4)->setBondDir(Bond::BondDir::BEGINDASH);
    {
      int panelHeight = -1;
      int panelWidth = -1;
      bool noFreeType = false;
      MolDraw2DSVG drawer(350, 300, panelWidth, panelHeight, noFreeType);
      drawer.drawOptions().prepareMolsBeforeDrawing = false;
      drawer.drawMolecule(*m);
      drawer.finishDrawing();
      auto text = drawer.getDrawingText();
      std::ofstream outs("testWedgeNonSingleBonds-8.svg");
      outs << text;
      outs.close();
      check_file_hash("testWedgeNonSingleBonds-8.svg");
    }
  }
  SECTION(
      "basics 3: make sure reapplyMolBlockWedging is called before prepareMolForDrawing") {
    auto m = R"CTAB(
  Mrv2311 05242408162D          

  0  0  0     0  0            999 V3000
M  V30 BEGIN CTAB
M  V30 COUNTS 14 15 0 0 0
M  V30 BEGIN ATOM
M  V30 1 C 2.0006 -1.54 0 0
M  V30 2 N 2.0006 -3.08 0 0
M  V30 3 C 0.6669 -3.85 0 0
M  V30 4 C -0.6668 -3.08 0 0
M  V30 5 C -0.6668 -1.54 0 0
M  V30 6 C -2.0006 -0.77 0 0
M  V30 7 C 0.6669 -0.77 0 0
M  V30 8 C 0.6669 0.77 0 0
M  V30 9 C -0.6668 1.54 0 0
M  V30 10 C -2.0006 0.77 0 0
M  V30 11 C -0.6668 3.08 0 0
M  V30 12 C 0.6669 3.85 0 0
M  V30 13 C 2.0006 3.08 0 0
M  V30 14 C 2.0006 1.54 0 0
M  V30 END ATOM
M  V30 BEGIN BOND
M  V30 1 1 1 2
M  V30 2 2 2 3
M  V30 3 1 3 4
M  V30 4 2 4 5
M  V30 5 1 5 6
M  V30 6 1 7 5 CFG=3
M  V30 7 2 7 1
M  V30 8 1 7 8
M  V30 9 2 8 9
M  V30 10 1 9 10
M  V30 11 1 9 11
M  V30 12 2 11 12
M  V30 13 1 12 13
M  V30 14 2 13 14
M  V30 15 1 8 14
M  V30 END BOND
M  V30 END CTAB
M  END
)CTAB"_ctab;
    REQUIRE(m);
    int panelHeight = -1;
    int panelWidth = -1;
    bool noFreeType = true;
    MolDraw2DSVG drawer(350, 300, panelWidth, panelHeight, noFreeType);
    drawer.drawOptions().useMolBlockWedging = true;
    drawer.drawMolecule(*m);
    drawer.finishDrawing();
    auto text = drawer.getDrawingText();
    std::ofstream outs("testWedgingShouldBeOnSingleBond.svg");
    outs << text;
    outs.close();
    check_file_hash("testWedgingShouldBeOnSingleBond.svg");
    std::regex regex1(
        "<path class='bond-5 atom-6 atom-4'.*style='fill:none;fill-rule:evenodd;stroke:#000000;stroke-width:1\\.0px;stroke-linecap:butt;stroke-linejoin:miter;stroke-opacity:1' />");
    std::regex regex2(
        "<path class='bond-5 atom-6 atom-4'.*style='fill:none;fill-rule:evenodd;stroke:#000000;stroke-width:2\\.0px;stroke-linecap:butt;stroke-linejoin:miter;stroke-opacity:1' />");
    size_t nRegex1Matches = std::distance(
        std::sregex_token_iterator(text.begin(), text.end(), regex1),
        std::sregex_token_iterator());
    CHECK(nRegex1Matches > 6);  // check the bond is hashed
    auto dat2 = *std::sregex_iterator(text.begin(), text.end(), regex2);
    CHECK(dat2.empty());  // check the bond is single
  }
}

TEST_CASE("avoid duplicate enhanced stereo labels") {
  static const std::string AND1("and1");
  auto m = "C[C@H](O)[C@H](C)F |&1:1,3,r|"_smiles;
  REQUIRE(m);
  for (bool addStereoAnnotation : {false, true}) {
    int panelHeight = -1;
    int panelWidth = -1;
    bool noFreeType = true;
    MolDraw2DSVG drawer(300, 300, panelWidth, panelHeight, noFreeType);
    drawer.drawOptions().addStereoAnnotation = addStereoAnnotation;
    drawer.drawMolecule(*m);
    drawer.finishDrawing();
    auto text = drawer.getDrawingText();
    std::string svgFile(std::string(
        "testDuplicateEnhancedStereoLabelsAddAnnotation" +
        std::string(addStereoAnnotation ? "True" : "False") + ".svg"));
    std::ofstream outs(svgFile);
    outs << text;
    outs.close();
    check_file_hash(svgFile);
    for (const char &c : AND1) {
      std::regex regex(std::string("<text\\s+.*>") + c +
                       std::string("</text>"));
      size_t nOccurrences = std::distance(
          std::sregex_token_iterator(text.begin(), text.end(), regex),
          std::sregex_token_iterator());
      // there should be only 2 "and1" labels, not 4
      CHECK(nOccurrences == 2);
    }
  }
}

TEST_CASE("Draw atom map numbers on complex query atoms") {
  std::unique_ptr<ChemicalReaction> rxn(RxnSmartsToChemicalReaction(
      "[C:1](=[O:2])-[OD1].[N!H0:3]>>[C:1](=[O:2])[N:3]"));
  REQUIRE(rxn);
  {
    // Use NO_FREETYPE so that the characters appear in an
    // easily found manner in the SVG.
    MolDraw2DSVG drawer(600, 200, 600, 200, NO_FREETYPE);
    drawer.drawReaction(*rxn);
    drawer.finishDrawing();
    auto text = drawer.getDrawingText();
    std::string svgFile = "testComplexQueryAtomMap.svg";
    std::ofstream outs(svgFile);
    outs << text;
    outs.close();
    check_file_hash(svgFile);
    std::regex regex(std::string("<text\\s+.*>:</text>"));
    size_t nOccurrences = std::distance(
        std::sregex_token_iterator(text.begin(), text.end(), regex),
        std::sregex_token_iterator());
    // there should be 6 colons drawn
    CHECK(nOccurrences == 6);
  }
}

TEST_CASE("Draw hetero atoms in black if highlighted") {
  {
    auto mol = "OC(=O)c1ccc(C(=O)O)cc1"_smiles;
    REQUIRE(mol);
    MolDraw2DSVG drawer(350, 300, 350, 300, NO_FREETYPE);
    drawer.drawOptions().highlightColour = DrawColour(1, 0.0, 0.0);
    std::vector<int> highlightAtoms = {0, 1, 2};
    drawer.drawMolecule(*mol, "", &highlightAtoms);
    drawer.finishDrawing();
    auto text = drawer.getDrawingText();
    std::ofstream outs("testHighlightHeteroAtoms_1.svg");
    outs << text;
    outs.close();
    // there should be 3 black characters and 3 red
    std::regex regex1("<text .*;fill:#000000.*</text>");
    size_t nBlack = std::distance(
        std::sregex_token_iterator(text.begin(), text.end(), regex1),
        std::sregex_token_iterator());
    CHECK(nBlack == 3);
    std::regex regex2("<text .*;fill:#FF0000.*</text>");
    size_t nRed = std::distance(
        std::sregex_token_iterator(text.begin(), text.end(), regex2),
        std::sregex_token_iterator());
    CHECK(nRed == 3);
    check_file_hash("testHighlightHeteroAtoms_1.svg");
  }
  {
    auto mol = "OC(=O)c1ccc(C(=O)O)cc1"_smiles;
    REQUIRE(mol);
    MolDraw2DSVG drawer(350, 300, 350, 300, NO_FREETYPE);
    setDarkMode(drawer);
    std::vector<int> highlightAtoms = {0, 1, 2};
    drawer.drawMolecule(*mol, "", &highlightAtoms);
    drawer.finishDrawing();
    auto text = drawer.getDrawingText();
    std::ofstream outs("testHighlightHeteroAtoms_2.svg");
    outs << text;
    outs.close();
    // there should be 3 "carbon" characters and 3 pinky ones
    std::regex regex1("<text .*;fill:#E5E5E5.*</text>");
    size_t nBlack = std::distance(
        std::sregex_token_iterator(text.begin(), text.end(), regex1),
        std::sregex_token_iterator());
    CHECK(nBlack == 3);
    std::regex regex2("<text .*;fill:#FF3333.*</text>");
    size_t nRed = std::distance(
        std::sregex_token_iterator(text.begin(), text.end(), regex2),
        std::sregex_token_iterator());
    CHECK(nRed == 3);
    check_file_hash("testHighlightHeteroAtoms_2.svg");
  }
}

TEST_CASE("Github 7739 - Bad multi-coloured wedge") {
  std::string fileStem = "testGithub_7739_";
  {
    auto mol =
        "O=C1C=CNC(=O)N1C(=C)[C@]([C@H](C)Br)([C@@H](F)C)[C@H](Cl)C |(2.8625,1.0561,;2.2921,-0.5174,;3.4688,-1.0018,;3.6019,-2.4682,;2.3988,-3.3169,;1.0621,-2.6992,;0.1062,-3.9298,;0.9288,-1.2328,;-0.5563,-0.6124,;-1.5367,-1.8,;-0.8947,0.9647,;-0.8778,2.5678,;-0.1398,3.9298,;-1.9563,3.6407,;0.5974,1.3136,;1.1268,-0.0778,;1.9954,1.9251,;-2.4534,0.7177,;-3.6019,1.737,;-3.4495,-0.4655,),wD:14.15,wU:7.7,11.13,10.14,17.18,o1:7,10,14,&1:11,17|"_smiles;
    REQUIRE(mol);
    bool kekulize = true;
    bool addChiralHs = true;
    bool wedgeBonds = true;
    bool forceCoords = true;
    bool wavyBonds = true;
    MolDraw2DUtils::prepareMolForDrawing(*mol, kekulize, addChiralHs,
                                         wedgeBonds, forceCoords, wavyBonds);
    MolDraw2DSVG drawer(600, 600);
    drawer.drawOptions().addAtomIndices = true;
    drawer.drawOptions().addBondIndices = true;
    std::string legend = fileStem + "1";
    drawer.drawMolecule(*mol, legend);
    drawer.finishDrawing();
    std::string text = drawer.getDrawingText();
    std::ofstream outs(fileStem + "1.svg");
    outs << text;
    outs.flush();
    // In the original, buggy version, there were 3 triangles making
    // up the black part of bond 6.  There are only 2 in the fixed version.
    // std::regex bond6(
    //     "<path class='bond-6 atom-7 atom-5' .*style='fill:#000000;"
    //     "fill-rule:evenodd;fill-opacity:1;stroke:#000000;");
    std::regex bond6(
        "<path class='bond-6 atom-5 atom-7' .*style='fill:none;fill-rule:evenodd;stroke:#0000");
    size_t nOccurrences6 = std::distance(
        std::sregex_token_iterator(text.begin(), text.end(), bond6),
        std::sregex_token_iterator());
    // on ARM macs we were getting different wedging... that needs to be looked
    // into separately
    std::regex bond19(
        "<path class='bond-19 atom-7 atom-1' .*style='fill:#000000;"
        "fill-rule:evenodd;fill-opacity:1;stroke:#000000;");
    size_t nOccurrences19 = std::distance(
        std::sregex_token_iterator(text.begin(), text.end(), bond19),
        std::sregex_token_iterator());

    std::regex bond13(
        "<path class='bond-13 atom-10 atom-14' .*style='fill:#000000;"
        "fill-rule:evenodd;fill-opacity:1;stroke:#000000;");
    size_t nOccurrences13 = std::distance(
        std::sregex_token_iterator(text.begin(), text.end(), bond13),
        std::sregex_token_iterator());

    CHECK((nOccurrences6 == 2 || nOccurrences19 == 2 || nOccurrences13 == 2));

    check_file_hash(fileStem + "1.svg");
  }
  // This next not broke in early iterations of the fixing.
  {
    auto mol =
        "N=c1nc([C@@H]2CCCCN2)cc(N)n1O |(0.81024,2.46595,;0.80944,1.46595,;-0.05696,0.966747,;-0.05776,-0.0332533,;-0.92416,-0.532653,;-1.78976,-0.0318533,;-2.65616,-0.531253,;-2.65696,-1.53125,;-1.79136,-2.03185,;-0.92496,-1.53265,;0.80784,-0.534053,;1.67424,-0.0346533,;2.53984,-0.535253,;1.67504,0.965347,;2.54144,1.46475,),wU:4.3|"_smiles;
    REQUIRE(mol);

    MolDraw2DSVG drawer(600, 600);
    MolDraw2DUtils::prepareMolForDrawing(*mol);
    drawer.drawOptions().addAtomIndices = true;
    drawer.drawOptions().addBondIndices = true;
    std::string legend = fileStem + "2";
    drawer.drawMolecule(*mol, legend);
    drawer.finishDrawing();
    std::string text = drawer.getDrawingText();
    std::ofstream outs(fileStem + "2.svg");
    outs << text;
    outs.flush();
    std::regex bond3(
        "<path class='bond-3 atom-4 atom-3' .*style='fill:#000000;"
        "fill-rule:evenodd;fill-opacity:1;stroke:#000000;");
    size_t nOccurrences = std::distance(
        std::sregex_token_iterator(text.begin(), text.end(), bond3),
        std::sregex_token_iterator());
    CHECK(nOccurrences == 2);
    check_file_hash(fileStem + "2.svg");
  }

  {
    auto mol =
        "O=C1C=CNC(=O)C1C(=C)[C@]([C@H](C)Br)([C@@H](F)C)[C@H](Cl)C |(2.8625,1.0561,;2.2921,-0.5174,;3.4688,-1.0018,;3.6019,-2.4682,;2.3988,-3.3169,;1.0621,-2.6992,;0.1062,-3.9298,;0.9288,-1.2328,;-0.5563,-0.6124,;-1.5367,-1.8,;-0.8947,0.9647,;-0.8778,2.5678,;-0.1398,3.9298,;-1.9563,3.6407,;0.5974,1.3136,;1.1268,-0.0778,;1.9954,1.9251,;-2.4534,0.7177,;-3.6019,1.737,;-3.4495,-0.4655,),wD:14.15,wU:7.7,11.13,10.14,17.18,o1:7,10,14,&1:11,17|"_smiles;
    REQUIRE(mol);
    bool kekulize = true;
    bool addChiralHs = true;
    bool wedgeBonds = true;
    bool forceCoords = true;
    bool wavyBonds = true;
    MolDraw2DUtils::prepareMolForDrawing(*mol, kekulize, addChiralHs,
                                         wedgeBonds, forceCoords, wavyBonds);
    MolDraw2DSVG drawer(600, 600);
    drawer.drawOptions().addAtomIndices = true;
    drawer.drawOptions().addBondIndices = true;
    std::string legend = fileStem + "3";
    drawer.drawMolecule(*mol, legend);
    drawer.finishDrawing();
    std::string text = drawer.getDrawingText();
    std::ofstream outs(fileStem + "3.svg");
    outs << text;
    outs.flush();
    std::regex bond19(
        "<path class='bond-19 atom-7 atom-1' .*style='fill:#000000;"
        "fill-rule:evenodd;fill-opacity:1;stroke:#000000;");
    size_t nOccurrences = std::distance(
        std::sregex_token_iterator(text.begin(), text.end(), bond19),
        std::sregex_token_iterator());
    CHECK(nOccurrences == 1);
    check_file_hash(fileStem + "3.svg");
  }
  {
    auto mol =
        "C=C1C=CNC(=O)C1C(=C)[C@]([C@H](C)Br)([C@@H](F)C)[C@H](Cl)C |(2.8625,1.0561,;2.2921,-0.5174,;3.4688,-1.0018,;3.6019,-2.4682,;2.3988,-3.3169,;1.0621,-2.6992,;0.1062,-3.9298,;0.9288,-1.2328,;-0.5563,-0.6124,;-1.5367,-1.8,;-0.8947,0.9647,;-0.8778,2.5678,;-0.1398,3.9298,;-1.9563,3.6407,;0.5974,1.3136,;1.1268,-0.0778,;1.9954,1.9251,;-2.4534,0.7177,;-3.6019,1.737,;-3.4495,-0.4655,),wD:14.15,wU:7.7,11.13,10.14,17.18,o1:7,10,14,&1:11,17|"_smiles;
    REQUIRE(mol);
    bool kekulize = true;
    bool addChiralHs = true;
    bool wedgeBonds = true;
    bool forceCoords = true;
    bool wavyBonds = true;
    MolDraw2DUtils::prepareMolForDrawing(*mol, kekulize, addChiralHs,
                                         wedgeBonds, forceCoords, wavyBonds);
    MolDraw2DSVG drawer(600, 600);
    drawer.drawOptions().addAtomIndices = true;
    drawer.drawOptions().addBondIndices = true;
    std::string legend = fileStem + "4";
    drawer.drawMolecule(*mol, legend);
    drawer.finishDrawing();
    std::string text = drawer.getDrawingText();
    std::ofstream outs(fileStem + "4.svg");
    outs << text;
    outs.flush();
    std::regex bond19(
        "<path class='bond-19 atom-7 atom-1' .*style='fill:#000000;"
        "fill-rule:evenodd;fill-opacity:1;stroke:#000000;");
    size_t nOccurrences = std::distance(
        std::sregex_token_iterator(text.begin(), text.end(), bond19),
        std::sregex_token_iterator());
    CHECK(nOccurrences == 1);
    check_file_hash(fileStem + "4.svg");
  }
  {
    auto mol = "C1[C@@H](C=C)CCN[C@H]1C#N"_smiles;
    REQUIRE(mol);
    bool kekulize = true;
    bool addChiralHs = true;
    bool wedgeBonds = true;
    bool forceCoords = true;
    bool wavyBonds = true;
    MolDraw2DUtils::prepareMolForDrawing(*mol, kekulize, addChiralHs,
                                         wedgeBonds, forceCoords, wavyBonds);
    MolDraw2DSVG drawer(600, 600);
    drawer.drawOptions().addAtomIndices = true;
    drawer.drawOptions().addBondIndices = true;
    std::string legend = fileStem + "5";
    drawer.drawMolecule(*mol, legend);
    drawer.finishDrawing();
    std::string text = drawer.getDrawingText();
    std::ofstream outs(fileStem + "5.svg");
    outs << text;
    outs.flush();
    std::regex bond19(
        "<path class='bond-1 atom-1 atom-2' .*style='fill:#000000;"
        "fill-rule:evenodd;fill-opacity:1;stroke:#000000;");
    size_t nOccurrences = std::distance(
        std::sregex_token_iterator(text.begin(), text.end(), bond19),
        std::sregex_token_iterator());
    CHECK(nOccurrences == 1);
    check_file_hash(fileStem + "5.svg");
  }
}

TEST_CASE("idx out of bounds should not cause a segfault") {
  auto m = "C"_smiles;
  {
    MolDraw2DSVG drawer(300, 300, -1, -1, NO_FREETYPE);
    std::map<int, std::vector<DrawColour>> atomCols{{2, {DrawColour(0, 0, 0)}}};
    std::map<int, std::vector<DrawColour>> bondCols;
    std::map<int, double> atomRads{{2, 1.0}};
    std::map<int, int> bondMults;
    REQUIRE_THROWS_AS(
        drawer.drawMoleculeWithHighlights(*m, "nocrash", atomCols, bondCols,
                                          atomRads, bondMults),
        Invar::Invariant);
  }
  {
    MolDraw2DSVG drawer(300, 300, -1, -1, NO_FREETYPE);
    std::map<int, std::vector<DrawColour>> atomCols;
    std::map<int, std::vector<DrawColour>> bondCols{{2, {DrawColour(0, 0, 0)}}};
    std::map<int, double> atomRads;
    std::map<int, int> bondMults;
    REQUIRE_THROWS_AS(
        drawer.drawMoleculeWithHighlights(*m, "nocrash", atomCols, bondCols,
                                          atomRads, bondMults),
        Invar::Invariant);
  }
  {
    MolDraw2DSVG drawer(300, 300, -1, -1, NO_FREETYPE);
    std::map<int, std::vector<DrawColour>> atomCols{{0, {DrawColour(0, 0, 0)}}};
    std::map<int, std::vector<DrawColour>> bondCols;
    std::map<int, double> atomRads{{2, 1.0}};
    std::map<int, int> bondMults;
    REQUIRE_NOTHROW(drawer.drawMoleculeWithHighlights(
        *m, "nocrash", atomCols, bondCols, atomRads, bondMults));
  }
  {
    MolDraw2DSVG drawer(300, 300, -1, -1, NO_FREETYPE);
    std::map<int, std::vector<DrawColour>> atomCols;
    std::map<int, std::vector<DrawColour>> bondCols{{0, {DrawColour(0, 0, 0)}}};
    std::map<int, double> atomRads;
    std::map<int, int> bondMults{{2, 10}};
    REQUIRE_THROWS_AS(
        drawer.drawMoleculeWithHighlights(*m, "nocrash", atomCols, bondCols,
                                          atomRads, bondMults),
        Invar::Invariant);
  }
}

TEST_CASE("Atom abbreviations clash") {
  auto m = "C(OC)C(OC)C(OC)C(OC)C(OC)C(OC)C(Cl)COC"_smiles;
  RDDepict::preferCoordGen = false;
  MolDraw2DUtils::prepareMolForDrawing(*m);
  MolDraw2DSVG drawer(300, 300, -1, -1, NO_FREETYPE);
  drawer.drawOptions().explicitMethyl = true;
  drawer.drawOptions().addAtomIndices = true;
  drawer.drawOptions().baseFontSize = 1.2;
  drawer.drawMolecule(*m);
  drawer.finishDrawing();
  std::string text = drawer.getDrawingText();
  std::ofstream outs("testAtomAbbreviationsClash.svg");
  outs << text;
  outs.flush();
  // If this is worked correctly, the first 2 characters of atoms 8 and 14
  // should be above each other, and the characters of atom 22 should
  // be in increasing x, with the y of 1 and 3 (H and C) the same.
  // If this wasn't a test, this would probably be done more elegantly.
  {
    const static std::regex text8(
        "<text x='(\\d+\\.\\d+)' y='(\\d+\\.\\d+)' class='atom-8'.*</text>");
    std::ptrdiff_t const match_count(
        std::distance(std::sregex_iterator(text.begin(), text.end(), text8),
                      std::sregex_iterator()));
    CHECK(match_count == 3);
    auto match_begin = std::sregex_iterator(text.begin(), text.end(), text8);
    std::smatch match = *match_begin;
    double x1 = stod(match[1]);
    double y1 = stod(match[2]);
    ++match_begin;
    match = *match_begin;
    double x2 = stod(match[1]);
    double y2 = stod(match[2]);
    CHECK_THAT(x1, Catch::Matchers::WithinAbs(x2, 0.1));
    CHECK(y1 > y2);
  }
  {
    const static std::regex text14(
        "<text x='(\\d+\\.\\d+)' y='(\\d+\\.\\d+)' class='atom-14'.*</text>");
    std::ptrdiff_t const match_count(
        std::distance(std::sregex_iterator(text.begin(), text.end(), text14),
                      std::sregex_iterator()));
    CHECK(match_count == 3);
    auto match_begin = std::sregex_iterator(text.begin(), text.end(), text14);
    std::smatch match = *match_begin;
    double x1 = stod(match[1]);
    double y1 = stod(match[2]);
    ++match_begin;
    match = *match_begin;
    double x2 = stod(match[1]);
    double y2 = stod(match[2]);
    CHECK_THAT(x1, Catch::Matchers::WithinAbs(x2, 0.1));
    CHECK(y1 > y2);
  }
  {
    const static std::regex text22(
        "<text x='(\\d+\\.\\d+)' y='(\\d+\\.\\d+)' class='atom-22'.*</text>");
    std::ptrdiff_t const match_count(
        std::distance(std::sregex_iterator(text.begin(), text.end(), text22),
                      std::sregex_iterator()));
    CHECK(match_count == 3);
    auto match_begin = std::sregex_iterator(text.begin(), text.end(), text22);
    std::smatch match = *match_begin;
    double x1 = stod(match[1]);
    double y1 = stod(match[2]);
    ++match_begin;
    ++match_begin;
    match = *match_begin;
    double x2 = stod(match[1]);
    double y2 = stod(match[2]);
    CHECK_THAT(y1, Catch::Matchers::WithinAbs(y2, 0.1));
    CHECK(x2 > x1);
  }
  check_file_hash("testAtomAbbreviationsClash.svg");
}

TEST_CASE(
    "DrawMol::getColour should not throw if the palette has no carbon color and no default color") {
  auto m = "c1ccc(C2CN2)cc1"_smiles;
  MolDraw2DSVG drawer(300, 300, -1, -1, NO_FREETYPE);
  drawer.drawOptions().atomColourPalette = ColourPalette();
  std::vector<int> highlightAtoms{0, 1, 2, 3, 4, 5, 6, 7, 8};
  std::vector<int> highlightBonds;
  REQUIRE_NOTHROW(
      drawer.drawMolecule(*m, "", &highlightAtoms, &highlightBonds));
  drawer.finishDrawing();
  std::string text = drawer.getDrawingText();
  std::ofstream outs("testBlackAtomsUnderHighlight.svg");
  outs << text;
  outs.flush();
  {
    std::regex path("<path.*fill:none;.*stroke:#000000;.*/>");
    size_t nOccurrences = std::distance(
        std::sregex_token_iterator(text.begin(), text.end(), path),
        std::sregex_token_iterator());
    CHECK(nOccurrences == 19);
  }
  {
    std::regex path("<text.*stroke:none;.*fill:#000000.*</text>");
    size_t nOccurrences = std::distance(
        std::sregex_token_iterator(text.begin(), text.end(), path),
        std::sregex_token_iterator());
    CHECK(nOccurrences == 2);
  }
  {
    std::regex path("<ellipse.*fill:#FF7F7F;.*stroke:#FF7F7F;.*/>");
    size_t nOccurrences = std::distance(
        std::sregex_token_iterator(text.begin(), text.end(), path),
        std::sregex_token_iterator());
    CHECK(nOccurrences == 9);
  }
  check_file_hash("testBlackAtomsUnderHighlight.svg");
}

TEST_CASE(
    "Github8177 - bad conformer if prepareMolsBeforeDrawing is false and unspecifiedStereoIsUnknown is true") {
  auto m = "c1cccnc1CC"_smiles;
  REQUIRE(m);
  MolDraw2DSVG drawer(300, 300, -1, -1, NO_FREETYPE);
  drawer.drawOptions().prepareMolsBeforeDrawing = false;
  drawer.drawOptions().unspecifiedStereoIsUnknown = true;
  REQUIRE_NOTHROW(drawer.drawMolecule(*m));
}

TEST_CASE("Github8195 - Reaction rendering looks odd at small scales") {
  std::string smiles =
      "[#6]1-[#6]=[#6]-[#6]=[#6]-[#6]=1-[#6:1](=[#8])-[#8]."
      "[#1:7]-[#7:4](-[#1,#6:5])-[#1,#6:6]>>"
      "[#6]1(-[#6:1](-[#7:4](-[#1,#6:5])-[#1,#6:6])"
      "=[#8])-[#6]=[#6]-[#6]=[#6]-[#6]=1";
  bool useSmiles = false;
  std::unique_ptr<ChemicalReaction> rxn(
      RxnSmartsToChemicalReaction(smiles, nullptr, useSmiles));
  REQUIRE(rxn);
  MolDraw2DSVG drawer(300, 300, -1, -1, NO_FREETYPE);
  drawer.drawReaction(*rxn);
  drawer.finishDrawing();
  auto text = drawer.getDrawingText();
  std::ofstream outs("testSmallReactionCanvas.svg");
  outs << text;
  outs.close();
  std::regex path("font-size:6px");
  size_t nOccurrences =
      std::distance(std::sregex_token_iterator(text.begin(), text.end(), path),
                    std::sregex_token_iterator());
  CHECK(nOccurrences == 38);
  check_file_hash("testSmallReactionCanvas.svg");
#ifdef RDK_BUILD_CAIRO_SUPPORT
  SECTION("PNG for visual inspection") {
    {
      MolDraw2DCairo drawer(300, 300);
      drawer.drawReaction(*rxn);
      drawer.finishDrawing();
      drawer.writeDrawingText("testSmallReactionCanvas.png");
    }
  }
#endif
}

TEST_CASE("Github8209 - Reaction products not having bond corners smoothed") {
  std::string smiles =
      "[#6]1-[#6]=[#6]-[#6]=[#6]-[#6]=1-[#6:1](=[#8])-[#8]."
      "[#1:7]-[#7:4](-[#1,#6:5])-[#1,#6:6]>>"
      "[#6]1(-[#6:1](-[#7:4](-[#1,#6:5])-[#1,#6:6])"
      "=[#8])-[#6]=[#6]-[#6]=[#6]-[#6]=1";
  bool useSmiles = false;
  std::unique_ptr<ChemicalReaction> rxn(
      RxnSmartsToChemicalReaction(smiles, nullptr, useSmiles));
  REQUIRE(rxn);
  MolDraw2DSVG drawer(450, 200, -1, -1, NO_FREETYPE);
  drawer.drawReaction(*rxn);
  drawer.finishDrawing();
  auto text = drawer.getDrawingText();
  std::ofstream outs("testReactionProductSmoothCorners.svg");
  outs << text;
  outs.close();
  std::regex path(
      "<path d='M (\\d+\\.\\d+),(\\d+\\.\\d+) L (\\d+\\.\\d+),(\\d+\\.\\d+) L (\\d+\\.\\d+),(\\d+\\.\\d+)' style='fill:none;stroke:#000000");
  size_t nOccurrences =
      std::distance(std::sregex_token_iterator(text.begin(), text.end(), path),
                    std::sregex_token_iterator());
  CHECK(nOccurrences == 10);
  check_file_hash("testReactionProductSmoothCorners.svg");
<<<<<<< HEAD
}


TEST_CASE("Optional brackets round atom lists in queries and reactions.") {
  std::string baseName = "testOptionalAtomListBrackets";
  auto checkTextChar = [](const std::string &svgText,
                          const std::string &searchChar,
                          size_t expected) -> void {
    {
      std::regex regex("<text .* >" + searchChar + "</text>");
      size_t nOccurrences = std::distance(
          std::sregex_token_iterator(svgText.begin(), svgText.end(), regex),
          std::sregex_token_iterator());
      CHECK(nOccurrences == expected);
    }
  };
  {
    std::string smiles =
        "[#6]1-[#6]=[#6]-[#6]=[#6]-[#6]=1-[#6:1](=[#8])-[#8]."
        "[#1:7]-[#7:4](-[#1,#6:5])-[#1,#6:6]>>"
        "[#6]1(-[#6:1](-[#7:4](-[#1,#6:5])-[#1,#6:6])"
        "=[#8])-[#6]=[#6]-[#6]=[#6]-[#6]=1";
    bool useSmiles = false;
    std::unique_ptr<ChemicalReaction> rxn(
        RxnSmartsToChemicalReaction(smiles, nullptr, useSmiles));
    REQUIRE(rxn);
    MolDraw2DSVG drawer(600, 300, -1, -1, NO_FREETYPE);
    drawer.drawOptions().bracketsAroundAtomLists = false;
    drawer.drawReaction(*rxn);
    drawer.finishDrawing();
    auto text = drawer.getDrawingText();
    std::ofstream outs(baseName + "_1.svg");
    outs << text;
    outs.close();
    checkTextChar(text, R"(\[)", 0);
    checkTextChar(text, R"(\])", 0);
    check_file_hash(baseName + "_1.svg");
  }
  {
    auto m = "c1ccccc1[F,Cl,Br,I,At]"_smarts;
    REQUIRE(m);
    MolDraw2DSVG drawer(600, 300, -1, -1, NO_FREETYPE);
    drawer.drawOptions().bracketsAroundAtomLists = false;
    drawer.drawOptions().useComplexQueryAtomSymbols = false;
    drawer.drawMolecule(*m);
    drawer.finishDrawing();
    auto text = drawer.getDrawingText();
    std::ofstream outs(baseName + "_2.svg");
    outs << text;
    outs.close();
    checkTextChar(text, R"(\[)", 0);
    checkTextChar(text, R"(\])", 0);
    check_file_hash(baseName + "_2.svg");
  }
  {
    // Demonstrate that the complex query atom symbols aren't stuffed up by
    // this change.
    auto m = "c1ccccc1[F,Cl,Br,I,At]"_smarts;
    REQUIRE(m);
    MolDraw2DSVG drawer(600, 300, -1, -1, NO_FREETYPE);
    drawer.drawOptions().bracketsAroundAtomLists = false;
    drawer.drawOptions().useComplexQueryAtomSymbols = true;
    drawer.drawMolecule(*m);
    drawer.finishDrawing();
    auto text = drawer.getDrawingText();
    std::ofstream outs(baseName + "_3.svg");
    outs << text;
    outs.close();
    checkTextChar(text, R"(\[)", 0);
    checkTextChar(text, R"(\])", 0);
    checkTextChar(text, "X", 1);
    check_file_hash(baseName + "_3.svg");
  }
=======
>>>>>>> 451e57f0
}<|MERGE_RESOLUTION|>--- conflicted
+++ resolved
@@ -352,12 +352,9 @@
     {"testBlackAtomsUnderHighlight.svg", 3916069581U},
     {"testSmallReactionCanvas.svg", 1288652415U},
     {"testReactionProductSmoothCorners.svg", 1712682118U},
-<<<<<<< HEAD
     {"testOptionalAtomListBrackets_1.svg", 822046498U},
     {"testOptionalAtomListBrackets_2.svg", 3881772214U},
     {"testOptionalAtomListBrackets_3.svg", 2945415850U},
-=======
->>>>>>> 451e57f0
 };
 
 // These PNG hashes aren't completely reliable due to floating point cruft,
@@ -10297,9 +10294,7 @@
                     std::sregex_token_iterator());
   CHECK(nOccurrences == 10);
   check_file_hash("testReactionProductSmoothCorners.svg");
-<<<<<<< HEAD
-}
-
+}
 
 TEST_CASE("Optional brackets round atom lists in queries and reactions.") {
   std::string baseName = "testOptionalAtomListBrackets";
@@ -10371,6 +10366,4 @@
     checkTextChar(text, "X", 1);
     check_file_hash(baseName + "_3.svg");
   }
-=======
->>>>>>> 451e57f0
-}+}
