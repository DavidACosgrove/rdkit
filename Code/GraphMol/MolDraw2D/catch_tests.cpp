//
//  Copyright (C) 2019-2023 Greg Landrum and other RDKit contributors
//
//   @@ All Rights Reserved @@
//  This file is part of the RDKit.
//  The contents are covered by the terms of the BSD license
//  which is included in the file license.txt, found at the root
//  of the RDKit source tree.
//
#include "catch.hpp"

#include <GraphMol/RDKitBase.h>

#include <RDGeneral/hash/hash.hpp>
#include <GraphMol/SmilesParse/SmilesParse.h>
#include <GraphMol/MolDraw2D/MolDraw2D.h>
#include <GraphMol/MolDraw2D/MolDraw2DSVG.h>
#include <GraphMol/MolDraw2D/MolDraw2DUtils.h>
#include <GraphMol/MolDraw2D/MolDraw2DDetails.h>
#include <GraphMol/FileParsers/FileParsers.h>
#include <GraphMol/FileParsers/PNGParser.h>
#include <boost/algorithm/string/split.hpp>
#include <GraphMol/ChemReactions/Reaction.h>
#include <GraphMol/ChemReactions/ReactionParser.h>
#include <GraphMol/CIPLabeler/CIPLabeler.h>
#include <GraphMol/Depictor/RDDepictor.h>
#include <regex>

#ifdef RDK_BUILD_CAIRO_SUPPORT
#include <cairo.h>
#include "MolDraw2DCairo.h"
#endif

// a lot of the tests check <text> flags in the SVG.  That doesn't
// happen with the Freetype versions
static const bool NO_FREETYPE = true;

namespace {

// if the generated SVG hashes to the value we're expecting, delete
// the file.  That way, only the files that need inspection will be
// left at the end of the run.
// The hand-drawn pictures will fail this frequently due to the use
// of random numbers to draw the lines.  As well as all the testHandDrawn
// files, this includes testBrackets-5a.svg and testPositionVariation-1b.svg
static const bool DELETE_WITH_GOOD_HASH = true;
// The expected hash code for a file may be included in these maps, or
// provided in the call to check_file_hash().
// These values are for a build with FreeType, so expect them all to be
// wrong when building without.
static const std::map<std::string, std::hash_result_t> SVG_HASHES = {
    {"testAtomTags_1.svg", 146691388U},
    {"testAtomTags_2.svg", 3210393969U},
    {"testAtomTags_3.svg", 2131854465U},
    {"contourMol_1.svg", 3218870758U},
    {"contourMol_2.svg", 2353351393U},
    {"contourMol_3.svg", 3493070184U},
    {"contourMol_4.svg", 764999893U},
    {"testDativeBonds_1.svg", 555607912U},
    {"testDativeBonds_2.svg", 93109626U},
    {"testDativeBonds_3.svg", 3944956974U},
    {"testDativeBonds_2a.svg", 1026259021U},
    {"testDativeBonds_2b.svg", 3842058701U},
    {"testDativeBonds_2c.svg", 1000280203U},
    {"testDativeBonds_2d.svg", 3605527201U},
    {"testZeroOrderBonds_1.svg", 582365640U},
    {"testFoundations_1.svg", 767448647U},
    {"testFoundations_2.svg", 1248494165U},
    {"testTest_1.svg", 1248494165U},
    {"testKekulizationProblems_1.svg", 3747357148U},
    {"testAtomBondIndices_1.svg", 3247225756U},
    {"testAtomBondIndices_2.svg", 2812688864U},
    {"testAtomBondIndices_3.svg", 3653054459U},
    {"testAtomBondIndices_4.svg", 635195563U},
    {"testAtomBondIndices_5.svg", 23594241U},
    {"testAtomBondIndices_6.svg", 1127540948U},
    {"testGithub3226_1.svg", 4099803989U},
    {"testGithub3226_2.svg", 3134615187U},
    {"testGithub3226_3.svg", 1488097417U},
    {"testGithub3369_1.svg", 4165525787U},
    {"testIncludeRadicals_1a.svg", 2528551797U},
    {"testIncludeRadicals_1b.svg", 3075507489U},
    {"testLegendsAndDrawing-1.svg", 1693176512U},
    {"testGithub3577-1.svg", 3974438540U},
    {"testHandDrawn-1.svg", 799391905U},
    {"testHandDrawn-2.svg", 1696668329U},
    {"testHandDrawn-3.svg", 3293983707U},
    {"testHandDrawn-4.svg", 3348972281U},
    {"testHandDrawn-5a.svg", 1171105985U},
    {"testHandDrawn-5b.svg", 1165866976U},
    {"testBrackets-1a.svg", 3257646535U},
    {"testBrackets-1b.svg", 776088825U},
    {"testBrackets-1c.svg", 3257646535U},
    {"testBrackets-1d.svg", 776088825U},
    {"testBrackets-1e.svg", 1202405256U},
    {"testBrackets-2a.svg", 728321376U},
    {"testBrackets-2b.svg", 1408188695U},
    {"testBrackets-2c.svg", 728321376U},
    {"testBrackets-2d.svg", 1408188695U},
    {"testBrackets-3a.svg", 791450653U},
    {"testBrackets-4a.svg", 769125635U},
    {"testBrackets-4b.svg", 4066682338U},
    {"testBrackets-5a.svg", 1388227932U},
    {"testBrackets-5768.svg", 3070888879U},
    {"testSGroupData-1a.svg", 1463366807U},
    {"testSGroupData-1b.svg", 223883202U},
    {"testSGroupData-2a.svg", 3547547260U},
    {"testSGroupData-2b.svg", 2573013307U},
    {"testSGroupData-3a.svg", 2220120573U},
    {"testPositionVariation-1.svg", 444914699U},
    {"testPositionVariation-1b.svg", 3646629289U},
    {"testPositionVariation-2.svg", 624353208U},
    {"testPositionVariation-3.svg", 3408717052U},
    {"testPositionVariation-4.svg", 4125874052U},
    {"testNoAtomLabels-1.svg", 2648234379U},
    {"testNoAtomLabels-2.svg", 3213096674U},
    {"testQueryBonds-1a.svg", 713354870U},
    {"testQueryBonds-1b.svg", 2517713542U},
    {"testQueryBonds-1c.svg", 3119135647U},
    {"testQueryBonds-2.svg", 69341882U},
    {"testLinkNodes-2-0.svg", 2952965907U},
    {"testLinkNodes-2-30.svg", 4117540200U},
    {"testLinkNodes-2-60.svg", 520576199U},
    {"testLinkNodes-2-90.svg", 1403605120U},
    {"testLinkNodes-2-120.svg", 3607355853U},
    {"testLinkNodes-2-150.svg", 177350824U},
    {"testLinkNodes-2-180.svg", 3809030739U},
    {"testMolAnnotations-1.svg", 1091624544U},
    {"testMolAnnotations-2a.svg", 2203886283U},
    {"testMolAnnotations-2b.svg", 400443600U},
    {"testMolAnnotations-2c.svg", 3954034822U},
    {"testMolAnnotations-3a.svg", 1752047273U},
    {"testMolAnnotations-3b.svg", 2068377089U},
    {"testMolAnnotations-3c.svg", 4288169182U},
    {"testMolAnnotations-3d.svg", 1514775509U},
    {"testMolAnnotations-4a.svg", 569955128U},
    {"testLinkNodes-1-0.svg", 2929724949U},
    {"testLinkNodes-1-30.svg", 800625899U},
    {"testLinkNodes-1-60.svg", 609508172U},
    {"testLinkNodes-1-90.svg", 2665766032U},
    {"testLinkNodes-1-120.svg", 992989277U},
    {"testLinkNodes-1-150.svg", 1392691166U},
    {"testLinkNodes-1-180.svg", 130695597U},
    {"testGithub3744.svg", 2774492807U},
    {"testAtomLists-1.svg", 2751373083U},
    {"testAtomLists-2.svg", 385738799U},
    {"testIsoDummyIso.svg", 1696129196U},
    {"testNoIsoDummyIso.svg", 2004687512U},
    {"testIsoNoDummyIso.svg", 2734544682U},
    {"testNoIsoNoDummyIso.svg", 918094584U},
    {"testDeuteriumTritium.svg", 2634768249U},
    {"testHydrogenBonds1.svg", 4137715598U},
    {"testHydrogenBonds2.svg", 2044702263U},
    {"testGithub3912.1.svg", 3081580881U},
    {"testGithub3912.2.svg", 1662866562U},
    {"testGithub2976.svg", 971026582U},
    {"testReactionCoords.svg", 4128536127U},
    {"testAnnotationColors.svg", 445523422U},
    {"testGithub4323_1.svg", 1993234598U},
    {"testGithub4323_2.svg", 2933922429U},
    {"testGithub4323_3.svg", 1773544359U},
    {"testGithub4323_4.svg", 213795827U},
    {"testGithub4238_1.svg", 629357140U},
    {"testGithub4508_1.svg", 3784765069U},
    {"testGithub4508_1b.svg", 3433942203U},
    {"testGithub4508_2.svg", 326155865U},
    {"testGithub4508_2b.svg", 662225995U},
    {"testGithub4538.svg", 3198623323U},
    {"testDarkMode.1.svg", 1977391752U},
    {"testMonochrome.1.svg", 1776897420U},
    {"testMonochrome.2.svg", 399259780U},
    {"testAvalon.1.svg", 1614166818U},
    {"testCDK.1.svg", 3108685638U},
    {"testGithub4519_1.svg", 473230604U},
    {"testGithub4519_2.svg", 2515716875U},
    {"testGithub4519_3.svg", 1017109741U},
    {"testGithub4519_4.svg", 645908829U},
    {"testBaseFontSize.1a.svg", 3939288880U},
    {"testBaseFontSize.1b.svg", 2617787443U},
    {"testBaseFontSize.2a.svg", 1031690455U},
    {"testBaseFontSize.2b.svg", 3440038194U},
    {"testFlexiCanvas.1a.svg", 3145560884U},
    {"testFlexiCanvas.1b.svg", 1140847713U},
    {"testFlexiCanvas.1c.svg", 2832891200U},
    {"testFlexiCanvas.1d.svg", 4220526884U},
    {"testFlexiCanvas.2.svg", 1185770886U},
    {"testSemiFlexiCanvas.1a.svg", 414967968U},
    {"testSemiFlexiCanvas.1b.svg", 367831852U},
    {"testSemiFlexiCanvas.1c.svg", 316673185U},
    {"testFlexiCanvas.3.svg", 3822475112U},
    {"testFlexiCanvas.4a.svg", 438150211U},
    {"testFlexiCanvas.4b.svg", 2015277207U},
    {"testFlexiCanvas.4c.svg", 3138663789U},
    {"testFlexiCanvas.4d.svg", 1950746506U},
    {"testFlexiCanvas.5a.svg", 1204456580U},
    {"testFlexiCanvas.5b.svg", 4164471763U},
    {"testFlexiCanvas.5c.svg", 2381227232U},
    {"testFlexiCanvas.5d.svg", 2157866153U},
    {"testFlexiCanvas.6a.svg", 4104973953U},
    {"testFlexiCanvas.6b.svg", 2392263541U},
    {"testFlexiCanvas.6c.svg", 4104973953U},
    {"testFlexiCanvas.6d.svg", 4104973953U},
    {"testFlexiCanvas.7a.svg", 918094125U},
    {"testFlexiCanvas.7b.svg", 4094511140U},
    {"testFlexiCanvas.7c.svg", 918094125U},
    {"testFlexiCanvas.7d.svg", 918094125U},
    {"testGithub4764.sz1.svg", 1112373450U},
    {"testGithub4764.sz2.svg", 3676136052U},
    {"testGithub4764.sz3.svg", 2565894452U},
    {"testDrawArc1.svg", 4039810147U},
    {"testMetalWedges.svg", 3278785383U},
    {"testVariableLegend_1.svg", 3914441319U},
    {"testVariableLegend_2.svg", 3458084009U},
    {"testVariableLegend_3.svg", 1996551457U},
    {"testGithub_5061.svg", 2698477851U},
    {"testGithub_5185.svg", 2944445711U},
    {"testGithub_5269_1.svg", 2884233026U},
    {"testGithub_5269_2.svg", 2987891082U},
    {"test_classes_wavy_bonds.svg", 1271445012U},
    {"testGithub_5383_1.svg", 1391972140U},
    {"github5156_1.svg", 695855770U},
    {"github5156_2.svg", 1130781980U},
    {"github5156_3.svg", 3284451122U},
    {"test_molblock_wedges.svg", 1106580037U},
    {"github5383_1.svg", 2353351393U},
    {"acs1996_1.svg", 51426601U},
    {"acs1996_2.svg", 833573044U},
    {"acs1996_3.svg", 4007912653U},
    {"acs1996_4.svg", 3372558370U},
    {"acs1996_5.svg", 2883542240U},
    {"acs1996_6.svg", 1380727178U},
    {"acs1996_7.svg", 2718384395U},
    {"acs1996_8.svg", 939325262U},
    {"acs1996_9.svg", 2607143500U},
    {"acs1996_10.svg", 199499735U},
    {"acs1996_11.svg", 3821838912U},
    {"acs1996_12.svg", 2233727631U},
    {"test_unspec_stereo.svg", 599119798U},
    {"light_blue_h_no_label_1.svg", 3735371135U},
    {"test_github_5534.svg", 574501211U},
    {"bond_highlights_1.svg", 1426179967U},
    {"bond_highlights_2.svg", 3654242474U},
    {"bond_highlights_3.svg", 2068128924U},
    {"bond_highlights_4.svg", 2068128924U},
    {"bond_highlights_5.svg", 4115973245U},
    {"bond_highlights_6.svg", 1566801788U},
    {"bond_highlights_7.svg", 2101261688U},
    {"bond_highlights_8.svg", 3826056528U},
    {"bond_highlights_9.svg", 2915809284U},
    {"testGithub5486_1.svg", 1149144091U},
    {"testGithub5511_1.svg", 940106456U},
    {"testGithub5511_2.svg", 1448975272U},
    {"test_github5767.svg", 3153964439U},
    {"test_github5704_1.svg", 2803704016U},
    {"test_github5704_2.svg", 2000837483U},
    {"test_github5704_3.svg", 2359820445U},
    {"test_github5704_4.svg", 2033407805U},
    {"test_github5943.svg", 1111951851U},
    {"test_github5947.svg", 2858910387U},
    {"test_github5767.svg", 3153964439U},
    {"test_github5949.svg", 1324215728U},
    {"test_github5974.svg", 394879876U},
<<<<<<< HEAD
    {"test_github5963.svg", 2276774090U},
    {"test_github6041a.svg", 582369551U}};
=======
    {"test_github5963.svg", 582369551U},
    {"test_github6025.svg", 1908346499U},
    {"test_github5963.svg", 582369551U},
    {"test_github6027_1.svg", 1864343362U},
    {"test_github6027_2.svg", 330549720U}};
>>>>>>> e60eaa3a

// These PNG hashes aren't completely reliable due to floating point cruft,
// but they can still reduce the number of drawings that need visual
// inspection.  At present, the files
// testPNGMetadata_2.png
// give different results on my MBP and Ubuntu 20.04 VM.  The SVGs work
// better because the floats are all output to only 1 decimal place so there
// is a much smaller chance of different systems producing different files.
static const std::map<std::string, std::hash_result_t> PNG_HASHES = {
    {"testGithub3226_1.png", 284815097U},
    {"testGithub3226_2.png", 2460913971U},
    {"testGithub3226_3.png", 993799198U},
    {"testPNGMetadata_1.png", 2022143293U},
    {"testPNGMetadata_2.png", 3078435362U},
    {"testHandDrawn-1.png", 1551605661U},
    {"testHandDrawn-2.png", 2979412913U},
    {"testHandDrawn-3.png", 1765396301U},
    {"testHandDrawn-4.png", 2989933219U},
    {"testHandDrawn-5.png", 1526220279U},
    {"testGithub4323_1.png", 3711520691U},
    {"testGithub4323_3.png", 2300228708U},
    {"testFlexiCanvas.2a.png", 3618977786U},
    {"testFlexiCanvas.2b.png", 2780757414U},
    {"testGithub4764.sz1.png", 2320783268U},
    {"testGithub4764.sz2.png", 3297570843U},
    {"testGithub4764.sz3.png", 2178018272U},
    {"testGithub4238_1.png", 458925131U},
    {"github5383_1.png", 2963331215U},
    {"acs1996_1.png", 2674458798U},
    {"acs1996_2.png", 83755168U}};

std::hash_result_t hash_file(const std::string &filename) {
  std::ifstream ifs(filename, std::ios_base::binary);
  std::string file_contents(std::istreambuf_iterator<char>{ifs}, {});
  if (filename.substr(filename.length() - 4) == ".svg") {
    // deal with MSDOS newlines.
    file_contents.erase(
        remove(file_contents.begin(), file_contents.end(), '\r'),
        file_contents.end());
  }
  return gboost::hash_range(file_contents.begin(), file_contents.end());
}

void check_file_hash(const std::string &filename,
                     std::hash_result_t exp_hash = 0U) {
  //    std::cout << filename << " : " << hash_file(filename) << "U" <<
  //    std::endl;

  std::map<std::string, std::hash_result_t>::const_iterator it;
  if (filename.substr(filename.length() - 4) == ".svg") {
    it = SVG_HASHES.find(filename);
  } else {
    it = PNG_HASHES.find(filename);
  }
  std::hash_result_t file_hash = hash_file(filename);
  if (exp_hash == 0U) {
    exp_hash = it == SVG_HASHES.end() ? 0U : it->second;
  }
  if (it != SVG_HASHES.end() && file_hash == exp_hash) {
    if (DELETE_WITH_GOOD_HASH) {
      std::remove(filename.c_str());
    }
  } else {
    std::cout << "file " << filename << " gave hash " << file_hash
              << "U not the expected " << exp_hash << "U" << std::endl;
  }
}
}  // namespace

using namespace RDKit;

TEST_CASE("prepareAndDrawMolecule", "[drawing]") {
  SECTION("basics") {
    auto m1 = "C1N[C@@H]2OCC12"_smiles;
    REQUIRE(m1);

    // we will be able to recognize that the prep worked because there
    // will be an H in the output:
    MolDraw2DSVG drawer(200, 200, -1, -1, NO_FREETYPE);
    MolDraw2DUtils::prepareAndDrawMolecule(drawer, *m1);
    drawer.finishDrawing();
    std::string text = drawer.getDrawingText();
    CHECK(text.find(">H</text>") != std::string::npos);
  }
  SECTION("kekulize") {
    auto m1 = "c1ccccc1"_smiles;
    REQUIRE(m1);

    {
      MolDraw2DSVG drawer(200, 200, -1, -1, NO_FREETYPE);
      MolDraw2DUtils::prepareAndDrawMolecule(drawer, *m1);
      drawer.finishDrawing();
      std::string text = drawer.getDrawingText();
      CHECK(text.find("stroke-dasharray") == std::string::npos);
    }
    {
      MolDraw2DSVG drawer(200, 200, -1, -1, NO_FREETYPE);
      MolDraw2DUtils::prepareAndDrawMolecule(drawer, *m1, "", nullptr, nullptr,
                                             nullptr, nullptr, nullptr, -1,
                                             false);
      drawer.finishDrawing();
      std::string text = drawer.getDrawingText();
      CHECK(text.find("stroke-dasharray") != std::string::npos);
    }
  }
}

TEST_CASE("tag atoms in SVG", "[drawing][SVG]") {
  SECTION("basics") {
    auto m1 = "C1N[C@@H]2OCC12"_smiles;
    REQUIRE(m1);

    MolDraw2DSVG drawer(200, 200, -1, -1, NO_FREETYPE);
    MolDraw2DUtils::prepareMolForDrawing(*m1);
    drawer.drawMolecule(*m1);
    std::map<std::string, std::string> actions;
    actions["onclick"] = "alert";
    double radius = 0.2;
    drawer.tagAtoms(*m1, radius, actions);
    drawer.finishDrawing();
    std::string text = drawer.getDrawingText();
    std::ofstream outs("testAtomTags_1.svg");
    outs << text;
    outs.close();
    check_file_hash("testAtomTags_1.svg");

    CHECK(text.find("<circle") != std::string::npos);
    CHECK(text.find("<circle") != std::string::npos);
    CHECK(text.find("atom-selector") != std::string::npos);
    CHECK(text.find("bond-selector") != std::string::npos);
  }
  SECTION("inject prop to class") {
    auto m1 = "C1N[C@@H]2OCC12"_smiles;
    REQUIRE(m1);

    for (auto atom : m1->atoms()) {
      auto prop = boost::format("__prop_class_atom_%d") % atom->getIdx();
      atom->setProp("_tagClass", prop.str());
    }
    for (auto bond : m1->bonds()) {
      auto prop = boost::format("__prop_class_bond_%d") % bond->getIdx();
      bond->setProp("_tagClass", prop.str());
    }

    MolDraw2DSVG drawer(200, 200, -1, -1, NO_FREETYPE);
    MolDraw2DUtils::prepareMolForDrawing(*m1);
    drawer.drawMolecule(*m1);
    drawer.tagAtoms(*m1);
    drawer.finishDrawing();
    std::string text = drawer.getDrawingText();
    std::ofstream outs("testAtomTags_2.svg");
    outs << text;
    outs.close();
    check_file_hash("testAtomTags_2.svg");

    size_t i = 0;
    size_t c = 0;
    while (true) {
      auto i2 = text.find("__prop_class_atom_", i);
      if (i2 == std::string::npos) {
        break;
      }
      i = i2 + 1;
      c++;
    }
    CHECK(c == 6);

    i = 0;
    c = 0;
    while (true) {
      auto i2 = text.find("__prop_class_bond_", i);
      if (i2 == std::string::npos) {
        break;
      }
      i = i2 + 1;
      c++;
    }
    CHECK(c == 7);
  }
}

TEST_CASE("metadata in SVG", "[drawing][SVG]") {
  SECTION("inject prop to metada") {
    auto m1 = "C1N[C@@H]2OCC12"_smiles;
    REQUIRE(m1);

    for (auto atom : m1->atoms()) {
      auto prop = boost::format("__prop_metadata_atom_%d") % atom->getIdx();
      atom->setProp("_metaData-atom-inject-prop", prop.str());
    }
    for (auto bond : m1->bonds()) {
      auto prop = boost::format("__prop_metadata_bond_%d") % bond->getIdx();
      bond->setProp("_metaData-bond-inject-prop", prop.str());
    }

    MolDraw2DSVG drawer(200, 200, -1, -1, NO_FREETYPE);
    MolDraw2DUtils::prepareMolForDrawing(*m1);
    drawer.drawMolecule(*m1);
    drawer.addMoleculeMetadata(*m1);
    drawer.finishDrawing();
    std::string text = drawer.getDrawingText();
    std::ofstream outs("testAtomTags_3.svg");
    outs << text;
    outs.close();
    check_file_hash("testAtomTags_3.svg");

    size_t i = 0;
    size_t c = 0;
    while (true) {
      auto i2 = text.find("atom-inject-prop=\"__prop_metadata_atom_", i);
      if (i2 == std::string::npos) {
        break;
      }
      i = i2 + 1;
      c++;
    }
    CHECK(c == 6);

    i = 0;
    c = 0;
    while (true) {
      auto i2 = text.find("bond-inject-prop=\"__prop_metadata_bond_", i);
      if (i2 == std::string::npos) {
        break;
      }
      i = i2 + 1;
      c++;
    }
    CHECK(c == 7);
  }
}

TEST_CASE("contour data", "[drawing][conrec]") {
  auto m1 = "C1N[C@@H]2OCC12"_smiles;
  REQUIRE(m1);
  SECTION("grid basics") {
    MolDraw2DSVG drawer(250, 250, -1, -1, NO_FREETYPE);
    MolDraw2DUtils::prepareMolForDrawing(*m1);

    const size_t gridSz = 100;
    auto *grid = new double[gridSz * gridSz];
    std::vector<double> xps(gridSz);
    std::vector<double> yps(gridSz);

    double minX = 1000, minY = 1000, maxX = -1000, maxY = -1000;
    const auto conf = m1->getConformer();
    for (size_t i = 0; i < conf.getNumAtoms(); ++i) {
      minX = std::min(minX, conf.getAtomPos(i).x);
      minY = std::min(minY, conf.getAtomPos(i).y);
      maxX = std::max(maxX, conf.getAtomPos(i).x);
      maxY = std::max(maxY, conf.getAtomPos(i).y);
    }
    double x1 = minX - 0.5, y1 = minY - 0.5, x2 = maxX + 0.5, y2 = maxY + 0.5;
    double dx = (x2 - x1) / gridSz, dy = (y2 - y1) / gridSz;
    double maxV = 0.0;
    for (size_t ix = 0; ix < gridSz; ++ix) {
      auto px = x1 + ix * dx;
      xps[ix] = px;
      for (size_t iy = 0; iy < gridSz; ++iy) {
        auto py = y1 + iy * dy;
        if (ix == 0) {
          yps[iy] = py;
        }
        RDGeom::Point2D loc(px, py);
        double val = 0.0;
        for (size_t ia = 0; ia < conf.getNumAtoms(); ++ia) {
          auto dv = loc - RDGeom::Point2D(conf.getAtomPos(ia).x,
                                          conf.getAtomPos(ia).y);
          auto r = dv.length();
          if (r > 0.1) {
            val += 1 / r;
          }
        }
        maxV = std::max(val, maxV);
        grid[ix * gridSz + iy] = val;
      }
    }

    std::vector<double> levels;
    drawer.clearDrawing();
    MolDraw2DUtils::contourAndDrawGrid(drawer, grid, xps, yps, 10, levels,
                                       MolDraw2DUtils::ContourParams(),
                                       m1.get());
    drawer.drawOptions().clearBackground = false;
    drawer.drawMolecule(*m1);
    drawer.finishDrawing();
    std::string text = drawer.getDrawingText();
    std::ofstream outs("contourMol_1.svg");
    outs << text;
    outs.close();
    check_file_hash("contourMol_1.svg");
    delete[] grid;
  }
  SECTION("gaussian basics") {
    MolDraw2DSVG drawer(250, 250, -1, -1, NO_FREETYPE);
    MolDraw2DUtils::prepareMolForDrawing(*m1);
    drawer.drawOptions().padding = 0.1;

    const auto conf = m1->getConformer();
    std::vector<Point2D> cents(conf.getNumAtoms());
    std::vector<double> weights(conf.getNumAtoms());
    std::vector<double> widths(conf.getNumAtoms());
    for (size_t i = 0; i < conf.getNumAtoms(); ++i) {
      cents[i] = Point2D(conf.getAtomPos(i).x, conf.getAtomPos(i).y);
      weights[i] = 1;
      widths[i] = 0.4 * PeriodicTable::getTable()->getRcovalent(
                            m1->getAtomWithIdx(i)->getAtomicNum());
    }

    std::vector<double> levels;
    drawer.clearDrawing();
    MolDraw2DUtils::contourAndDrawGaussians(
        drawer, cents, weights, widths, 10, levels,
        MolDraw2DUtils::ContourParams(), m1.get());

    drawer.drawOptions().clearBackground = false;
    drawer.drawMolecule(*m1);
    drawer.finishDrawing();
    std::string text = drawer.getDrawingText();
    std::ofstream outs("contourMol_2.svg");
    outs << text;
    outs.close();
    check_file_hash("contourMol_2.svg");
  }
  SECTION("gaussian fill") {
    MolDraw2DSVG drawer(250, 250, -1, -1, NO_FREETYPE);
    MolDraw2DUtils::prepareMolForDrawing(*m1);
    drawer.drawOptions().padding = 0.1;

    const auto conf = m1->getConformer();
    std::vector<Point2D> cents(conf.getNumAtoms());
    std::vector<double> weights(conf.getNumAtoms());
    std::vector<double> widths(conf.getNumAtoms());
    for (size_t i = 0; i < conf.getNumAtoms(); ++i) {
      cents[i] = Point2D(conf.getAtomPos(i).x, conf.getAtomPos(i).y);
      weights[i] = i % 2 ? -0.5 : 1;
      widths[i] = 0.4 * PeriodicTable::getTable()->getRcovalent(
                            m1->getAtomWithIdx(i)->getAtomicNum());
    }

    std::vector<double> levels;
    MolDraw2DUtils::ContourParams cps;
    cps.fillGrid = true;
    drawer.clearDrawing();
    MolDraw2DUtils::contourAndDrawGaussians(drawer, cents, weights, widths, 10,
                                            levels, cps, m1.get());

    drawer.drawOptions().clearBackground = false;
    drawer.drawMolecule(*m1);
    drawer.finishDrawing();
    std::string text = drawer.getDrawingText();
    std::ofstream outs("contourMol_3.svg");
    outs << text;
    outs.close();
    check_file_hash("contourMol_3.svg");
  }

  SECTION("gaussian fill 2") {
    auto m2 = "C1N[C@@H]2OCC12C=CC"_smiles;
    REQUIRE(m2);

    MolDraw2DSVG drawer(450, 250, -1, -1, NO_FREETYPE);
    MolDraw2DUtils::prepareMolForDrawing(*m2);
    drawer.drawOptions().padding = 0.1;

    const auto conf = m2->getConformer();
    std::vector<Point2D> cents(conf.getNumAtoms());
    std::vector<double> weights(conf.getNumAtoms());
    std::vector<double> widths(conf.getNumAtoms());
    for (size_t i = 0; i < conf.getNumAtoms(); ++i) {
      cents[i] = Point2D(conf.getAtomPos(i).x, conf.getAtomPos(i).y);
      weights[i] = i % 2 ? -0.5 : 1;
      widths[i] = 0.3 * PeriodicTable::getTable()->getRcovalent(
                            m2->getAtomWithIdx(i)->getAtomicNum());
    }

    std::vector<double> levels;
    MolDraw2DUtils::ContourParams cps;
    cps.fillGrid = true;
    cps.gridResolution = 0.5;
    drawer.clearDrawing();
    MolDraw2DUtils::contourAndDrawGaussians(drawer, cents, weights, widths, 10,
                                            levels, cps, m2.get());

    drawer.drawOptions().clearBackground = false;
    drawer.drawMolecule(*m2);
    drawer.finishDrawing();
    std::string text = drawer.getDrawingText();
    std::ofstream outs("contourMol_4.svg");
    outs << text;
    outs.close();
    check_file_hash("contourMol_4.svg");
  }
}

TEST_CASE("dative bonds", "[drawing][organometallics]") {
  SECTION("basics") {
    auto m1 = "N->[Pt]"_smiles;
    REQUIRE(m1);
    MolDraw2DSVG drawer(200, 200, -1, -1, NO_FREETYPE);
    MolDraw2DUtils::prepareMolForDrawing(*m1);
    drawer.drawMolecule(*m1);
    drawer.finishDrawing();
    std::string text = drawer.getDrawingText();
    std::ofstream outs("testDativeBonds_1.svg");
    outs << text;
    outs.close();
    check_file_hash("testDativeBonds_1.svg");

    CHECK(text.find("d='M 122.5,88.4 L 85.6,88.4' "
                    "style='fill:none;fill-rule:evenodd;stroke:#0000FF") !=
          std::string::npos);
  }
  SECTION("more complex") {
    auto m1 = "N->1[C@@H]2CCCC[C@H]2N->[Pt]11OC(=O)C(=O)O1"_smiles;
    REQUIRE(m1);
    MolDraw2DSVG drawer(200, 200, -1, -1, NO_FREETYPE);
    MolDraw2DUtils::prepareMolForDrawing(*m1);
    drawer.drawMolecule(*m1);
    drawer.finishDrawing();
    std::string text = drawer.getDrawingText();
    std::ofstream outs("testDativeBonds_2.svg");
    outs << text;
    outs.close();
    check_file_hash("testDativeBonds_2.svg");

    CHECK(text.find("-8' d='M 101.1,79.8 L 95.8,87.1' "
                    "style='fill:none;fill-rule:evenodd;stroke:#0000FF;") !=
          std::string::npos);
  }
  SECTION("test colours") {
    // the dative bonds point the wrong way, but the point is to test
    // if the tip of the arrow is blue.
    auto m1 = "[Cu++]->1->2.N1CCN2"_smiles;
    REQUIRE(m1);
    MolDraw2DSVG drawer(200, 200, -1, -1, NO_FREETYPE);
    MolDraw2DUtils::prepareMolForDrawing(*m1);
    drawer.drawMolecule(*m1);
    drawer.finishDrawing();
    std::string text = drawer.getDrawingText();
    std::ofstream outs("testDativeBonds_3.svg");
    outs << text;
    outs.close();
    check_file_hash("testDativeBonds_3.svg");

    CHECK(
        text.find(
            "<path class='bond-2 atom-3 atom-4' d='M 50.4,140.6 L 77.9,149.5' "
            "style='fill:none;fill-rule:evenodd;stroke:#0000FF;") !=
        std::string::npos);
  }
  SECTION("dative series") {
    auto m1 = "N->1[C@@H]2CCCC[C@H]2N->[Pt]11OC(=O)C(=O)O1"_smiles;
    REQUIRE(m1);
    {
      MolDraw2DSVG drawer(150, 150, -1, -1, NO_FREETYPE);
      MolDraw2DUtils::prepareMolForDrawing(*m1);
      drawer.drawMolecule(*m1);
      drawer.finishDrawing();
      std::string text = drawer.getDrawingText();
      std::ofstream outs("testDativeBonds_2a.svg");
      outs << text;
      outs.close();
      check_file_hash("testDativeBonds_2a.svg");
    }
    {
      MolDraw2DSVG drawer(250, 250, -1, -1, NO_FREETYPE);
      MolDraw2DUtils::prepareMolForDrawing(*m1);
      drawer.drawMolecule(*m1);
      drawer.finishDrawing();
      std::string text = drawer.getDrawingText();
      std::ofstream outs("testDativeBonds_2b.svg");
      outs << text;
      outs.close();
      check_file_hash("testDativeBonds_2b.svg");
    }
    {
      MolDraw2DSVG drawer(350, 350, -1, -1, NO_FREETYPE);
      MolDraw2DUtils::prepareMolForDrawing(*m1);
      drawer.drawMolecule(*m1);
      drawer.finishDrawing();
      std::string text = drawer.getDrawingText();
      std::ofstream outs("testDativeBonds_2c.svg");
      outs << text;
      outs.close();
      check_file_hash("testDativeBonds_2c.svg");
    }
    {
      MolDraw2DSVG drawer(450, 450, -1, -1, NO_FREETYPE);
      MolDraw2DUtils::prepareMolForDrawing(*m1);
      drawer.drawMolecule(*m1);
      drawer.finishDrawing();
      std::string text = drawer.getDrawingText();
      std::ofstream outs("testDativeBonds_2d.svg");
      outs << text;
      outs.close();
      check_file_hash("testDativeBonds_2d.svg");
    }
  }
}

TEST_CASE("zero-order bonds", "[drawing][organometallics]") {
  SECTION("basics") {
    auto m1 = "N-[Pt]"_smiles;
    REQUIRE(m1);
    m1->getBondWithIdx(0)->setBondType(Bond::ZERO);
    MolDraw2DSVG drawer(200, 200, -1, -1, NO_FREETYPE);
    MolDraw2DUtils::prepareMolForDrawing(*m1);
    drawer.drawMolecule(*m1);
    drawer.finishDrawing();
    std::string text = drawer.getDrawingText();
    std::ofstream outs("testZeroOrderBonds_1.svg");
    outs << text;
    outs.close();
    check_file_hash("testZeroOrderBonds_1.svg");

    CHECK(text.find("stroke-dasharray:2,2") != std::string::npos);
  }
}

TEST_CASE("copying drawing options", "[drawing]") {
  auto m1 = "C1N[C@@H]2OCC12"_smiles;
  REQUIRE(m1);
  SECTION("foundations") {
    {
      MolDraw2DSVG drawer(200, 200, -1, -1, NO_FREETYPE);
      MolDraw2DUtils::prepareAndDrawMolecule(drawer, *m1);
      drawer.finishDrawing();
      std::string text = drawer.getDrawingText();
      std::ofstream outs("testFoundations_1.svg");
      outs << text;
      outs.close();
      check_file_hash("testFoundations_1.svg");
      CHECK(text.find("fill:#0000FF' >N</text>") != std::string::npos);
    }
    {
      MolDraw2DSVG drawer(200, 200, -1, -1, NO_FREETYPE);
      assignBWPalette(drawer.drawOptions().atomColourPalette);
      MolDraw2DUtils::prepareAndDrawMolecule(drawer, *m1);
      drawer.finishDrawing();
      std::string text = drawer.getDrawingText();
      std::ofstream outs("testFoundations_2.svg");
      outs << text;
      outs.close();
      check_file_hash("testFoundations_2.svg");
      CHECK(text.find("fill:#0000FF' >N</text>") == std::string::npos);
      CHECK(text.find("fill:#000000' >N</text>") != std::string::npos);
    }
  }
  SECTION("test") {
    {
      MolDraw2DSVG drawer(200, 200, -1, -1, NO_FREETYPE);
      MolDrawOptions options = drawer.drawOptions();
      assignBWPalette(options.atomColourPalette);
      drawer.drawOptions() = options;
      MolDraw2DUtils::prepareAndDrawMolecule(drawer, *m1);
      drawer.finishDrawing();
      std::string text = drawer.getDrawingText();
      std::ofstream outs("testTest_1.svg");
      outs << text;
      outs.close();
      check_file_hash("testTest_1.svg");
      CHECK(text.find("fill:#0000FF' >N</text>") == std::string::npos);
      CHECK(text.find("fill:#000000' >N</text>") != std::string::npos);
    }
  }
}

TEST_CASE("bad DrawMolecules() when molecules are not kekulized",
          "[drawing][bug]") {
  auto m1 = "CCN(CC)CCn1nc2c3ccccc3sc3c(CNS(C)(=O)=O)ccc1c32"_smiles;
  REQUIRE(m1);
  SECTION("foundations") {
    MolDraw2DSVG drawer(500, 200, 250, 200, NO_FREETYPE);
    drawer.drawOptions().prepareMolsBeforeDrawing = false;
    RWMol dm1(*m1);
    RWMol dm2(*m1);
    bool kekulize = false;
    MolDraw2DUtils::prepareMolForDrawing(dm1, kekulize);
    kekulize = true;
    MolDraw2DUtils::prepareMolForDrawing(dm2, kekulize);
    MOL_PTR_VECT ms{&dm1, &dm2};
    drawer.drawMolecule(dm1);
    drawer.finishDrawing();
    std::string text = drawer.getDrawingText();
    std::ofstream outs("testKekulizationProblems_1.svg");
    outs << text;
    outs.close();
    check_file_hash("testKekulizationProblems_1.svg");

    // this is a very crude test - really we just need to look at the SVG - but
    // it's better than nothing.
    CHECK(text.find(
              "<path class='bond-18' d='M 169.076,79.056 L 191.285,69.2653' "
              "style='fill:none;fill-rule:evenodd;stroke:#000000;stroke-width:"
              "2px;stroke-linecap:butt;stroke-linejoin:miter;stroke-opacity:1;"
              "stroke-dasharray:6,6' />") == std::string::npos);
  }
}
TEST_CASE("draw atom/bond indices", "[drawing]") {
  auto m1 = "C[C@H](F)N"_smiles;
  auto m2 = "C[C@@H](F)N"_smiles;
  REQUIRE(m1);
  REQUIRE(m2);
  SECTION("foundations") {
    {
      MolDraw2DSVG drawer(250, 200, -1, -1, NO_FREETYPE);
      drawer.drawMolecule(*m1);
      drawer.finishDrawing();
      std::string text = drawer.getDrawingText();
      std::ofstream outs("testAtomBondIndices_1.svg");
      outs << text;
      outs.close();
      check_file_hash("testAtomBondIndices_1.svg");
      CHECK(text.find(">1</text>") == std::string::npos);
      CHECK(text.find(">(</text>") == std::string::npos);
      CHECK(text.find(">S</text>") == std::string::npos);
      CHECK(text.find(">)</text>") == std::string::npos);
    }
    {
      MolDraw2DSVG drawer(250, 200, -1, -1, NO_FREETYPE);
      drawer.drawOptions().addAtomIndices = true;
      drawer.drawMolecule(*m1);
      drawer.finishDrawing();
      std::string text = drawer.getDrawingText();
      std::ofstream outs("testAtomBondIndices_2.svg");
      outs << text;
      outs.close();
      check_file_hash("testAtomBondIndices_2.svg");
      CHECK(text.find(">1</text>") != std::string::npos);
      // it only appears once though:
      CHECK(text.find(">1</text>", text.find(">1</text>") + 1) ==
            std::string::npos);
      CHECK(text.find("1,(S)") == std::string::npos);
    }
    {
      MolDraw2DSVG drawer(250, 200, -1, -1, NO_FREETYPE);
      drawer.drawOptions().addBondIndices = true;
      drawer.drawMolecule(*m1);
      drawer.finishDrawing();
      std::string text = drawer.getDrawingText();
      std::ofstream outs("testAtomBondIndices_3.svg");
      outs << text;
      outs.close();
      check_file_hash("testAtomBondIndices_3.svg");
      CHECK(text.find(">1</text>") != std::string::npos);
      // it only appears once though:
      CHECK(text.find(">1</text>", text.find(">1</text>") + 1) ==
            std::string::npos);
    }
    {
      MolDraw2DSVG drawer(250, 200, -1, -1, NO_FREETYPE);
      drawer.drawOptions().addAtomIndices = true;
      drawer.drawOptions().addBondIndices = true;
      drawer.drawMolecule(*m1);
      drawer.finishDrawing();
      std::string text = drawer.getDrawingText();
      std::ofstream outs("testAtomBondIndices_4.svg");
      outs << text;
      outs.close();
      check_file_hash("testAtomBondIndices_4.svg");
      CHECK(text.find(">1</text>") != std::string::npos);
      // it appears twice:
      CHECK(text.find(">1</text>", text.find(">1</text>") + 1) !=
            std::string::npos);
    }
    {
      MolDraw2DSVG drawer(250, 200, -1, -1, NO_FREETYPE);
      m1->getAtomWithIdx(2)->setProp(common_properties::atomNote, "foo");
      drawer.drawOptions().addAtomIndices = true;
      drawer.drawOptions().addStereoAnnotation = true;
      drawer.drawMolecule(*m1);
      m1->getAtomWithIdx(2)->clearProp(common_properties::atomNote);
      drawer.finishDrawing();
      std::string text = drawer.getDrawingText();
      std::ofstream outs("testAtomBondIndices_5.svg");
      outs << text;
      outs.close();
      check_file_hash("testAtomBondIndices_5.svg");
      CHECK(text.find(">1</text>") != std::string::npos);
      CHECK(text.find(">,</text>") != std::string::npos);
      CHECK(text.find(">(</text>") != std::string::npos);
      CHECK(text.find(">S</text>") != std::string::npos);
      CHECK(text.find(")</text>") != std::string::npos);
      CHECK(text.find(">2</text>") != std::string::npos);
      CHECK(text.find(">f</text>") != std::string::npos);
      CHECK(text.find(">o</text>") != std::string::npos);
    }
    {
      // Make sure it works for solid wedges as well.
      MolDraw2DSVG drawer(250, 200, -1, -1, NO_FREETYPE);
      drawer.drawOptions().addAtomIndices = true;
      drawer.drawMolecule(*m2);
      drawer.finishDrawing();
      std::string text = drawer.getDrawingText();
      std::ofstream outs("testAtomBondIndices_6.svg");
      outs << text;
      outs.close();
      check_file_hash("testAtomBondIndices_6.svg");
      CHECK(text.find(">1</text>") != std::string::npos);
      // it only appears once though:
      CHECK(text.find(">1</text>", text.find(">1</text>") + 1) ==
            std::string::npos);
      CHECK(text.find("1,(S)") == std::string::npos);
    }
  }
}

TEST_CASE("Github #3226: Lines in wedge bonds being drawn too closely together",
          "[drawing]") {
  auto m1 =
      "C[C@H](C1=C(C=CC(=C1Cl)F)Cl)OC2=C(N=CC(=C2)C3=CN(N=C3)C4CCNCC4)N"_smiles;
  REQUIRE(m1);
  SECTION("larger SVG") {
    {
      MolDraw2DSVG drawer(450, 400);
      drawer.drawMolecule(*m1);
      drawer.finishDrawing();
      std::string text = drawer.getDrawingText();
      std::ofstream outs("testGithub3226_1.svg");
      outs << text;
      outs.close();
      check_file_hash("testGithub3226_1.svg");
      std::vector<std::string> tkns;
      boost::algorithm::find_all(tkns, text, "bond-0");
      CHECK(tkns.size() == 10);
    }
  }
#ifdef RDK_BUILD_CAIRO_SUPPORT
  SECTION("larger PNG") {
    {
      MolDraw2DCairo drawer(450, 400);
      drawer.drawMolecule(*m1);
      drawer.finishDrawing();
      drawer.writeDrawingText("testGithub3226_1.png");
      check_file_hash("testGithub3226_1.png");
    }
  }
#endif
  SECTION("smaller SVG") {
    {
      MolDraw2DSVG drawer(200, 150);
      drawer.drawMolecule(*m1);
      drawer.finishDrawing();
      std::string text = drawer.getDrawingText();
      std::ofstream outs("testGithub3226_2.svg");
      outs << text;
      outs.close();
      check_file_hash("testGithub3226_2.svg");
      std::vector<std::string> tkns;
      boost::algorithm::find_all(tkns, text, "bond-0");
      CHECK(tkns.size() == 5);
    }
  }
#ifdef RDK_BUILD_CAIRO_SUPPORT
  SECTION("smaller PNG") {
    {
      MolDraw2DCairo drawer(200, 150);
      drawer.drawMolecule(*m1);
      drawer.finishDrawing();
      drawer.writeDrawingText("testGithub3226_2.png");
      check_file_hash("testGithub3226_2.png");
    }
  }
#endif
  SECTION("middle SVG") {
    {
      MolDraw2DSVG drawer(300, 200);
      drawer.drawMolecule(*m1);
      drawer.finishDrawing();
      std::string text = drawer.getDrawingText();
      std::ofstream outs("testGithub3226_3.svg");
      outs << text;
      outs.close();
      check_file_hash("testGithub3226_3.svg");
      std::vector<std::string> tkns;
      boost::algorithm::find_all(tkns, text, "bond-0");
      CHECK(tkns.size() == 7);
    }
  }
#ifdef RDK_BUILD_CAIRO_SUPPORT
  SECTION("middle PNG") {
    {
      MolDraw2DCairo drawer(250, 200);
      drawer.drawMolecule(*m1);
      drawer.finishDrawing();
      drawer.writeDrawingText("testGithub3226_3.png");
      check_file_hash("testGithub3226_3.png");
    }
  }
#endif
}

TEST_CASE("github #3258: ", "[drawing][bug]") {
  auto m1 = "CCN"_smiles;
  REQUIRE(m1);
  SECTION("foundations") {
    MolDraw2DSVG drawer(500, 200, 250, 200, NO_FREETYPE);
    drawer.drawOptions().addAtomIndices = true;
    drawer.drawOptions().addBondIndices = true;
    RWMol dm1(*m1);
    RWMol dm2(*m1);
    MOL_PTR_VECT ms{&dm1, &dm2};
    drawer.drawMolecules(ms);
    drawer.finishDrawing();
    std::string text = drawer.getDrawingText();
    CHECK(text.find(">,</text>") == std::string::npos);
    CHECK(!dm1.hasProp("_atomIndicesAdded"));
    CHECK(!dm1.hasProp("_bondIndicesAdded"));
  }
}

#ifdef RDK_BUILD_CAIRO_SUPPORT
TEST_CASE("adding png metadata", "[drawing][png]") {
  SECTION("molecule") {
    auto m1 = R"CTAB(
  Mrv2014 08172015242D          

  0  0  0     0  0            999 V3000
M  V30 BEGIN CTAB
M  V30 COUNTS 3 2 0 0 0
M  V30 BEGIN ATOM
M  V30 1 C 2.31 -1.3337 0 0
M  V30 2 C 3.6437 -2.1037 0 0
M  V30 3 O 4.9774 -1.3337 0 0
M  V30 END ATOM
M  V30 BEGIN BOND
M  V30 1 1 1 2
M  V30 2 1 2 3
M  V30 END BOND
M  V30 END CTAB
M  END
)CTAB"_ctab;
    REQUIRE(m1);
    {
      MolDraw2DCairo drawer(250, 200);
      drawer.drawMolecule(*m1);
      drawer.finishDrawing();
      auto png = drawer.getDrawingText();
      drawer.writeDrawingText("testPNGMetadata_1.png");
      check_file_hash("testPNGMetadata_1.png");
      CHECK(png.find(PNGData::smilesTag) != std::string::npos);
      CHECK(png.find(PNGData::molTag) != std::string::npos);
      CHECK(png.find(PNGData::pklTag) != std::string::npos);
      std::unique_ptr<ROMol> newmol(PNGStringToMol(png));
      REQUIRE(newmol);
      CHECK(MolToCXSmiles(*m1) == MolToCXSmiles(*newmol));
    }
    {  // disable metadata output
      MolDraw2DCairo drawer(250, 200);
      drawer.drawOptions().includeMetadata = false;
      drawer.drawMolecule(*m1);
      drawer.finishDrawing();
      auto png = drawer.getDrawingText();
      CHECK(png.find(PNGData::smilesTag) == std::string::npos);
      CHECK(png.find(PNGData::molTag) == std::string::npos);
      CHECK(png.find(PNGData::pklTag) == std::string::npos);
    }
    {  // draw multiple molecules
      MolDraw2DCairo drawer(250, 200);
      drawer.drawMolecule(*m1);
      drawer.drawMolecule(*m1);
      drawer.finishDrawing();
      auto png = drawer.getDrawingText();
      CHECK(png.find(PNGData::smilesTag) != std::string::npos);
      CHECK(png.find(PNGData::molTag) != std::string::npos);
      CHECK(png.find(PNGData::pklTag) != std::string::npos);
      CHECK(png.find(PNGData::smilesTag + "1") != std::string::npos);
      CHECK(png.find(PNGData::molTag + "1") != std::string::npos);
      CHECK(png.find(PNGData::pklTag + "1") != std::string::npos);
    }
  }
  SECTION("reaction") {
    std::unique_ptr<ChemicalReaction> rxn(RxnSmartsToChemicalReaction(
        "[N:1][C:2][C:3](=[O:4])[O:5].[N:6][C:7][C:8](=[O:9])[O:10]>>[N:1]1[C:"
        "2][C:3](=[O:4])[N:6][C:7][C:8]1=[O:9].[O:5][O:10]"));
    REQUIRE(rxn);
    {
      MolDraw2DCairo drawer(600, 200);
      drawer.drawReaction(*rxn);
      drawer.finishDrawing();
      auto png = drawer.getDrawingText();
      drawer.writeDrawingText("testPNGMetadata_2.png");
      check_file_hash("testPNGMetadata_2.png");
      CHECK(png.find(PNGData::smilesTag) == std::string::npos);
      CHECK(png.find(PNGData::molTag) == std::string::npos);
      CHECK(png.find(PNGData::pklTag) == std::string::npos);
      CHECK(png.find(PNGData::rxnPklTag) != std::string::npos);
      CHECK(png.find(PNGData::rxnSmartsTag) != std::string::npos);
      std::unique_ptr<ChemicalReaction> rxn2(PNGStringToChemicalReaction(png));
      REQUIRE(rxn2);
      CHECK(ChemicalReactionToRxnSmarts(*rxn) ==
            ChemicalReactionToRxnSmarts(*rxn2));
    }
    {  // disable metadata
      MolDraw2DCairo drawer(600, 200);
      drawer.drawOptions().includeMetadata = false;
      drawer.drawReaction(*rxn);
      drawer.finishDrawing();
      auto png = drawer.getDrawingText();
      CHECK(png.find(PNGData::smilesTag) == std::string::npos);
      CHECK(png.find(PNGData::molTag) == std::string::npos);
      CHECK(png.find(PNGData::pklTag) == std::string::npos);
      CHECK(png.find(PNGData::rxnPklTag) == std::string::npos);
      CHECK(png.find(PNGData::rxnSmartsTag) == std::string::npos);
    }
  }
}

#endif

TEST_CASE(
    "github #3392: prepareMolForDrawing() incorrectly adds chiral Hs if no "
    "ring info is present",
    "[bug]") {
  SECTION("foundations") {
    SmilesParserParams ps;
    ps.sanitize = false;
    ps.removeHs = false;
    std::unique_ptr<RWMol> m1(SmilesToMol("C[C@H](F)Cl", ps));
    REQUIRE(m1);
    m1->updatePropertyCache();
    CHECK(m1->getNumAtoms() == 4);
    const bool kekulize = false;
    const bool addChiralHs = true;
    MolDraw2DUtils::prepareMolForDrawing(*m1, kekulize, addChiralHs);
    CHECK(m1->getNumAtoms() == 4);
  }
}

TEST_CASE(
    "github #3369: support new CIP code and StereoGroups in "
    "addStereoAnnotation()",
    "[chirality]") {
  auto m1 =
      "C[C@@H]1N[C@H](C)[C@@H]([C@H](C)[C@@H]1C)C1[C@@H](C)O[C@@H](C)[C@@H](C)[C@H]1C/C=C/C |a:5,o1:1,8,o2:14,16,&1:11,18,&2:3,6,r|"_smiles;
  REQUIRE(m1);
  SECTION("defaults") {
    ROMol m2(*m1);
    MolDraw2D_detail::addStereoAnnotation(m2);

    std::string txt;
    CHECK(m2.getAtomWithIdx(5)->getPropIfPresent(common_properties::atomNote,
                                                 txt));
    CHECK(txt == "abs (S)");
    CHECK(m2.getAtomWithIdx(3)->getPropIfPresent(common_properties::atomNote,
                                                 txt));
    CHECK(txt == "and4");
  }
  SECTION("including CIP with relative stereo") {
    ROMol m2(*m1);
    bool includeRelativeCIP = true;
    MolDraw2D_detail::addStereoAnnotation(m2, includeRelativeCIP);

    std::string txt;
    CHECK(m2.getAtomWithIdx(5)->getPropIfPresent(common_properties::atomNote,
                                                 txt));
    CHECK(txt == "abs (S)");
    CHECK(m2.getAtomWithIdx(3)->getPropIfPresent(common_properties::atomNote,
                                                 txt));
    CHECK(txt == "and4 (R)");
  }
  SECTION("new CIP labels") {
    ROMol m2(*m1);
    REQUIRE(m2.getBondBetweenAtoms(20, 21));
    m2.getBondBetweenAtoms(20, 21)->setStereo(Bond::BondStereo::STEREOTRANS);
    // initially no label is assigned since we have TRANS
    MolDraw2D_detail::addStereoAnnotation(m2);
    CHECK(
        !m2.getBondBetweenAtoms(20, 21)->hasProp(common_properties::bondNote));

    CIPLabeler::assignCIPLabels(m2);
    std::string txt;
    CHECK(m2.getBondBetweenAtoms(20, 21)->getPropIfPresent(
        common_properties::_CIPCode, txt));
    CHECK(txt == "E");
    MolDraw2D_detail::addStereoAnnotation(m2);
    CHECK(m2.getBondBetweenAtoms(20, 21)->getPropIfPresent(
        common_properties::bondNote, txt));
    CHECK(txt == "(E)");
  }
  SECTION("works with the drawing code") {
    MolDraw2DSVG drawer(300, 250);
    RWMol dm1(*m1);
    bool includeRelativeCIP = true;
    MolDraw2D_detail::addStereoAnnotation(dm1, includeRelativeCIP);
    drawer.drawMolecule(dm1);
    drawer.finishDrawing();
    std::string text = drawer.getDrawingText();
    std::ofstream outs("testGithub3369_1.svg");
    outs << text;
    outs.close();
    check_file_hash("testGithub3369_1.svg");
  }
}

TEST_CASE("includeRadicals", "[options]") {
  SECTION("basics") {
    auto m = "[O][C]"_smiles;
    REQUIRE(m);
    int panelHeight = -1;
    int panelWidth = -1;
    bool noFreeType = true;
    {
      MolDraw2DSVG drawer(250, 200, panelWidth, panelHeight, noFreeType);
      drawer.drawMolecule(*m);
      drawer.finishDrawing();
      auto text = drawer.getDrawingText();
      std::ofstream outs("testIncludeRadicals_1a.svg");
      outs << text;
      outs.close();
      check_file_hash("testIncludeRadicals_1a.svg");
      CHECK(text.find("<path class='atom-0' d='M") != std::string::npos);
    }
    {
      MolDraw2DSVG drawer(250, 200, panelWidth, panelHeight, noFreeType);
      drawer.drawOptions().includeRadicals = false;
      drawer.drawMolecule(*m);
      drawer.finishDrawing();
      auto text = drawer.getDrawingText();
      std::ofstream outs("testIncludeRadicals_1b.svg");
      outs << text;
      outs.close();
      check_file_hash("testIncludeRadicals_1b.svg");
      CHECK(text.find("<path class='atom-0' d='M") == std::string::npos);
    }
  }
}

TEST_CASE("including legend in drawing results in offset drawing later",
          "[bug]") {
  SECTION("basics") {
    auto m = "c1ccccc1"_smiles;
    REQUIRE(m);
    MolDraw2DUtils::prepareMolForDrawing(*m);
    auto &conf = m->getConformer();
    std::vector<Point2D> polyg;
    for (const auto &pt : conf.getPositions()) {
      polyg.emplace_back(pt);
    }
    MolDraw2DSVG drawer(350, 300);
    drawer.drawMolecule(*m, "molecule legend");
    drawer.setFillPolys(true);
    drawer.setColour(DrawColour(1.0, 0.3, 1.0));
    drawer.drawPolygon(polyg);
    drawer.finishDrawing();
    auto text = drawer.getDrawingText();
    std::ofstream outs("testLegendsAndDrawing-1.svg");
    outs << text;
    outs.close();
    outs.close();
    check_file_hash("testLegendsAndDrawing-1.svg");

    // make sure the polygon starts at a bond
    CHECK(text.find("<path class='bond-0 atom-0 atom-1' d='M 316.7,135.0") !=
          std::string::npos);
    CHECK(text.find("<path d='M 316.7,135.0") != std::string::npos);
  }
}

TEST_CASE("Github #3577", "[bug]") {
  SECTION("basics") {
    auto m = "CCC"_smiles;
    REQUIRE(m);
    MolDraw2DUtils::prepareMolForDrawing(*m);
    m->getAtomWithIdx(1)->setProp("atomNote", "CCC");
    m->getAtomWithIdx(2)->setProp("atomNote", "ccc");
    m->getBondWithIdx(0)->setProp("bondNote", "CCC");

    MolDraw2DSVG drawer(350, 300);
    drawer.drawMolecule(*m);
    drawer.finishDrawing();
    auto text = drawer.getDrawingText();
    std::ofstream outs("testGithub3577-1.svg");
    outs << text;
    outs.close();
    check_file_hash("testGithub3577-1.svg");
  }
}
TEST_CASE("hand drawn", "[play]") {
  SECTION("basics") {
    auto m =
        "CC[CH](C)[CH]1NC(=O)[CH](Cc2ccc(O)cc2)NC(=O)[CH](N)CSSC[CH](C(=O)N2CCC[CH]2C(=O)N[CH](CC(C)C)C(=O)NCC(N)=O)NC(=O)[CH](CC(N)=O)NC(=O)[CH](CCC(N)=O)NC1=O"_smiles;
    REQUIRE(m);
    RDDepict::preferCoordGen = true;
    MolDraw2DUtils::prepareMolForDrawing(*m);

    std::string fName = getenv("RDBASE");
    fName += "/Data/Fonts/ComicNeue-Regular.ttf";

    {
      MolDraw2DSVG drawer(450, 400);
      drawer.drawOptions().fontFile = fName;
      drawer.drawOptions().comicMode = true;
      drawer.drawMolecule(*m, "Oxytocin (flat)");
      drawer.finishDrawing();
      auto text = drawer.getDrawingText();
      std::ofstream outs("testHandDrawn-1.svg");
      outs << text;
      outs.close();
      check_file_hash("testHandDrawn-1.svg");
    }
#ifdef RDK_BUILD_CAIRO_SUPPORT
    {
      MolDraw2DCairo drawer(450, 400);
      drawer.drawOptions().fontFile = fName;
      drawer.drawOptions().comicMode = true;
      drawer.drawMolecule(*m, "Oxytocin (flat)");
      drawer.finishDrawing();
      drawer.writeDrawingText("testHandDrawn-1.png");
      check_file_hash("testHandDrawn-1.png");
    }
#endif
  }
  SECTION("with chirality") {
    auto m =
        "CC[C@H](C)[C@@H]1NC(=O)[C@H](Cc2ccc(O)cc2)NC(=O)[C@@H](N)CSSC[C@@H](C(=O)N2CCC[C@H]2C(=O)N[C@@H](CC(C)C)C(=O)NCC(N)=O)NC(=O)[C@H](CC(N)=O)NC(=O)[C@H](CCC(N)=O)NC1=O"_smiles;
    REQUIRE(m);
    RDDepict::preferCoordGen = true;
    MolDraw2DUtils::prepareMolForDrawing(*m);

    std::string fName = getenv("RDBASE");
    fName += "/Data/Fonts/ComicNeue-Regular.ttf";

    {
      MolDraw2DSVG drawer(450, 400);
      drawer.drawOptions().fontFile = fName;
      drawer.drawOptions().comicMode = true;
      drawer.drawMolecule(*m, "Oxytocin");
      drawer.finishDrawing();
      auto text = drawer.getDrawingText();
      std::ofstream outs("testHandDrawn-2.svg");
      outs << text;
      outs.close();
      check_file_hash("testHandDrawn-2.svg");
    }
#ifdef RDK_BUILD_CAIRO_SUPPORT
    {
      MolDraw2DCairo drawer(450, 400);
      drawer.drawOptions().fontFile = fName;
      drawer.drawOptions().comicMode = true;
      drawer.drawMolecule(*m, "Oxytocin");
      drawer.finishDrawing();
      drawer.writeDrawingText("testHandDrawn-2.png");
      check_file_hash("testHandDrawn-2.png");
    }
#endif
  }
  SECTION("smaller") {
    auto m = "N=c1nc([C@H]2NCCCC2)cc(N)n1O"_smiles;
    REQUIRE(m);
    RDDepict::preferCoordGen = true;
    MolDraw2DUtils::prepareMolForDrawing(*m);

    std::string fName = getenv("RDBASE");
    fName += "/Data/Fonts/ComicNeue-Regular.ttf";

    {
      MolDraw2DSVG drawer(350, 300);
      drawer.drawOptions().fontFile = fName;
      drawer.drawOptions().comicMode = true;
      drawer.drawMolecule(*m);
      drawer.finishDrawing();
      auto text = drawer.getDrawingText();
      std::ofstream outs("testHandDrawn-3.svg");
      outs << text;
      outs.close();
      check_file_hash("testHandDrawn-3.svg");
    }
#ifdef RDK_BUILD_CAIRO_SUPPORT
    {
      MolDraw2DCairo drawer(350, 300);
      drawer.drawOptions().fontFile = fName;
      drawer.drawOptions().comicMode = true;
      drawer.drawMolecule(*m);
      drawer.finishDrawing();
      drawer.writeDrawingText("testHandDrawn-3.png");
      check_file_hash("testHandDrawn-3.png");
    }
#endif
  }
  SECTION("another one") {
    auto m =
        "CCCc1nn(C)c2c(=O)nc(-c3cc(S(=O)(=O)N4CCN(C)CC4)ccc3OCC)[nH]c12"_smiles;
    REQUIRE(m);
    RDDepict::preferCoordGen = true;
    MolDraw2DUtils::prepareMolForDrawing(*m);

    std::string fName = getenv("RDBASE");
    fName += "/Data/Fonts/ComicNeue-Regular.ttf";

    {
      MolDraw2DSVG drawer(350, 300);
      drawer.drawOptions().fontFile = fName;
      drawer.drawOptions().comicMode = true;
      drawer.drawMolecule(*m);
      drawer.finishDrawing();
      auto text = drawer.getDrawingText();
      std::ofstream outs("testHandDrawn-4.svg");
      outs << text;
      outs.close();
      check_file_hash("testHandDrawn-4.svg");
    }
#ifdef RDK_BUILD_CAIRO_SUPPORT
    {
      MolDraw2DCairo drawer(350, 300);
      drawer.drawOptions().fontFile = fName;
      drawer.drawOptions().comicMode = true;
      drawer.drawMolecule(*m);
      drawer.finishDrawing();
      drawer.writeDrawingText("testHandDrawn-4.png");
      check_file_hash("testHandDrawn-4.png");
    }
#endif
  }
  SECTION("large") {
    auto m =
        "CC[C@H](C)[C@@H](C(=O)N[C@@H]([C@@H](C)CC)C(=O)N[C@@H](CCCCN)C(=O)N[C@@H](CC(=O)N)C(=O)N[C@@H](C)C(=O)N[C@@H](Cc1ccc(cc1)O)C(=O)N[C@@H](CCCCN)C(=O)N[C@@H](CCCCN)C(=O)NCC(=O)N[C@@H](CCC(=O)N)C(=O)O)NC(=O)[C@H](C)NC(=O)[C@H](CC(=O)N)NC(=O)[C@H](CCCCN)NC(=O)[C@H](Cc2ccccc2)NC(=O)[C@H](CC(C)C)NC(=O)[C@H]([C@@H](C)O)NC(=O)[C@H](C(C)C)NC(=O)[C@H](CC(C)C)NC(=O)[C@@H]3CCCN3C(=O)[C@H]([C@@H](C)O)NC(=O)[C@H](CCC(=O)N)NC(=O)[C@H](CO)NC(=O)[C@H](CCCCN)NC(=O)[C@H](CCC(=O)N)NC(=O)[C@H](CO)NC(=O)[C@H]([C@@H](C)O)NC(=O)[C@H](CCSC)NC(=O)[C@H](Cc4ccccc4)NC(=O)CNC(=O)CNC(=O)[C@H](Cc5ccc(cc5)O)N"_smiles;
    REQUIRE(m);
    RDDepict::preferCoordGen = true;
    MolDraw2DUtils::prepareMolForDrawing(*m);

    std::string fName = getenv("RDBASE");
    fName += "/Data/Fonts/ComicNeue-Regular.ttf";

    {
      MolDraw2DSVG drawer(900, 450);
      drawer.drawMolecule(*m);
      drawer.finishDrawing();
      auto text = drawer.getDrawingText();
      std::ofstream outs("testHandDrawn-5a.svg");
      outs << text;
      outs.close();
      check_file_hash("testHandDrawn-5a.svg");
    }
    {
      MolDraw2DSVG drawer(900, 450);
      drawer.drawOptions().fontFile = fName;
      drawer.drawOptions().comicMode = true;
      drawer.drawMolecule(*m);
      drawer.finishDrawing();
      auto text = drawer.getDrawingText();
      std::ofstream outs("testHandDrawn-5b.svg");
      outs << text;
      outs.close();
      check_file_hash("testHandDrawn-5b.svg");
    }
#ifdef RDK_BUILD_CAIRO_SUPPORT
    {
      MolDraw2DCairo drawer(900, 450);
      drawer.drawOptions().fontFile = fName;
      drawer.drawOptions().comicMode = true;
      drawer.drawMolecule(*m);
      drawer.finishDrawing();
      drawer.writeDrawingText("testHandDrawn-5.png");
      check_file_hash("testHandDrawn-5.png");
    }
#endif
  }
}

TEST_CASE("drawMoleculeBrackets", "[extras]") {
  SECTION("basics") {
    auto m = R"CTAB(
  ACCLDraw11042015112D

  0  0  0     0  0            999 V3000
M  V30 BEGIN CTAB
M  V30 COUNTS 5 4 1 0 0
M  V30 BEGIN ATOM
M  V30 1 C 7 -6.7813 0 0 
M  V30 2 C 8.0229 -6.1907 0 0 CFG=3 
M  V30 3 C 8.0229 -5.0092 0 0 
M  V30 4 C 9.046 -6.7814 0 0 
M  V30 5 C 10.0692 -6.1907 0 0 
M  V30 END ATOM
M  V30 BEGIN BOND
M  V30 1 1 1 2 
M  V30 2 1 2 3 
M  V30 3 1 2 4 
M  V30 4 1 4 5 
M  V30 END BOND
M  V30 BEGIN SGROUP
M  V30 1 SRU 1 ATOMS=(3 3 2 4) XBONDS=(2 1 4) BRKXYZ=(9 7.51 -7.08 0 7.51 -
M  V30 -5.9 0 0 0 0) BRKXYZ=(9 9.56 -5.9 0 9.56 -7.08 0 0 0 0) -
M  V30 CONNECT=HT LABEL=n 
M  V30 END SGROUP
M  V30 END CTAB
M  END
)CTAB"_ctab;
    REQUIRE(m);
    {
      MolDraw2DSVG drawer(350, 300);
      drawer.drawMolecule(*m);
      drawer.finishDrawing();
      auto text = drawer.getDrawingText();
      std::ofstream outs("testBrackets-1a.svg");
      outs << text;
      outs.close();
      check_file_hash("testBrackets-1a.svg");
    }
    {  // rotation
      MolDraw2DSVG drawer(350, 300);
      drawer.drawOptions().rotate = 90;
      drawer.drawMolecule(*m);
      drawer.finishDrawing();
      auto text = drawer.getDrawingText();
      std::ofstream outs("testBrackets-1b.svg");
      outs << text;
      outs.close();
      check_file_hash("testBrackets-1b.svg");
    }
    {  // centering
      MolDraw2DSVG drawer(350, 300);
      drawer.drawOptions().centreMoleculesBeforeDrawing = true;
      drawer.drawMolecule(*m);
      drawer.finishDrawing();
      auto text = drawer.getDrawingText();
      std::ofstream outs("testBrackets-1c.svg");
      outs << text;
      outs.close();
      check_file_hash("testBrackets-1c.svg");
    }
    {  // rotation + centering
      MolDraw2DSVG drawer(350, 300);
      drawer.drawOptions().centreMoleculesBeforeDrawing = true;
      drawer.drawOptions().rotate = 90;
      drawer.drawMolecule(*m);
      drawer.finishDrawing();
      auto text = drawer.getDrawingText();
      std::ofstream outs("testBrackets-1d.svg");
      outs << text;
      outs.close();
      check_file_hash("testBrackets-1d.svg");
    }
    {  // rotation
      MolDraw2DSVG drawer(350, 300);
      drawer.drawOptions().rotate = 180;
      drawer.drawMolecule(*m);
      drawer.finishDrawing();
      auto text = drawer.getDrawingText();
      std::ofstream outs("testBrackets-1e.svg");
      outs << text;
      outs.close();
      check_file_hash("testBrackets-1e.svg");
    }
  }
  SECTION("three brackets") {
    auto m = R"CTAB(three brackets
  Mrv2014 11052006542D          

  0  0  0     0  0            999 V3000
M  V30 BEGIN CTAB
M  V30 COUNTS 6 5 1 0 0
M  V30 BEGIN ATOM
M  V30 1 * -1.375 3.1667 0 0
M  V30 2 C -0.0413 3.9367 0 0
M  V30 3 C 1.2924 3.1667 0 0
M  V30 4 * 2.626 3.9367 0 0
M  V30 5 C 0.0003 5.6017 0 0
M  V30 6 * 1.334 6.3717 0 0
M  V30 END ATOM
M  V30 BEGIN BOND
M  V30 1 1 1 2
M  V30 2 1 2 3
M  V30 3 1 3 4
M  V30 4 1 2 5
M  V30 5 1 5 6
M  V30 END BOND
M  V30 BEGIN SGROUP
M  V30 1 SRU 0 ATOMS=(3 2 3 5) XBONDS=(3 1 3 5) BRKXYZ=(9 0.0875 6.7189 0 -
M  V30 1.0115 5.1185 0 0 0 0) BRKXYZ=(9 1.3795 4.2839 0 2.3035 2.6835 0 0 0 -
M  V30 0) BRKXYZ=(9 -0.1285 2.8194 0 -1.0525 4.4198 0 0 0 0) CONNECT=HT -
M  V30 LABEL=n
M  V30 END SGROUP
M  V30 END CTAB
M  END)CTAB"_ctab;
    REQUIRE(m);
    {
      MolDraw2DSVG drawer(350, 300);
      drawer.drawMolecule(*m);
      drawer.finishDrawing();
      auto text = drawer.getDrawingText();
      std::ofstream outs("testBrackets-2a.svg");
      outs << text;
      outs.close();
      check_file_hash("testBrackets-2a.svg");
    }
    {  // rotation
      MolDraw2DSVG drawer(350, 300);
      drawer.drawOptions().rotate = 90;
      drawer.drawMolecule(*m);
      drawer.finishDrawing();
      auto text = drawer.getDrawingText();
      std::ofstream outs("testBrackets-2b.svg");
      outs << text;
      outs.close();
      check_file_hash("testBrackets-2b.svg");
    }
    {  // centering
      MolDraw2DSVG drawer(350, 300);
      drawer.drawOptions().centreMoleculesBeforeDrawing = true;
      drawer.drawMolecule(*m);
      drawer.finishDrawing();
      auto text = drawer.getDrawingText();
      std::ofstream outs("testBrackets-2c.svg");
      outs << text;
      outs.close();
      check_file_hash("testBrackets-2c.svg");
    }
    {  // rotation + centering
      MolDraw2DSVG drawer(350, 300);
      drawer.drawOptions().centreMoleculesBeforeDrawing = true;
      drawer.drawOptions().rotate = 90;
      drawer.drawMolecule(*m);
      drawer.finishDrawing();
      auto text = drawer.getDrawingText();
      std::ofstream outs("testBrackets-2d.svg");
      outs << text;
      outs.close();
      check_file_hash("testBrackets-2d.svg");
    }
  }
  SECTION("ChEBI 59342") {
    // thanks to John Mayfield for pointing out the example
    auto m = R"CTAB(ChEBI59342 
Marvin  05041012302D          

 29 30  0  0  1  0            999 V2000
   10.1615   -7.7974    0.0000 O   0  0  0  0  0  0  0  0  0  0  0  0
    8.7305   -6.9763    0.0000 O   0  0  0  0  0  0  0  0  0  0  0  0
    8.7309   -7.8004    0.0000 C   0  0  2  0  0  0  0  0  0  0  0  0
    9.4464   -8.2109    0.0000 C   0  0  2  0  0  0  0  0  0  0  0  0
    8.0153   -8.2225    0.0000 O   0  0  0  0  0  0  0  0  0  0  0  0
    9.4464   -9.0437    0.0000 C   0  0  2  0  0  0  0  0  0  0  0  0
    8.0138   -9.0500    0.0000 C   0  0  1  0  0  0  0  0  0  0  0  0
    8.7293   -9.4606    0.0000 C   0  0  1  0  0  0  0  0  0  0  0  0
   10.1669   -9.4529    0.0000 O   0  0  0  0  0  0  0  0  0  0  0  0
    7.3058   -9.4590    0.0000 C   0  0  0  0  0  0  0  0  0  0  0  0
    8.7368  -10.2801    0.0000 N   0  0  0  0  0  0  0  0  0  0  0  0
    8.0263  -10.6992    0.0000 C   0  0  0  0  0  0  0  0  0  0  0  0
    8.0339  -11.5241    0.0000 H   0  0  0  0  0  0  0  0  0  0  0  0
    7.3081  -10.2933    0.0000 O   0  0  0  0  0  0  0  0  0  0  0  0
    8.7305   -5.3264    0.0000 O   0  0  0  0  0  0  0  0  0  0  0  0
    8.0159   -5.7369    0.0000 C   0  0  2  0  0  0  0  0  0  0  0  0
    8.0159   -6.5618    0.0000 C   0  0  2  0  0  0  0  0  0  0  0  0
    7.2936   -5.3263    0.0000 O   0  0  0  0  0  0  0  0  0  0  0  0
    7.2936   -6.9762    0.0000 C   0  0  2  0  0  0  0  0  0  0  0  0
    6.5751   -5.7368    0.0000 C   0  0  1  0  0  0  0  0  0  0  0  0
    6.5751   -6.5618    0.0000 C   0  0  1  0  0  0  0  0  0  0  0  0
    7.2973   -7.8049    0.0000 O   0  0  0  0  0  0  0  0  0  0  0  0
    5.8681   -5.3263    0.0000 C   0  0  0  0  0  0  0  0  0  0  0  0
    5.8680   -6.9762    0.0000 N   0  0  0  0  0  0  0  0  0  0  0  0
    5.1510   -6.5684    0.0000 C   0  0  0  0  0  0  0  0  0  0  0  0
    4.4392   -6.9856    0.0000 H   0  0  0  0  0  0  0  0  0  0  0  0
    5.1455   -5.7435    0.0000 O   0  0  0  0  0  0  0  0  0  0  0  0
   10.4142   -5.3560    0.0000 *   0  0  0  0  0  0  0  0  0  0  0  0
   11.5590   -7.8297    0.0000 *   0  0  0  0  0  0  0  0  0  0  0  0
  3  2  1  6  0  0  0
  3  4  1  0  0  0  0
  3  5  1  0  0  0  0
  4  6  1  0  0  0  0
  4  1  1  1  0  0  0
  5  7  1  0  0  0  0
  6  8  1  0  0  0  0
  6  9  1  1  0  0  0
  7 10  1  1  0  0  0
  8 11  1  6  0  0  0
  7  8  1  0  0  0  0
 13 12  1  0  0  0  0
 14 12  2  0  0  0  0
 11 12  1  0  0  0  0
 16 15  1  6  0  0  0
 16 17  1  0  0  0  0
 16 18  1  0  0  0  0
 17 19  1  0  0  0  0
 17  2  1  1  0  0  0
 18 20  1  0  0  0  0
 19 21  1  0  0  0  0
 19 22  1  1  0  0  0
 20 23  1  1  0  0  0
 21 24  1  6  0  0  0
 20 21  1  0  0  0  0
 26 25  1  0  0  0  0
 27 25  2  0  0  0  0
 24 25  1  0  0  0  0
 15 28  1  0  0  0  0
  1 29  1  0  0  0  0
M  STY  1   1 SRU
M  SCN  1   1 HT 
M  SAL   1 15   1   2   3   4   5   6   7   8   9  10  11  12  13  14  15
M  SAL   1 12  16  17  18  19  20  21  22  23  24  25  26  27
M  SDI   1  4    9.4310   -4.9261    9.4165   -5.7510
M  SDI   1  4   10.7464   -7.3983   10.7274   -8.2231
M  SBL   1  2  30  29
M  SMT   1 n
M  END)CTAB"_ctab;
    REQUIRE(m);
    {
      MolDraw2DSVG drawer(350, 300);
      drawer.drawMolecule(*m);
      drawer.finishDrawing();
      auto text = drawer.getDrawingText();
      std::ofstream outs("testBrackets-3a.svg");
      outs << text;
      outs.close();
      check_file_hash("testBrackets-3a.svg");
    }
  }
  SECTION("pathological bracket orientation") {
    {  // including the bonds
      auto m = R"CTAB(bogus
  Mrv2014 11202009512D          

  0  0  0     0  0            999 V3000
M  V30 BEGIN CTAB
M  V30 COUNTS 9 8 1 0 1
M  V30 BEGIN ATOM
M  V30 1 C 23.5462 -14.464 0 0
M  V30 2 C 20.8231 -13.0254 0 0
M  V30 3 C 20.8776 -14.5628 0 0
M  V30 4 C 22.2391 -15.2819 0 0
M  V30 5 C 16.2969 -9.9426 0 0
M  V30 6 C 14.963 -10.7089 0 0
M  V30 7 C 19.463 -12.2987 0 0
M  V30 8 * 19.4398 -9.9979 0 0
M  V30 9 * 26.1554 -14.4332 0 0
M  V30 END ATOM
M  V30 BEGIN BOND
M  V30 1 1 3 4
M  V30 2 1 6 7
M  V30 3 1 5 8
M  V30 4 1 1 9
M  V30 5 1 7 2
M  V30 6 1 6 5
M  V30 7 1 4 1
M  V30 8 1 3 2
M  V30 END BOND
M  V30 BEGIN SGROUP
M  V30 1 SRU 0 ATOMS=(7 4 3 7 6 5 2 1) XBONDS=(2 3 4) BRKXYZ=(9 17.6045 -
M  V30 -9.1954 0 17.5775 -10.7352 0 0 0 0) BRKXYZ=(9 24.6113 -13.6813 0 -
M  V30 24.6296 -15.2213 0 0 0 0) CONNECT=HT LABEL=n
M  V30 END SGROUP
M  V30 END CTAB
M  END
)CTAB"_ctab;
      REQUIRE(m);
      MolDraw2DSVG drawer(350, 300);
      drawer.drawMolecule(*m);
      drawer.finishDrawing();
      auto text = drawer.getDrawingText();
      std::ofstream outs("testBrackets-4a.svg");
      outs << text;
      outs.close();
      check_file_hash("testBrackets-4a.svg");
    }

    {  // no bonds in the sgroup, the bracket should point the other way
       // (towards the majority of the atoms in the sgroup)
      auto m = R"CTAB(bogus
  Mrv2014 11202009512D          

  0  0  0     0  0            999 V3000
M  V30 BEGIN CTAB
M  V30 COUNTS 9 8 1 0 1
M  V30 BEGIN ATOM
M  V30 1 C 23.5462 -14.464 0 0
M  V30 2 C 20.8231 -13.0254 0 0
M  V30 3 C 20.8776 -14.5628 0 0
M  V30 4 C 22.2391 -15.2819 0 0
M  V30 5 C 16.2969 -9.9426 0 0
M  V30 6 C 14.963 -10.7089 0 0
M  V30 7 C 19.463 -12.2987 0 0
M  V30 8 * 19.4398 -9.9979 0 0
M  V30 9 * 26.1554 -14.4332 0 0
M  V30 END ATOM
M  V30 BEGIN BOND
M  V30 1 1 3 4
M  V30 2 1 6 7
M  V30 3 1 5 8
M  V30 4 1 1 9
M  V30 5 1 7 2
M  V30 6 1 6 5
M  V30 7 1 4 1
M  V30 8 1 3 2
M  V30 END BOND
M  V30 BEGIN SGROUP
M  V30 1 SRU 0 ATOMS=(7 4 3 7 6 5 2 1) BRKXYZ=(9 17.6045 -
M  V30 -9.1954 0 17.5775 -10.7352 0 0 0 0) BRKXYZ=(9 24.6113 -13.6813 0 -
M  V30 24.6296 -15.2213 0 0 0 0) CONNECT=HT LABEL=n
M  V30 END SGROUP
M  V30 END CTAB
M  END
)CTAB"_ctab;
      REQUIRE(m);
      MolDraw2DSVG drawer(350, 300);
      drawer.drawMolecule(*m);
      drawer.finishDrawing();
      auto text = drawer.getDrawingText();
      std::ofstream outs("testBrackets-4b.svg");
      outs << text;
      outs.close();
      check_file_hash("testBrackets-4b.svg");
    }
  }
  SECTION("comic brackets (no font though)") {
    auto m = R"CTAB(
  ACCLDraw11042015112D

  0  0  0     0  0            999 V3000
M  V30 BEGIN CTAB
M  V30 COUNTS 5 4 1 0 0
M  V30 BEGIN ATOM
M  V30 1 C 7 -6.7813 0 0 
M  V30 2 C 8.0229 -6.1907 0 0 CFG=3 
M  V30 3 C 8.0229 -5.0092 0 0 
M  V30 4 C 9.046 -6.7814 0 0 
M  V30 5 C 10.0692 -6.1907 0 0 
M  V30 END ATOM
M  V30 BEGIN BOND
M  V30 1 1 1 2 
M  V30 2 1 2 3 
M  V30 3 1 2 4 
M  V30 4 1 4 5 
M  V30 END BOND
M  V30 BEGIN SGROUP
M  V30 1 SRU 1 ATOMS=(3 3 2 4) XBONDS=(2 1 4) BRKXYZ=(9 7.51 -7.08 0 7.51 -
M  V30 -5.9 0 0 0 0) BRKXYZ=(9 9.56 -5.9 0 9.56 -7.08 0 0 0 0) -
M  V30 CONNECT=HT LABEL=n 
M  V30 END SGROUP
M  V30 END CTAB
M  END
)CTAB"_ctab;
    REQUIRE(m);
    {
      MolDraw2DSVG drawer(350, 300);
      drawer.drawOptions().comicMode = true;
      drawer.drawMolecule(*m);
      drawer.finishDrawing();
      auto text = drawer.getDrawingText();
      std::ofstream outs("testBrackets-5a.svg");
      outs << text;
      outs.close();
      check_file_hash("testBrackets-5a.svg");
    }
  }
  SECTION("Github5768 - rightmost bracket wrong way round.)") {
    auto m = R"CTAB(
  Marvin  10140911012D

 19 18  0  0  0  0            999 V2000
   -2.0296    1.6372    0.0000 Si  0  0  0  0  0  0  0  0  0  0  0  0
   -2.0296    2.4622    0.0000 C   0  0  0  0  0  0  0  0  0  0  0  0
   -2.0296    0.8122    0.0000 C   0  0  0  0  0  0  0  0  0  0  0  0
   -2.8546    1.6372    0.0000 *   0  0  0  0  0  0  0  0  0  0  0  0
   -1.2046    1.6372    0.0000 O   0  0  0  0  0  0  0  0  0  0  0  0
   -0.3796    1.6372    0.0000 Si  0  0  0  0  0  0  0  0  0  0  0  0
    0.4454    1.6372    0.0000 O   0  0  0  0  0  0  0  0  0  0  0  0
   -0.3796    0.8122    0.0000 C   0  0  0  0  0  0  0  0  0  0  0  0
   -0.3796    2.4622    0.0000 C   0  0  0  0  0  0  0  0  0  0  0  0
    0.3349    0.3997    0.0000 C   0  0  0  0  0  0  0  0  0  0  0  0
    1.0494    0.8122    0.0000 C   0  0  0  0  0  0  0  0  0  0  0  0
    1.7638    0.3997    0.0000 O   0  0  0  0  0  0  0  0  0  0  0  0
    1.2704    1.6372    0.0000 *   0  0  0  0  0  0  0  0  0  0  0  0
    2.4783    0.8122    0.0000 C   0  0  0  0  0  0  0  0  0  0  0  0
    3.1928    0.3996    0.0000 C   0  0  0  0  0  0  0  0  0  0  0  0
    3.9072    0.8121    0.0000 O   0  0  0  0  0  0  0  0  0  0  0  0
    4.6217    0.3996    0.0000 C   0  0  0  0  0  0  0  0  0  0  0  0
    5.3362    0.8120    0.0000 C   0  0  0  0  0  0  0  0  0  0  0  0
    6.0506    0.3995    0.0000 O   0  0  0  0  0  0  0  0  0  0  0  0
  1  2  1  0  0  0  0
  1  3  1  0  0  0  0
  1  4  1  0  0  0  0
  1  5  1  0  0  0  0
  5  6  1  0  0  0  0
  6  7  1  0  0  0  0
  6  8  1  0  0  0  0
  6  9  1  0  0  0  0
  8 10  1  0  0  0  0
 10 11  1  0  0  0  0
  7 13  1  0  0  0  0
 11 12  1  0  0  0  0
 12 14  1  0  0  0  0
 14 15  1  0  0  0  0
 15 16  1  0  0  0  0
 16 17  1  0  0  0  0
 17 18  1  0  0  0  0
 18 19  1  0  0  0  0
M  STY  2   1 SRU   2 SRU
M  SCN  1   1 HT
M  SAL   1  4   1   2   3   5
M  SDI   1  4   -0.8649    2.0497   -0.8649    1.2247
M  SDI   1  4   -2.3693    1.2247   -2.3693    2.0497
M  SBL   1  2   3   5
M  SMT   1 n
M  SCN  1   2 HT
M  SAL   2 13   6   7   8   9  10  11  12  14  15  16  17  18  19
M  SDI   2  4    0.7851    2.0497    0.7851    1.2247
M  SDI   2  4   -0.7193    1.2247   -0.7193    2.0497
M  SBL   2  2   5  11
M  SMT   2 m
M  END
)CTAB"_ctab;
    REQUIRE(m);
    {
      MolDraw2DSVG drawer(350, 300);
      drawer.drawOptions().addAtomIndices = true;
      drawer.drawMolecule(*m);
      drawer.finishDrawing();
      auto text = drawer.getDrawingText();
      std::ofstream outs("testBrackets-5768.svg");
      outs << text;
      outs.close();
      check_file_hash("testBrackets-5768.svg");
    }
  }
}

#ifdef RDK_BUILD_CAIRO_SUPPORT
TEST_CASE("github #3543: Error adding PNG metadata when kekulize=False",
          "[bug][metadata][png]") {
  SECTION("basics") {
    auto m = "n1cccc1"_smarts;
    m->updatePropertyCache(false);
    MolDraw2DCairo drawer(350, 300);
    bool kekulize = false;
    MolDraw2DUtils::prepareMolForDrawing(*m, kekulize);
    drawer.drawOptions().prepareMolsBeforeDrawing = false;
    drawer.drawMolecule(*m);
    drawer.finishDrawing();
    auto png = drawer.getDrawingText();
  }
  SECTION("as reported") {
    auto m = "n1cnc2c(n)ncnc12"_smarts;
    m->updatePropertyCache(false);
    MolDraw2DCairo drawer(350, 300);
    bool kekulize = false;
    MolDraw2DUtils::prepareMolForDrawing(*m, kekulize);
    drawer.drawOptions().prepareMolsBeforeDrawing = false;
    drawer.drawMolecule(*m);
    drawer.finishDrawing();
    auto png = drawer.getDrawingText();
  }
}
#endif

TEST_CASE("SGroup Data") {
  SECTION("ABS") {
    auto m = R"CTAB(
  Mrv2014 12072015352D          

  0  0  0     0  0            999 V3000
M  V30 BEGIN CTAB
M  V30 COUNTS 9 9 1 0 0
M  V30 BEGIN ATOM
M  V30 1 C -6.5833 4.3317 0 0
M  V30 2 C -7.917 3.5617 0 0
M  V30 3 C -7.917 2.0216 0 0
M  V30 4 C -6.5833 1.2516 0 0
M  V30 5 C -5.2497 2.0216 0 0
M  V30 6 C -5.2497 3.5617 0 0
M  V30 7 C -3.916 4.3317 0 0
M  V30 8 O -3.916 5.8717 0 0
M  V30 9 O -2.5823 3.5617 0 0
M  V30 END ATOM
M  V30 BEGIN BOND
M  V30 1 1 1 2
M  V30 2 2 2 3
M  V30 3 1 3 4
M  V30 4 2 4 5
M  V30 5 1 5 6
M  V30 6 2 1 6
M  V30 7 1 6 7
M  V30 8 2 7 8
M  V30 9 1 7 9
M  V30 END BOND
M  V30 BEGIN SGROUP
M  V30 1 DAT 0 ATOMS=(1 9) FIELDNAME=pKa -
M  V30 FIELDDISP="   -2.2073    2.3950    DAU   ALL  0       0" -
M  V30 MRV_FIELDDISP=0 FIELDDATA=4.2
M  V30 END SGROUP
M  V30 END CTAB
M  END
)CTAB"_ctab;
    REQUIRE(m);
    {
      MolDraw2DSVG drawer(350, 300);
      drawer.drawMolecule(*m, "abs");
      drawer.finishDrawing();
      auto text = drawer.getDrawingText();
      std::ofstream outs("testSGroupData-1a.svg");
      outs << text;
      outs.close();
      check_file_hash("testSGroupData-1a.svg");
    }
    {
      MolDraw2DSVG drawer(350, 300);
      drawer.drawOptions().centreMoleculesBeforeDrawing = true;
      drawer.drawOptions().rotate = 90;
      drawer.drawMolecule(*m, "centered, rotated");
      drawer.finishDrawing();
      auto text = drawer.getDrawingText();
      std::ofstream outs("testSGroupData-1b.svg");
      outs << text;
      outs.close();
      check_file_hash("testSGroupData-1b.svg");
    }
  }
  SECTION("REL") {
    auto m = R"CTAB(
  Mrv2014 12072015352D          

  0  0  0     0  0            999 V3000
M  V30 BEGIN CTAB
M  V30 COUNTS 9 9 1 0 0
M  V30 BEGIN ATOM
M  V30 1 C -6.5833 4.3317 0 0
M  V30 2 C -7.917 3.5617 0 0
M  V30 3 C -7.917 2.0216 0 0
M  V30 4 C -6.5833 1.2516 0 0
M  V30 5 C -5.2497 2.0216 0 0
M  V30 6 C -5.2497 3.5617 0 0
M  V30 7 C -3.916 4.3317 0 0
M  V30 8 O -3.916 5.8717 0 0
M  V30 9 O -2.5823 3.5617 0 0
M  V30 END ATOM
M  V30 BEGIN BOND
M  V30 1 1 1 2
M  V30 2 2 2 3
M  V30 3 1 3 4
M  V30 4 2 4 5
M  V30 5 1 5 6
M  V30 6 2 1 6
M  V30 7 1 6 7
M  V30 8 2 7 8
M  V30 9 1 7 9
M  V30 END BOND
M  V30 BEGIN SGROUP
M  V30 1 DAT 0 ATOMS=(1 9) FIELDNAME=pKa -
M  V30 FIELDDISP="    0.2000    0.2000    DRU   ALL  0       0" -
M  V30 MRV_FIELDDISP=0 FIELDDATA=4.2
M  V30 END SGROUP
M  V30 END CTAB
M  END
)CTAB"_ctab;
    REQUIRE(m);
    {
      MolDraw2DSVG drawer(350, 300);
      drawer.drawMolecule(*m, "rel");
      drawer.finishDrawing();
      auto text = drawer.getDrawingText();
      std::ofstream outs("testSGroupData-2a.svg");
      outs << text;
      outs.close();
      check_file_hash("testSGroupData-2a.svg");
    }
    {
      MolDraw2DSVG drawer(350, 300);
      drawer.drawOptions().centreMoleculesBeforeDrawing = true;
      drawer.drawOptions().rotate = 90;
      drawer.drawMolecule(*m, "rel, centered, rotated");
      drawer.finishDrawing();
      auto text = drawer.getDrawingText();
      std::ofstream outs("testSGroupData-2b.svg");
      outs << text;
      outs.close();
      check_file_hash("testSGroupData-2b.svg");
    }
  }
  {
    auto m = R"CTAB(random example found on internet
   JSDraw204221719232D

 20 21  0  0  0  0              0 V2000
   10.1710   -5.6553    0.0000 C   0  0  0  0  0  0  0  0  0  0  0  0
   10.9428   -4.2996    0.0000 N   0  0  0  0  0  0  0  0  0  0  0  0
    8.6110   -5.6647    0.0000 O   0  0  0  0  0  0  0  0  0  0  0  0
   10.9591   -7.0015    0.0000 N   0  0  0  0  0  0  0  0  0  0  0  0
   12.5190   -6.9921    0.0000 C   0  0  0  0  0  0  0  0  0  0  0  0
   13.3072   -8.3384    0.0000 O   0  0  0  0  0  0  0  0  0  0  0  0
   13.2909   -5.6364    0.0000 C   0  0  0  0  0  0  0  0  0  0  0  0
   12.5028   -4.2902    0.0000 C   0  0  0  0  0  0  0  0  0  0  0  0
   13.2746   -2.9345    0.0000 O   0  0  0  0  0  0  0  0  0  0  0  0
   14.8508   -5.6270    0.0000 N   0  0  0  0  0  0  0  0  0  0  0  0
   15.6226   -4.2713    0.0000 N   0  0  0  0  0  0  0  0  0  0  0  0
   20.3026   -4.2431    0.0000 C   0  0  0  0  0  0  0  0  0  0  0  0
   19.5307   -5.5987    0.0000 N   0  0  0  0  0  0  0  0  0  0  0  0
   21.8625   -4.2336    0.0000 O   0  0  0  0  0  0  0  0  0  0  0  0
   19.5144   -2.8968    0.0000 N   0  0  0  0  0  0  0  0  0  0  0  0
   17.9544   -2.9062    0.0000 C   0  0  0  0  0  0  0  0  0  0  0  0
   17.1663   -1.5600    0.0000 O   0  0  0  0  0  0  0  0  0  0  0  0
   17.1826   -4.2619    0.0000 C   0  0  0  0  0  0  0  0  0  0  0  0
   17.9708   -5.6082    0.0000 C   0  0  0  0  0  0  0  0  0  0  0  0
   17.1989   -6.9638    0.0000 O   0  0  0  0  0  0  0  0  0  0  0  0
  1  2  1  0  0  0  0
  1  3  2  0  0  0  0
  1  4  1  0  0  0  0
  4  5  2  0  0  0  0
  5  6  1  0  0  0  0
  5  7  1  0  0  0  0
  7  8  1  0  0  0  0
  8  9  2  0  0  0  0
  8  2  1  0  0  0  0
  7 10  1  0  0  0  0
 10 11  2  0  0  0  0
 12 13  1  0  0  0  0
 12 14  2  0  0  0  0
 12 15  1  0  0  0  0
 15 16  1  0  0  0  0
 16 17  2  0  0  0  0
 16 18  1  0  0  0  0
 18 19  1  0  0  0  0
 19 20  1  0  0  0  0
 19 13  2  0  0  0  0
 11 18  1  0  0  0  0
M  STY  1   1 DAT
M  SDT   1 UNKNOWN                        F
M  SDD   1    16.0856   -8.1573    DA    ALL  1       5
M  SED   1 Ni-complex
M  END)CTAB"_ctab;
    {
      MolDraw2DSVG drawer(350, 300);
      drawer.drawMolecule(*m);
      drawer.finishDrawing();
      auto text = drawer.getDrawingText();
      std::ofstream outs("testSGroupData-3a.svg");
      outs << text;
      outs.close();
      check_file_hash("testSGroupData-3a.svg");
    }
  }
}

TEST_CASE("position variation bonds", "[extras]") {
  SECTION("simple") {
    auto m = R"CTAB(
  Mrv2014 12092006072D          

  0  0  0     0  0            999 V3000
M  V30 BEGIN CTAB
M  V30 COUNTS 9 8 0 0 0
M  V30 BEGIN ATOM
M  V30 1 C -4.7083 4.915 0 0
M  V30 2 C -6.042 4.145 0 0
M  V30 3 C -6.042 2.605 0 0
M  V30 4 C -4.7083 1.835 0 0
M  V30 5 C -3.3747 2.605 0 0
M  V30 6 C -3.3747 4.145 0 0
M  V30 7 * -3.8192 3.8883 0 0
M  V30 8 O -3.8192 6.1983 0 0
M  V30 9 C -2.4855 6.9683 0 0
M  V30 END ATOM
M  V30 BEGIN BOND
M  V30 1 1 1 2
M  V30 2 2 2 3
M  V30 3 1 3 4
M  V30 4 2 4 5
M  V30 5 1 5 6
M  V30 6 2 1 6
M  V30 7 1 7 8 ENDPTS=(3 1 6 5) ATTACH=ANY
M  V30 8 1 8 9
M  V30 END BOND
M  V30 END CTAB
M  END
)CTAB"_ctab;
    REQUIRE(m);
    {
      MolDraw2DSVG drawer(350, 300);
      drawer.drawMolecule(*m, "variations");
      drawer.finishDrawing();
      auto text = drawer.getDrawingText();
      std::ofstream outs("testPositionVariation-1.svg");
      outs << text;
      outs.close();
      check_file_hash("testPositionVariation-1.svg");
    }
    {  // make sure comic mode doesn't screw this up
      MolDraw2DSVG drawer(350, 300);
      drawer.drawOptions().comicMode = true;
      drawer.drawMolecule(*m, "comic variations");
      drawer.finishDrawing();
      auto text = drawer.getDrawingText();
      std::ofstream outs("testPositionVariation-1b.svg");
      outs << text;
      outs.close();
      check_file_hash("testPositionVariation-1b.svg");
    }
  }
  SECTION("multiple") {
    auto m = R"CTAB(
  Mrv2014 12092006082D          

  0  0  0     0  0            999 V3000
M  V30 BEGIN CTAB
M  V30 COUNTS 15 14 0 0 0
M  V30 BEGIN ATOM
M  V30 1 C -4.7083 4.915 0 0
M  V30 2 C -6.042 4.145 0 0
M  V30 3 C -6.042 2.605 0 0
M  V30 4 C -4.7083 1.835 0 0
M  V30 5 C -3.3747 2.605 0 0
M  V30 6 C -3.3747 4.145 0 0
M  V30 7 * -3.8192 3.8883 0 0
M  V30 8 O -3.8192 6.1983 0 0
M  V30 9 C -2.4855 6.9683 0 0
M  V30 10 C -7.3757 4.915 0 0
M  V30 11 C -8.7093 4.145 0 0
M  V30 12 C -8.7093 2.605 0 0
M  V30 13 C -7.3757 1.835 0 0
M  V30 14 * -8.7093 3.375 0 0
M  V30 15 O -10.2922 3.375 0 0
M  V30 END ATOM
M  V30 BEGIN BOND
M  V30 1 1 1 2
M  V30 2 1 2 3
M  V30 3 1 3 4
M  V30 4 2 4 5
M  V30 5 1 5 6
M  V30 6 2 1 6
M  V30 7 1 7 8 ENDPTS=(3 1 6 5) ATTACH=ANY
M  V30 8 1 8 9
M  V30 9 1 10 11
M  V30 10 2 11 12
M  V30 11 1 12 13
M  V30 12 2 10 2
M  V30 13 2 13 3
M  V30 14 1 14 15 ENDPTS=(2 11 12) ATTACH=ANY
M  V30 END BOND
M  V30 END CTAB
M  END
)CTAB"_ctab;
    REQUIRE(m);
    {
      MolDraw2DSVG drawer(350, 300);
      drawer.drawMolecule(*m, "multiple variations");
      drawer.finishDrawing();
      auto text = drawer.getDrawingText();
      std::ofstream outs("testPositionVariation-2.svg");
      outs << text;
      outs.close();
      check_file_hash("testPositionVariation-2.svg");
    }
  }
  SECTION("non-contiguous") {
    auto m = R"CTAB(
  Mrv2014 12092006102D          

  0  0  0     0  0            999 V3000
M  V30 BEGIN CTAB
M  V30 COUNTS 9 8 0 0 0
M  V30 BEGIN ATOM
M  V30 1 C -0.875 8.7484 0 0
M  V30 2 C -2.2087 7.9784 0 0
M  V30 3 C -2.2087 6.4383 0 0
M  V30 4 C -0.875 5.6683 0 0
M  V30 5 C 0.4587 6.4383 0 0
M  V30 6 C 0.4587 7.9784 0 0
M  V30 7 * -0.4304 6.9517 0 0
M  V30 8 O -0.4304 4.6417 0 0
M  V30 9 C -1.7641 3.8717 0 0
M  V30 END ATOM
M  V30 BEGIN BOND
M  V30 1 1 1 2
M  V30 2 2 2 3
M  V30 3 1 3 4
M  V30 4 2 4 5
M  V30 5 1 5 6
M  V30 6 2 1 6
M  V30 7 1 7 8 ENDPTS=(3 1 5 4) ATTACH=ANY
M  V30 8 1 8 9
M  V30 END BOND
M  V30 END CTAB
M  END
)CTAB"_ctab;
    REQUIRE(m);
    {
      MolDraw2DSVG drawer(350, 300);
      drawer.drawMolecule(*m, "non-contiguous atoms");
      drawer.finishDrawing();
      auto text = drawer.getDrawingText();
      std::ofstream outs("testPositionVariation-3.svg");
      outs << text;
      outs.close();
      check_file_hash("testPositionVariation-3.svg");
    }
  }
  SECTION("larger mol") {
    auto m = R"CTAB(
  Mrv2014 12092009152D          

  0  0  0     0  0            999 V3000
M  V30 BEGIN CTAB
M  V30 COUNTS 23 24 0 0 0
M  V30 BEGIN ATOM
M  V30 1 C -0.875 8.7484 0 0
M  V30 2 C -2.2087 7.9784 0 0
M  V30 3 C -2.2087 6.4383 0 0
M  V30 4 C -0.875 5.6683 0 0
M  V30 5 N 0.4587 6.4383 0 0
M  V30 6 C 0.4587 7.9784 0 0
M  V30 7 * -0.4304 6.9517 0 0
M  V30 8 O -0.4304 4.6417 0 0
M  V30 9 C -1.7641 3.8717 0 0
M  V30 10 C -3.5423 8.7484 0 0
M  V30 11 C -4.876 7.9784 0 0
M  V30 12 C -4.876 6.4383 0 0
M  V30 13 C -3.5423 5.6683 0 0
M  V30 14 C -4.876 11.0584 0 0
M  V30 15 C -6.2097 10.2884 0 0
M  V30 16 C -6.2097 8.7484 0 0
M  V30 17 C -3.5423 10.2884 0 0
M  V30 18 C -6.2097 13.3685 0 0
M  V30 19 C -7.5433 12.5985 0 0
M  V30 20 C -7.5433 11.0584 0 0
M  V30 21 C -4.876 12.5985 0 0
M  V30 22 * -5.5428 9.1334 0 0
M  V30 23 C -7.3712 7.7304 0 0
M  V30 END ATOM
M  V30 BEGIN BOND
M  V30 1 1 1 2
M  V30 2 2 2 3
M  V30 3 1 3 4
M  V30 4 2 4 5
M  V30 5 1 5 6
M  V30 6 2 1 6
M  V30 7 1 7 8 ENDPTS=(3 1 4 5) ATTACH=ANY
M  V30 8 1 8 9
M  V30 9 2 10 11
M  V30 10 1 11 12
M  V30 11 2 12 13
M  V30 12 1 10 2
M  V30 13 1 13 3
M  V30 14 1 14 15
M  V30 15 2 15 16
M  V30 16 2 14 17
M  V30 17 1 10 17
M  V30 18 1 16 11
M  V30 19 1 18 19
M  V30 20 2 19 20
M  V30 21 2 18 21
M  V30 22 1 14 21
M  V30 23 1 20 15
M  V30 24 1 22 23 ENDPTS=(2 15 11) ATTACH=ANY
M  V30 END BOND
M  V30 END CTAB
M  END
)CTAB"_ctab;
    REQUIRE(m);
    {
      MolDraw2DSVG drawer(250, 200);
      drawer.drawMolecule(*m, "smaller");
      drawer.finishDrawing();
      auto text = drawer.getDrawingText();
      std::ofstream outs("testPositionVariation-4.svg");
      outs << text;
      outs.close();
      check_file_hash("testPositionVariation-4.svg");
    }
  }
}

TEST_CASE("disable atom labels", "[feature]") {
  SECTION("basics") {
    {
      auto m = "NCC(=O)O"_smiles;
      MolDraw2DSVG drawer(350, 300);
      MolDraw2DUtils::prepareMolForDrawing(*m);
      drawer.drawOptions().noAtomLabels = true;
      drawer.drawMolecule(*m);
      drawer.finishDrawing();
      auto text = drawer.getDrawingText();
      std::ofstream outs("testNoAtomLabels-1.svg");
      outs << text;
      outs.close();
      check_file_hash("testNoAtomLabels-1.svg");
      CHECK(text.find("class='atom-0") == std::string::npos);
      CHECK(text.find("class='atom-3") == std::string::npos);
    }
    {
      auto m = "F[C@H](O)C[C@@H](Cl)I"_smiles;
      MolDraw2DSVG drawer(350, 300);
      MolDraw2DUtils::prepareMolForDrawing(*m);
      drawer.drawOptions().noAtomLabels = true;
      drawer.drawMolecule(*m);
      drawer.finishDrawing();
      auto text = drawer.getDrawingText();
      std::ofstream outs("testNoAtomLabels-2.svg");
      outs << text;
      outs.close();
      check_file_hash("testNoAtomLabels-2.svg");
    }
  }
}

TEST_CASE("drawing query bonds", "[queries]") {
  SECTION("basics") {
    auto m = R"CTAB(
  Mrv2014 12072005332D          
  
  0  0  0     0  0            999 V3000
M  V30 BEGIN CTAB
M  V30 COUNTS 14 14 0 0 0
M  V30 BEGIN ATOM
M  V30 1 C 3.7917 -2.96 0 0
M  V30 2 C 2.458 -3.73 0 0
M  V30 3 C 2.458 -5.27 0 0
M  V30 4 C 3.7917 -6.04 0 0
M  V30 5 C 5.1253 -5.27 0 0
M  V30 6 C 5.1253 -3.73 0 0
M  V30 7 C 6.459 -2.96 0 0
M  V30 8 C 3.7917 -7.58 0 0
M  V30 9 C 4.8806 -8.669 0 0
M  V30 10 C 4.482 -10.1565 0 0
M  V30 11 C 6.459 -6.04 0 0
M  V30 12 C 7.7927 -5.27 0 0
M  V30 13 C 9.1263 -6.0399 0 0
M  V30 14 C 9.1263 -7.5799 0 0
M  V30 END ATOM
M  V30 BEGIN BOND
M  V30 1 1 2 3
M  V30 2 1 4 5
M  V30 3 1 1 6
M  V30 4 5 1 2
M  V30 5 6 5 6
M  V30 6 7 3 4
M  V30 7 8 6 7
M  V30 8 1 4 8
M  V30 9 1 8 9 TOPO=1
M  V30 10 1 9 10 TOPO=2
M  V30 11 1 5 11
M  V30 12 1 12 13
M  V30 13 2 11 12 TOPO=1
M  V30 14 2 13 14 TOPO=2
M  V30 END BOND
M  V30 END CTAB
M  END
)CTAB"_ctab;
    REQUIRE(m);
    {
      MolDraw2DSVG drawer(350, 300);
      drawer.drawMolecule(*m);
      drawer.finishDrawing();
      auto text = drawer.getDrawingText();
      std::ofstream outs("testQueryBonds-1a.svg");
      outs << text;
      outs.close();
      check_file_hash("testQueryBonds-1a.svg");
    }
    {
      MolDraw2DSVG drawer(350, 300);
      m->getBondWithIdx(3)->setProp("bondNote", "S/D");
      m->getBondWithIdx(4)->setProp("bondNote", "S/A");
      m->getBondWithIdx(5)->setProp("bondNote", "D/A");
      m->getBondWithIdx(6)->setProp("bondNote", "Any");
      drawer.drawMolecule(*m);
      drawer.finishDrawing();
      auto text = drawer.getDrawingText();
      std::ofstream outs("testQueryBonds-1b.svg");
      outs << text;
      outs.close();
      check_file_hash("testQueryBonds-1b.svg");
    }
    {
      MolDraw2DSVG drawer(350, 300);
      std::vector<int> highlightAtoms = {0, 1, 2, 3, 4, 5, 7, 8, 9};
      std::vector<int> highlightBonds = {0, 3, 2, 4, 1, 5, 8, 9};

      drawer.drawMolecule(*m, "", &highlightAtoms, &highlightBonds);
      drawer.finishDrawing();
      auto text = drawer.getDrawingText();
      std::ofstream outs("testQueryBonds-1c.svg");
      outs << text;
      outs.close();
      check_file_hash("testQueryBonds-1c.svg");
    }
  }
  SECTION("smaller drawing") {
    auto m = R"CTAB(
  Mrv2014 12012004302D          
  
  0  0  0     0  0            999 V3000
M  V30 BEGIN CTAB
M  V30 COUNTS 26 29 0 0 0
M  V30 BEGIN ATOM
M  V30 1 O 3.7917 -2.96 0 0
M  V30 2 C 2.458 -3.73 0 0
M  V30 3 C 2.458 -5.27 0 0
M  V30 4 N 3.7917 -6.04 0 0
M  V30 5 N 5.1253 -5.27 0 0
M  V30 6 C 5.1253 -3.73 0 0
M  V30 7 C 6.459 -2.96 0 0
M  V30 8 C 3.7917 -7.58 0 0
M  V30 9 C 4.8806 -8.669 0 0
M  V30 10 C 4.482 -10.1565 0 0
M  V30 11 C 1.1243 -2.9599 0 0
M  V30 12 C -0.2093 -3.73 0 0
M  V30 13 C -0.2093 -5.27 0 0
M  V30 14 C 1.1243 -6.04 0 0
M  V30 15 C -0.2093 -0.6499 0 0
M  V30 16 C -1.543 -1.4199 0 0
M  V30 17 C -1.543 -2.9599 0 0
M  V30 18 C 1.1243 -1.4199 0 0
M  V30 19 C -2.8767 -0.6499 0 0
M  V30 20 C -4.2103 -1.4199 0 0
M  V30 21 C -4.2103 -2.9599 0 0
M  V30 22 C -2.8767 -3.73 0 0
M  V30 23 C -5.544 -3.7299 0 0
M  V30 24 C -6.8777 -2.9599 0 0
M  V30 25 C -8.2114 -3.7299 0 0
M  V30 26 C -9.5451 -2.9599 0 0
M  V30 END ATOM
M  V30 BEGIN BOND
M  V30 1 1 2 3
M  V30 2 1 4 5
M  V30 3 1 1 6
M  V30 4 5 1 2
M  V30 5 6 5 6
M  V30 6 7 3 4
M  V30 7 8 6 7
M  V30 8 1 4 8
M  V30 9 1 8 9 TOPO=1
M  V30 10 1 9 10 TOPO=2
M  V30 11 1 12 13
M  V30 12 1 13 14
M  V30 13 1 14 3
M  V30 14 1 11 2
M  V30 15 1 15 16
M  V30 16 1 16 17
M  V30 17 2 15 18
M  V30 18 1 11 18
M  V30 19 1 17 12
M  V30 20 2 12 11
M  V30 21 1 19 20
M  V30 22 2 20 21
M  V30 23 1 21 22
M  V30 24 2 19 16
M  V30 25 2 22 17
M  V30 26 1 21 23
M  V30 27 1 23 24
M  V30 28 1 24 25
M  V30 29 1 25 26
M  V30 END BOND
M  V30 END CTAB
M  END
)CTAB"_ctab;
    REQUIRE(m);
    {
      MolDraw2DSVG drawer(250, 200);
      drawer.drawMolecule(*m);
      drawer.finishDrawing();
      auto text = drawer.getDrawingText();
      std::ofstream outs("testQueryBonds-2.svg");
      outs << text;
      outs.close();
      check_file_hash("testQueryBonds-2.svg");
    }
  }
  SECTION("two linknodes") {
    auto m = R"CTAB(two linknodes
  Mrv2014 07072016412D          

  0  0  0     0  0            999 V3000
M  V30 BEGIN CTAB
M  V30 COUNTS 7 7 0 0 0
M  V30 BEGIN ATOM
M  V30 1 C 8.25 12.1847 0 0
M  V30 2 C 6.9164 12.9547 0 0
M  V30 3 C 7.2366 14.4611 0 0
M  V30 4 C 8.7681 14.622 0 0
M  V30 5 C 9.3945 13.2151 0 0
M  V30 6 O 8.25 10.6447 0 0
M  V30 7 F 9.5382 15.9557 0 0
M  V30 END ATOM
M  V30 BEGIN BOND
M  V30 1 1 1 2
M  V30 2 1 2 3
M  V30 3 1 4 5
M  V30 4 1 1 5
M  V30 5 1 3 4
M  V30 6 1 1 6
M  V30 7 1 4 7
M  V30 END BOND
M  V30 LINKNODE 1 3 2 1 2 1 5
M  V30 LINKNODE 1 4 2 4 3 4 5
M  V30 END CTAB
M  END)CTAB"_ctab;
    std::vector<int> rotns = {0, 30, 60, 90, 120, 150, 180};
    for (auto rotn : rotns) {
      MolDraw2DSVG drawer(350, 300);
      drawer.drawOptions().rotate = (double)rotn;
      drawer.drawMolecule(*m);
      drawer.finishDrawing();
      auto text = drawer.getDrawingText();
      std::string filename(
          (boost::format("testLinkNodes-2-%d.svg") % rotn).str());
      std::ofstream outs(filename);
      outs << text;
      outs.close();
      check_file_hash(filename);
    }
  }
}

TEST_CASE("molecule annotations", "[extra]") {
  int panelHeight = -1;
  int panelWidth = -1;
  bool noFreeType = false;
  SECTION("basics") {
    auto m = "NCC(=O)O"_smiles;
    MolDraw2DSVG drawer(350, 300, panelWidth, panelHeight, noFreeType);
    MolDraw2DUtils::prepareMolForDrawing(*m);
    m->setProp(common_properties::molNote, "molecule note");
    drawer.drawMolecule(*m, "with note");
    drawer.finishDrawing();
    auto text = drawer.getDrawingText();
    std::ofstream outs("testMolAnnotations-1.svg");
    outs << text;
    outs.close();
    check_file_hash("testMolAnnotations-1.svg");
    CHECK(text.find("class='note'") != std::string::npos);
  }
  SECTION("chiral flag") {
    auto m = R"CTAB(
  Mrv2014 12152012512D          
 
  0  0  0     0  0            999 V3000
M  V30 BEGIN CTAB
M  V30 COUNTS 8 8 0 0 1
M  V30 BEGIN ATOM
M  V30 1 C -0.6317 0.6787 0 0 CFG=2
M  V30 2 C -1.7207 1.7677 0 0
M  V30 3 C 0.4571 1.7677 0 0
M  V30 4 C -0.6317 2.8566 0 0 CFG=1
M  V30 5 C 0.1729 4.1698 0 0
M  V30 6 N -0.5619 5.5231 0 0
M  V30 7 C -1.4364 4.1698 0 0
M  V30 8 C -0.6316 -0.8613 0 0
M  V30 END ATOM
M  V30 BEGIN BOND
M  V30 1 1 1 2 CFG=3
M  V30 2 1 1 3
M  V30 3 1 4 3
M  V30 4 1 4 2
M  V30 5 1 4 5
M  V30 6 1 5 6
M  V30 7 1 4 7 CFG=1
M  V30 8 1 1 8
M  V30 END BOND
M  V30 END CTAB
M  END
)CTAB"_ctab;
    {
      MolDraw2DSVG drawer(350, 300, panelWidth, panelHeight, noFreeType);
      drawer.drawMolecule(*m, "chiral flag set, option disabled");
      drawer.finishDrawing();
      auto text = drawer.getDrawingText();
      std::ofstream outs("testMolAnnotations-2a.svg");
      outs << text;
      outs.close();
      check_file_hash("testMolAnnotations-2a.svg");
      CHECK(text.find("class='note'") == std::string::npos);
    }
    {
      MolDraw2DSVG drawer(350, 300, panelWidth, panelHeight, noFreeType);
      drawer.drawOptions().includeChiralFlagLabel = true;
      drawer.drawMolecule(*m, "chiral flag set, option enabled");
      drawer.finishDrawing();
      auto text = drawer.getDrawingText();
      std::ofstream outs("testMolAnnotations-2b.svg");
      outs << text;
      outs.close();
      check_file_hash("testMolAnnotations-2b.svg");
      CHECK(text.find("class='note'") != std::string::npos);
    }
    {
      MolDraw2DSVG drawer(350, 300, panelWidth, panelHeight, noFreeType);
      drawer.drawOptions().includeChiralFlagLabel = true;
      m->clearProp(common_properties::_MolFileChiralFlag);
      drawer.drawMolecule(*m, "chiral flag not set, option enabled");
      drawer.finishDrawing();
      auto text = drawer.getDrawingText();
      std::ofstream outs("testMolAnnotations-2c.svg");
      outs << text;
      outs.close();
      check_file_hash("testMolAnnotations-2c.svg");
      CHECK(text.find("class='note'") == std::string::npos);
    }
  }
  SECTION("simplified stereo 1") {
    {
      auto m = "C[C@H](F)[C@@H](F)[C@@H](C)Cl |o1:3,5,1|"_smiles;
      MolDraw2DSVG drawer(350, 300, panelWidth, panelHeight, noFreeType);
      MolDraw2DUtils::prepareMolForDrawing(*m);
      drawer.drawOptions().addStereoAnnotation = true;
      drawer.drawMolecule(*m, "enhanced no flag");
      drawer.finishDrawing();
      auto text = drawer.getDrawingText();
      std::ofstream outs("testMolAnnotations-3a.svg");
      outs << text;
      outs.close();
      check_file_hash("testMolAnnotations-3a.svg");
    }
    {
      auto m = "C[C@H](F)[C@@H](F)[C@@H](C)Cl |o1:3,5,1|"_smiles;
      MolDraw2DSVG drawer(350, 300, panelWidth, panelHeight, noFreeType);
      MolDraw2DUtils::prepareMolForDrawing(*m);
      drawer.drawOptions().addStereoAnnotation = true;
      drawer.drawOptions().simplifiedStereoGroupLabel = true;
      drawer.drawMolecule(*m, "enhanced with flag");
      drawer.finishDrawing();
      auto text = drawer.getDrawingText();
      std::ofstream outs("testMolAnnotations-3b.svg");
      outs << text;
      outs.close();
      check_file_hash("testMolAnnotations-3b.svg");
    }
    {
      auto m = "C[C@H](F)[C@@H](F)[C@@H](C)Cl |&1:3,5,1|"_smiles;
      MolDraw2DSVG drawer(350, 300, panelWidth, panelHeight, noFreeType);
      MolDraw2DUtils::prepareMolForDrawing(*m);
      drawer.drawOptions().addStereoAnnotation = true;
      drawer.drawOptions().simplifiedStereoGroupLabel = true;
      drawer.drawMolecule(*m, "enhanced & with flag");
      drawer.finishDrawing();
      auto text = drawer.getDrawingText();
      std::ofstream outs("testMolAnnotations-3c.svg");
      outs << text;
      outs.close();
      check_file_hash("testMolAnnotations-3c.svg");
    }
  }
  SECTION("simplified stereo 2") {
    auto m = "C[C@H](F)[C@@H](F)[C@@H](C)Cl |o1:3,5,o2:1|"_smiles;
    MolDraw2DSVG drawer(350, 300, panelWidth, panelHeight, noFreeType);
    drawer.drawOptions().addStereoAnnotation = true;
    drawer.drawOptions().simplifiedStereoGroupLabel = true;
    MolDraw2DUtils::prepareMolForDrawing(*m);
    drawer.drawMolecule(*m, "multi-groups");
    drawer.finishDrawing();
    auto text = drawer.getDrawingText();
    std::ofstream outs("testMolAnnotations-3d.svg");
    outs << text;
    outs.close();
    check_file_hash("testMolAnnotations-3d.svg");
  }
  SECTION("label placement") {
    auto m = R"CTAB(
  Mrv2014 12162004412D          
 
  0  0  0     0  0            999 V3000
M  V30 BEGIN CTAB
M  V30 COUNTS 16 15 0 0 0
M  V30 BEGIN ATOM
M  V30 1 C -9.2917 3.5833 0 0
M  V30 2 C -7.958 4.3533 0 0 CFG=2
M  V30 3 C -6.6243 3.5833 0 0 CFG=1
M  V30 4 C -5.2906 4.3533 0 0 CFG=2
M  V30 5 Cl -7.958 5.8933 0 0
M  V30 6 F -6.6243 2.0433 0 0
M  V30 7 F -3.957 3.5833 0 0
M  V30 8 C -5.2906 5.8933 0 0
M  V30 9 C -3.957 6.6633 0 0
M  V30 10 C -3.957 8.2033 0 0
M  V30 11 C -2.6233 8.9733 0 0
M  V30 12 C -2.6233 5.8933 0 0
M  V30 13 C -5.2906 8.9733 0 0
M  V30 14 C -2.6233 10.5133 0 0
M  V30 15 C -1.2896 8.2033 0 0
M  V30 16 C -1.2896 6.6633 0 0
M  V30 END ATOM
M  V30 BEGIN BOND
M  V30 1 1 1 2
M  V30 2 1 2 3
M  V30 3 1 3 4
M  V30 4 1 2 5 CFG=1
M  V30 5 1 3 6 CFG=1
M  V30 6 1 4 7 CFG=1
M  V30 7 1 4 8
M  V30 8 1 8 9
M  V30 9 1 9 10
M  V30 10 1 10 11
M  V30 11 1 9 12
M  V30 12 1 10 13
M  V30 13 1 11 14
M  V30 14 1 11 15
M  V30 15 1 12 16
M  V30 END BOND
M  V30 BEGIN COLLECTION
M  V30 MDLV30/STEREL1 ATOMS=(3 2 3 4)
M  V30 END COLLECTION
M  V30 END CTAB
M  END
)CTAB"_ctab;
    MolDraw2DSVG drawer(350, 300, panelWidth, panelHeight, noFreeType);
    drawer.drawOptions().addStereoAnnotation = true;
    drawer.drawOptions().simplifiedStereoGroupLabel = true;
    drawer.drawMolecule(*m, "label crowding");
    drawer.finishDrawing();
    auto text = drawer.getDrawingText();
    std::ofstream outs("testMolAnnotations-4a.svg");
    outs << text;
    outs.close();
    check_file_hash("testMolAnnotations-4a.svg");
  }
}

TEST_CASE("draw link nodes", "[extras]") {
  SECTION("one linknode") {
    auto m = R"CTAB(one linknode
  Mrv2007 06222005102D          

  0  0  0     0  0            999 V3000
M  V30 BEGIN CTAB
M  V30 COUNTS 6 6 0 0 0
M  V30 BEGIN ATOM
M  V30 1 C 8.25 12.1847 0 0
M  V30 2 C 6.9164 12.9547 0 0
M  V30 3 C 6.9164 14.4947 0 0
M  V30 4 C 9.5836 14.4947 0 0
M  V30 5 C 9.5836 12.9547 0 0
M  V30 6 O 8.25 10.6447 0 0
M  V30 END ATOM
M  V30 BEGIN BOND
M  V30 1 1 1 2
M  V30 2 1 2 3
M  V30 3 1 4 5
M  V30 4 1 1 5
M  V30 5 1 3 4
M  V30 6 1 1 6
M  V30 END BOND
M  V30 LINKNODE 1 4 2 1 2 1 5
M  V30 END CTAB
M  END)CTAB"_ctab;
    std::vector<int> rotns = {0, 30, 60, 90, 120, 150, 180};
    for (auto rotn : rotns) {
      MolDraw2DSVG drawer(350, 300);
      drawer.drawOptions().rotate = (double)rotn;
      drawer.drawMolecule(*m);
      drawer.finishDrawing();
      auto text = drawer.getDrawingText();
      std::ofstream outs(
          (boost::format("testLinkNodes-1-%d.svg") % rotn).str());
      outs << text;
      outs.close();
      check_file_hash((boost::format("testLinkNodes-1-%d.svg") % rotn).str());
    }
  }
}

TEST_CASE("Github #3744: Double bonds incorrectly drawn outside the ring",
          "[drawing]") {
  SECTION("SVG") {
    ROMOL_SPTR m1(MolBlockToMol(R"CTAB(
     RDKit          2D

  6  6  0  0  0  0  0  0  0  0999 V2000
    0.0684   -1.2135    0.0000 C   0  0  0  0  0  0  0  0  0  0  0  0
    1.4949   -0.7500    0.0000 C   0  0  0  0  0  0  0  0  0  0  0  0
    1.4949    0.7500    0.0000 C   0  0  0  0  0  0  0  0  0  0  0  0
    0.0684    1.2135    0.0000 C   0  0  0  0  0  0  0  0  0  0  0  0
   -0.8133    0.0000    0.0000 N   0  0  0  0  0  0  0  0  0  0  0  0
   -2.3133   -0.0000    0.0000 C   0  0  0  0  0  0  0  0  0  0  0  0
  1  2  2  0
  2  3  1  0
  3  4  2  0
  4  5  1  0
  5  6  1  0
  5  1  1  0
M  END)CTAB"));
    REQUIRE(m1);
    MolDraw2DSVG drawer(400, 300);
    drawer.drawMolecule(*m1);
    drawer.finishDrawing();
    std::string text = drawer.getDrawingText();
    std::ofstream outs("testGithub3744.svg");
    outs << text;
    outs.close();
    check_file_hash("testGithub3744.svg");
    std::vector<std::string> bond0;
    std::vector<std::string> bond2;
    std::istringstream ss(text);
    std::string line;
    while (std::getline(ss, line)) {
      if (line.find("bond-0") != std::string::npos) {
        bond0.push_back(line);
      } else if (line.find("bond-2") != std::string::npos) {
        bond2.push_back(line);
      }
    }
    CHECK(bond0.size() == 2);
    CHECK(bond2.size() == 2);
    std::regex regex(
        "^.*d='M\\s+(\\d+\\.\\d+),(\\d+\\.\\d+)\\s+L\\s+(\\d+\\.\\d+),(\\d+\\."
        "\\d+)'.*$");
    std::smatch bond0OuterMatch;
    REQUIRE(std::regex_match(bond0[0], bond0OuterMatch, regex));
    REQUIRE(bond0OuterMatch.size() == 5);
    std::smatch bond0InnerMatch;
    REQUIRE(std::regex_match(bond0[1], bond0InnerMatch, regex));
    REQUIRE(bond0InnerMatch.size() == 5);
    std::smatch bond2OuterMatch;
    REQUIRE(std::regex_match(bond2[0], bond2OuterMatch, regex));
    REQUIRE(bond2OuterMatch.size() == 5);
    std::smatch bond2InnerMatch;
    REQUIRE(std::regex_match(bond2[1], bond2InnerMatch, regex));
    REQUIRE(bond2InnerMatch.size() == 5);
    RDGeom::Point2D bond0InnerCtd(
        RDGeom::Point2D(std::stof(bond0InnerMatch[1]),
                        std::stof(bond0InnerMatch[2])) +
        RDGeom::Point2D(std::stof(bond0InnerMatch[3]),
                        std::stof(bond0InnerMatch[4])) /
            2.0);
    RDGeom::Point2D bond0OuterCtd(
        RDGeom::Point2D(std::stof(bond0OuterMatch[1]),
                        std::stof(bond0OuterMatch[2])) +
        RDGeom::Point2D(std::stof(bond0OuterMatch[3]),
                        std::stof(bond0OuterMatch[4])) /
            2.0);
    RDGeom::Point2D bond2InnerCtd(
        RDGeom::Point2D(std::stof(bond2InnerMatch[1]),
                        std::stof(bond2InnerMatch[2])) +
        RDGeom::Point2D(std::stof(bond2InnerMatch[3]),
                        std::stof(bond2InnerMatch[4])) /
            2.0);
    RDGeom::Point2D bond2OuterCtd(
        RDGeom::Point2D(std::stof(bond2OuterMatch[1]),
                        std::stof(bond2OuterMatch[2])) +
        RDGeom::Point2D(std::stof(bond2OuterMatch[3]),
                        std::stof(bond2OuterMatch[4])) /
            2.0);
    // we look at the two double bonds of pyrrole
    // we check that the ratio between the distance of the centroids of the
    // outer bonds and the distance of the centroids of the inner bonds is at
    // least 1.275, otherwise the inner bonds are not actually inside the ring.
    float outerBondsDistance = (bond0OuterCtd - bond2OuterCtd).length();
    float innerBondsDistance = (bond0InnerCtd - bond2InnerCtd).length();
    CHECK(outerBondsDistance / innerBondsDistance > 1.275f);
  }
}

TEST_CASE("draw atom list queries", "[extras]") {
  SECTION("atom list") {
    auto m = R"CTAB(
  Mrv2102 02112115002D          

  0  0  0     0  0            999 V3000
M  V30 BEGIN CTAB
M  V30 COUNTS 3 3 0 0 0
M  V30 BEGIN ATOM
M  V30 1 [N,O,S] 9.2083 12.8058 0 0
M  V30 2 C 8.4383 11.4721 0 0
M  V30 3 C 9.9783 11.4721 0 0
M  V30 END ATOM
M  V30 BEGIN BOND
M  V30 1 1 1 2
M  V30 2 1 3 1
M  V30 3 1 2 3
M  V30 END BOND
M  V30 END CTAB
M  END
)CTAB"_ctab;
    REQUIRE(m);
    MolDraw2DSVG drawer(350, 300);
    drawer.drawMolecule(*m, "atom list");
    drawer.finishDrawing();
    auto text = drawer.getDrawingText();
    std::ofstream outs("testAtomLists-1.svg");
    outs << text;
    outs.close();
    check_file_hash("testAtomLists-1.svg");
  }

  SECTION("NOT atom list") {
    auto m = R"CTAB(
  Mrv2102 02112115032D          

  0  0  0     0  0            999 V3000
M  V30 BEGIN CTAB
M  V30 COUNTS 3 3 0 0 0
M  V30 BEGIN ATOM
M  V30 1 "NOT [N,O,S]" 9.2083 12.8058 0 0
M  V30 2 C 8.4383 11.4721 0 0
M  V30 3 C 9.9783 11.4721 0 0
M  V30 END ATOM
M  V30 BEGIN BOND
M  V30 1 1 1 2
M  V30 2 1 3 1
M  V30 3 1 2 3
M  V30 END BOND
M  V30 END CTAB
M  END
)CTAB"_ctab;
    REQUIRE(m);
    MolDraw2DSVG drawer(350, 300);
    drawer.drawMolecule(*m, "NOT atom list");
    drawer.finishDrawing();
    auto text = drawer.getDrawingText();
    std::ofstream outs("testAtomLists-2.svg");
    outs << text;
    outs.close();
    check_file_hash("testAtomLists-2.svg");
  }
}

TEST_CASE("test the options that toggle isotope labels", "[drawing]") {
  SECTION("test all permutations") {
    auto m = "[1*]c1cc([2*])c([3*])c[14c]1"_smiles;
    REQUIRE(m);
    std::regex regex(R"regex(<text\s+.*>\d</text>)regex");
    std::smatch match;
    std::string line;
    {
      MolDraw2DSVG drawer(300, 300, -1, -1, true);
      drawer.drawMolecule(*m);
      drawer.finishDrawing();
      std::string textIsoDummyIso = drawer.getDrawingText();
      std::ofstream outs("testIsoDummyIso.svg");
      outs << textIsoDummyIso;
      outs.close();
      check_file_hash("testIsoDummyIso.svg");
      size_t nIsoDummyIso = std::distance(
          std::sregex_token_iterator(textIsoDummyIso.begin(),
                                     textIsoDummyIso.end(), regex),
          std::sregex_token_iterator());
      CHECK(nIsoDummyIso == 5);
    }
    {
      MolDraw2DSVG drawer(300, 300, -1, -1, true);
      drawer.drawOptions().isotopeLabels = false;
      drawer.drawMolecule(*m);
      drawer.finishDrawing();
      std::string textNoIsoDummyIso = drawer.getDrawingText();
      std::ofstream outs("testNoIsoDummyIso.svg");
      outs << textNoIsoDummyIso;
      outs.close();
      check_file_hash("testNoIsoDummyIso.svg");
      size_t nNoIsoDummyIso = std::distance(
          std::sregex_token_iterator(textNoIsoDummyIso.begin(),
                                     textNoIsoDummyIso.end(), regex, 1),
          std::sregex_token_iterator());
      CHECK(nNoIsoDummyIso == 3);
    }
    {
      MolDraw2DSVG drawer(300, 300, -1, -1, true);
      drawer.drawOptions().dummyIsotopeLabels = false;
      drawer.drawMolecule(*m);
      drawer.finishDrawing();
      std::string textIsoNoDummyIso = drawer.getDrawingText();
      std::ofstream outs("testIsoNoDummyIso.svg");
      outs << textIsoNoDummyIso;
      outs.close();
      check_file_hash("testIsoNoDummyIso.svg");
      size_t nIsoNoDummyIso = std::distance(
          std::sregex_token_iterator(textIsoNoDummyIso.begin(),
                                     textIsoNoDummyIso.end(), regex, 1),
          std::sregex_token_iterator());
      CHECK(nIsoNoDummyIso == 2);
    }
    {
      MolDraw2DSVG drawer(300, 300, -1, -1, true);
      drawer.drawOptions().isotopeLabels = false;
      drawer.drawOptions().dummyIsotopeLabels = false;
      drawer.drawMolecule(*m);
      drawer.finishDrawing();
      std::string textNoIsoNoDummyIso = drawer.getDrawingText();
      std::ofstream outs("testNoIsoNoDummyIso.svg");
      outs << textNoIsoNoDummyIso;
      outs.close();
      check_file_hash("testNoIsoNoDummyIso.svg");
      size_t nNoIsoNoDummyIso = std::distance(
          std::sregex_token_iterator(textNoIsoNoDummyIso.begin(),
                                     textNoIsoNoDummyIso.end(), regex, 1),
          std::sregex_token_iterator());
      CHECK(nNoIsoNoDummyIso == 0);
    }
  }
  SECTION("test that D/T show up even if isotope labels are hidden") {
    auto m = "C([1H])([2H])([3H])[H]"_smiles;
    std::regex regex(R"regex(<text\s+.*>[DT]</text>)regex");
    std::smatch match;
    REQUIRE(m);
    std::string line;
    MolDraw2DSVG drawer(300, 300, -1, -1, true);
    drawer.drawOptions().isotopeLabels = false;
    drawer.drawOptions().dummyIsotopeLabels = false;
    drawer.drawOptions().atomLabelDeuteriumTritium = true;
    drawer.drawMolecule(*m);
    drawer.finishDrawing();
    std::string textDeuteriumTritium = drawer.getDrawingText();
    std::ofstream outs("testDeuteriumTritium.svg");
    outs << textDeuteriumTritium;
    outs.close();
    check_file_hash("testDeuteriumTritium.svg");
    size_t nDeuteriumTritium = std::distance(
        std::sregex_token_iterator(textDeuteriumTritium.begin(),
                                   textDeuteriumTritium.end(), regex, 1),
        std::sregex_token_iterator());
    CHECK(nDeuteriumTritium == 2);
  }
}

TEST_CASE("draw hydrogen bonds", "[drawing]") {
  SECTION("basics") {
    auto m = R"CTAB(
  Mrv2014 03022114422D          

  0  0  0     0  0            999 V3000
M  V30 BEGIN CTAB
M  V30 COUNTS 8 8 0 0 0
M  V30 BEGIN ATOM
M  V30 1 C -5.4583 -0.125 0 0
M  V30 2 C -4.1247 0.645 0 0
M  V30 3 C -2.791 -0.125 0 0
M  V30 4 C -1.4573 0.645 0 0
M  V30 5 O -2.791 -1.665 0 0
M  V30 6 C -6.792 0.645 0 0
M  V30 7 O -5.4583 -1.665 0 0
M  V30 8 H -4.1247 -2.435 0 0
M  V30 END ATOM
M  V30 BEGIN BOND
M  V30 1 1 1 2
M  V30 2 1 2 3
M  V30 3 1 3 4
M  V30 4 2 3 5
M  V30 5 1 1 6
M  V30 6 1 1 7
M  V30 7 1 7 8
M  V30 8 10 5 8
M  V30 END BOND
M  V30 END CTAB
M  END
)CTAB"_ctab;
    REQUIRE(m);

    MolDraw2DSVG drawer(300, 300);
    drawer.drawMolecule(*m);
    drawer.finishDrawing();
    std::ofstream outs("testHydrogenBonds1.svg");
    outs << drawer.getDrawingText();
    outs.close();
    check_file_hash("testHydrogenBonds1.svg");
  }
  SECTION("from CXSMILES") {
    auto m = "CC1O[H]O=C(C)C1 |H:4.3|"_smiles;
    REQUIRE(m);

    MolDraw2DSVG drawer(300, 300);
    drawer.drawMolecule(*m);
    drawer.finishDrawing();
    std::ofstream outs("testHydrogenBonds2.svg");
    outs << drawer.getDrawingText();
    outs.close();
    check_file_hash("testHydrogenBonds2.svg");
  }
}

TEST_CASE("github #3912: cannot draw atom lists from SMARTS", "[query][bug]") {
  SECTION("original") {
    auto m = "C-[N,O]"_smarts;
    REQUIRE(m);
    int panelWidth = -1;
    int panelHeight = -1;
    bool noFreeType = true;
    MolDraw2DSVG drawer(300, 300, panelWidth, panelHeight, noFreeType);
    drawer.drawMolecule(*m);
    drawer.finishDrawing();
    std::ofstream outs("testGithub3912.1.svg");
    auto txt = drawer.getDrawingText();
    outs << txt;
    outs.close();
    check_file_hash("testGithub3912.1.svg");
    CHECK(txt.find(">N<") != std::string::npos);
    CHECK(txt.find(">O<") != std::string::npos);
    CHECK(txt.find(">!<") == std::string::npos);
  }
  SECTION("negated") {
    auto m = "C-[N,O]"_smarts;
    REQUIRE(m);
    REQUIRE(m->getAtomWithIdx(1)->hasQuery());
    m->getAtomWithIdx(1)->getQuery()->setNegation(true);
    int panelWidth = -1;
    int panelHeight = -1;
    bool noFreeType = true;
    MolDraw2DSVG drawer(300, 300, panelWidth, panelHeight, noFreeType);
    drawer.drawMolecule(*m);
    drawer.finishDrawing();
    std::ofstream outs("testGithub3912.2.svg");
    auto txt = drawer.getDrawingText();
    outs << txt;
    outs.close();
    check_file_hash("testGithub3912.2.svg");
    CHECK(txt.find(">N<") != std::string::npos);
    CHECK(txt.find(">O<") != std::string::npos);
    CHECK(txt.find(">!<") != std::string::npos);
  }
}

TEST_CASE("github #2976: kekulizing reactions when drawing", "[reactions]") {
  SECTION("basics") {
    bool asSmiles = true;
    std::unique_ptr<ChemicalReaction> rxn{
        RxnSmartsToChemicalReaction("c1ccccc1>>c1ncccc1", nullptr, asSmiles)};
    MolDraw2DSVG drawer(450, 200);
    drawer.drawReaction(*rxn);
    drawer.finishDrawing();
    std::ofstream outs("testGithub2976.svg");
    auto txt = drawer.getDrawingText();
    outs << txt;
    outs.close();
    check_file_hash("testGithub2976.svg");
  }
}

TEST_CASE("preserve Reaction coordinates", "[reactions]") {
  SECTION("basics") {
    std::string data = R"RXN($RXN

  Mrv16822    031301211645

  2  2  1
$MOL

  Mrv1682203132116452D          

  3  2  0  0  0  0            999 V2000
   -4.3304    2.5893    0.0000 O   0  0  0  0  0  0  0  0  0  0  0  0
   -4.3304    1.7643    0.0000 C   0  0  0  0  0  0  0  0  0  0  0  0
   -3.5054    1.7643    0.0000 C   0  0  0  0  0  0  0  0  0  0  0  0
  1  2  1  0  0  0  0
  2  3  1  0  0  0  0
M  END
$MOL

  Mrv1682203132116452D          

  2  1  0  0  0  0            999 V2000
   -2.1652    2.6339    0.0000 N   0  0  0  0  0  0  0  0  0  0  0  0
   -2.1652    1.8089    0.0000 C   0  0  0  0  0  0  0  0  0  0  0  0
  1  2  1  0  0  0  0
M  END
$MOL

  Mrv1682203132116452D          

  3  2  0  0  0  0            999 V2000
    3.6109    1.9512    0.0000 C   0  0  0  0  0  0  0  0  0  0  0  0
    2.7859    1.9512    0.0000 C   0  0  0  0  0  0  0  0  0  0  0  0
    2.7859    2.7762    0.0000 N   0  0  0  0  0  0  0  0  0  0  0  0
  2  1  1  0  0  0  0
  3  2  1  0  0  0  0
M  END
$MOL

  Mrv1682203132116452D          

  2  1  0  0  0  0            999 V2000
    4.9511    1.9959    0.0000 C   0  0  0  0  0  0  0  0  0  0  0  0
    4.9511    2.8209    0.0000 O   0  0  0  0  0  0  0  0  0  0  0  0
  2  1  1  0  0  0  0
M  END
$MOL

  Mrv1682203132116452D          

  2  1  0  0  0  0            999 V2000
   -0.3571    2.7232    0.0000 C   0  0  0  0  0  0  0  0  0  0  0  0
   -0.4003    3.5471    0.0000 O   0  0  0  0  0  0  0  0  0  0  0  0
  1  2  1  0  0  0  0
M  END
)RXN";
    std::unique_ptr<ChemicalReaction> rxn{RxnBlockToChemicalReaction(data)};
    MolDraw2DSVG drawer(450, 200);
    drawer.drawReaction(*rxn);
    drawer.finishDrawing();
    std::ofstream outs("testReactionCoords.svg");
    auto txt = drawer.getDrawingText();
    outs << txt;
    outs.close();
    check_file_hash("testReactionCoords.svg");

    // the reaction is drawn with some bonds vertical, make sure they remain
    // vertical
    {
      std::regex regex("class='bond-0.*? d='M (\\d+\\.\\d+).* L (\\d+\\.\\d+)");
      std::smatch bondMatch;
      REQUIRE(std::regex_search(txt, bondMatch, regex));
      REQUIRE(bondMatch.size() == 3);  // match both halves of the bond
      CHECK(bondMatch[1].str() == bondMatch[2].str());
    }
    {
      std::regex regex("class='bond-2.*? d='M (\\d+\\.\\d+).* L (\\d+\\.\\d+)");
      std::smatch bondMatch;
      REQUIRE(std::regex_search(txt, bondMatch, regex));
      REQUIRE(bondMatch.size() == 3);  // match both halves of the bond
      CHECK(bondMatch[1].str() == bondMatch[2].str());
    }
    {
      std::regex regex("class='bond-4.*? d='M (\\d+\\.\\d+).* L (\\d+\\.\\d+)");
      std::smatch bondMatch;
      REQUIRE(std::regex_search(txt, bondMatch, regex));
      REQUIRE(bondMatch.size() == 3);  // match both halves of the bond
      CHECK(bondMatch[1].str() == bondMatch[2].str());
    }
  }
}
TEST_CASE("support annotation colors", "[drawing]") {
  SECTION("basics") {
    auto m = "CCCO"_smiles;
    REQUIRE(m);
    int panelWidth = -1;
    int panelHeight = -1;
    bool noFreeType = true;
    MolDraw2DSVG drawer(300, 300, panelWidth, panelHeight, noFreeType);
    drawer.drawOptions().annotationColour = DrawColour{0, 0, 1, 1};
    drawer.drawOptions().addAtomIndices = true;
    drawer.drawMolecule(*m, "blue annotations");
    drawer.finishDrawing();
    std::ofstream outs("testAnnotationColors.svg");
    auto txt = drawer.getDrawingText();
    outs << txt;
    outs.close();
    check_file_hash("testAnnotationColors.svg");
    CHECK(txt.find("fill:#0000FF' >2<") != std::string::npos);
  }
}

TEST_CASE("Github #4238: prepareMolForDrawing and wavy bonds") {
  {
    auto mol = "CC=CC"_smiles;
    REQUIRE(mol);
    mol->getBondWithIdx(1)->setStereoAtoms(0, 3);
    mol->getBondWithIdx(1)->setStereo(Bond::BondStereo::STEREOANY);
    bool kekulize = true;
    bool addChiralHs = true;
    bool wedgeBonds = true;
    bool forceCoords = true;
    bool wavyBonds = false;
    MolDraw2DUtils::prepareMolForDrawing(*mol, kekulize, addChiralHs,
                                         wedgeBonds, forceCoords, wavyBonds);
    CHECK(mol->getBondWithIdx(0)->getBondDir() == Bond::BondDir::NONE);
    CHECK(mol->getBondWithIdx(1)->getStereo() == Bond::BondStereo::STEREOANY);

    RWMol mol2(*mol);
    wavyBonds = true;
    MolDraw2DUtils::prepareMolForDrawing(mol2, kekulize, addChiralHs,
                                         wedgeBonds, forceCoords, wavyBonds);
    CHECK(mol2.getBondWithIdx(0)->getBondDir() == Bond::BondDir::UNKNOWN);
    CHECK(mol2.getBondWithIdx(1)->getStereo() == Bond::BondStereo::STEREONONE);

    MOL_PTR_VECT ms{mol.get(), &mol2};
    {
      MolDraw2DSVG drawer(500, 200, 250, 200);
      // drawer.drawOptions().prepareMolsBeforeDrawing = false;
      std::vector<std::string> legends = {"before", "after"};
      drawer.drawMolecules(ms, &legends);
      drawer.finishDrawing();
      std::string text = drawer.getDrawingText();
      std::ofstream outs("testGithub4238_1.svg");
      outs << text;
      outs.flush();
      check_file_hash("testGithub4238_1.svg");
    }
#ifdef RDK_BUILD_CAIRO_SUPPORT
    {
      MolDraw2DCairo drawer(500, 200, 250, 200);
      std::vector<std::string> legends = {"before", "after"};
      drawer.drawMolecules(ms, &legends);
      drawer.finishDrawing();
      drawer.writeDrawingText("testGithub4238_1.png");
      check_file_hash("testGithub4238_1.png");
    }
#endif
  }
}

TEST_CASE("Github #4323: support providing RGBA colors") {
  auto mol = "CCCO"_smiles;
  REQUIRE(mol);
#ifdef RDK_BUILD_FREETYPE_SUPPORT
  SECTION("with alpha") {
    MolDraw2DSVG drawer(200, 150);
    drawer.drawOptions().legendColour = DrawColour(1, 0, 1, 0.3);
    drawer.drawOptions().backgroundColour = DrawColour(0.5, 0.5, 0.5, 0.3);
    drawer.drawMolecule(*mol, "partially transparent legend/background");
    drawer.finishDrawing();

    std::string text = drawer.getDrawingText();
    std::ofstream outs("testGithub4323_1.svg");
    outs << text;
    outs.flush();
    // background
    CHECK(text.find("fill:#7F7F7F4C;") != std::string::npos);
    CHECK(text.find("fill:#7F7F7F;") == std::string::npos);
    // legend
    CHECK(text.find("fill='#FF00FF4C'") != std::string::npos);
    CHECK(text.find("fill='#FF00FF'") == std::string::npos);
    check_file_hash("testGithub4323_1.svg");
  }
  SECTION("without alpha") {
    MolDraw2DSVG drawer(200, 150);
    drawer.drawOptions().legendColour = DrawColour(1, 0, 1);
    drawer.drawOptions().backgroundColour = DrawColour(0.5, 0.5, 0.5);
    drawer.drawMolecule(*mol, "no transparency");
    drawer.finishDrawing();

    std::string text = drawer.getDrawingText();
    std::ofstream outs("testGithub4323_2.svg");
    outs << text;
    outs.flush();
    // background
    CHECK(text.find("fill:#7F7F7F4C;") == std::string::npos);
    CHECK(text.find("fill:#7F7F7F;") != std::string::npos);
    // legend
    CHECK(text.find("fill='#FF00FF4C'") == std::string::npos);
    CHECK(text.find("fill='#FF00FF'") != std::string::npos);
    check_file_hash("testGithub4323_2.svg");
  }
#endif
  SECTION("no FT with alpha") {
    MolDraw2DSVG drawer(200, 150, -1, -1, NO_FREETYPE);
    drawer.drawOptions().legendColour = DrawColour(1, 0, 1, 0.3);
    drawer.drawOptions().backgroundColour = DrawColour(0.5, 0.5, 0.5, 0.3);
    drawer.drawMolecule(*mol, "partially transparent legend/background");
    drawer.finishDrawing();

    std::string text = drawer.getDrawingText();
    std::ofstream outs("testGithub4323_3.svg");
    outs << text;
    outs.flush();
    // background
    CHECK(text.find("fill:#7F7F7F4C;") != std::string::npos);
    CHECK(text.find("fill:#7F7F7F;") == std::string::npos);
    // legend
    CHECK(text.find("fill:#FF00FF4C'") != std::string::npos);
    CHECK(text.find("fill:#FF00FF'") == std::string::npos);
    check_file_hash("testGithub4323_3.svg");
  }
  SECTION("no FT without alpha") {
    MolDraw2DSVG drawer(200, 150, -1, -1, NO_FREETYPE);
    drawer.drawOptions().legendColour = DrawColour(1, 0, 1);
    drawer.drawOptions().backgroundColour = DrawColour(0.5, 0.5, 0.5);
    drawer.drawMolecule(*mol, "no transparency");
    drawer.finishDrawing();

    std::string text = drawer.getDrawingText();
    std::ofstream outs("testGithub4323_4.svg");
    outs << text;
    outs.flush();
    // background
    CHECK(text.find("fill:#7F7F7F4C;") == std::string::npos);
    CHECK(text.find("fill:#7F7F7F;") != std::string::npos);
    // legend
    CHECK(text.find("fill:#FF00FF4C'") == std::string::npos);
    CHECK(text.find("fill:#FF00FF'") != std::string::npos);
    check_file_hash("testGithub4323_4.svg");
  }
#ifdef RDK_BUILD_CAIRO_SUPPORT
#ifdef RDK_BUILD_FREETYPE_SUPPORT
  SECTION("Cairo with alpha") {
    MolDraw2DCairo drawer(200, 150);
    drawer.drawOptions().legendColour = DrawColour(1, 0, 1, 0.3);
    drawer.drawOptions().backgroundColour = DrawColour(0.5, 0.5, 0.5, 0.3);
    drawer.drawMolecule(*mol, "partially transparent legend/background");
    drawer.finishDrawing();
    drawer.writeDrawingText("testGithub4323_1.png");
    check_file_hash("testGithub4323_1.png");
  }
#endif
  SECTION("No FT Cairo with alpha") {
    MolDraw2DCairo drawer(200, 150, -1, -1, NO_FREETYPE);
    drawer.drawOptions().legendColour = DrawColour(1, 0, 1, 0.3);
    drawer.drawOptions().backgroundColour = DrawColour(0.5, 0.5, 0.5, 0.3);
    drawer.drawMolecule(*mol, "partially transparent legend/background");
    drawer.finishDrawing();
    drawer.writeDrawingText("testGithub4323_3.png");
    check_file_hash("testGithub4323_3.png");
  }
#endif
}

TEST_CASE(
    "Github #4508: SubstanceGroup labels sometimes overlap with atoms in image "
    "generation") {
  SECTION("Basics") {
    auto mol = R"CTAB(
  Mrv2114 09132120172D          

  0  0  0     0  0            999 V3000
M  V30 BEGIN CTAB
M  V30 COUNTS 8 8 1 0 1
M  V30 BEGIN ATOM
M  V30 1 C -0.5878 0.8085 0 0
M  V30 2 C -1.9434 0.078 0 0
M  V30 3 C -1.9884 -1.4614 0 0
M  V30 4 C -0.6778 -2.2702 0 0
M  V30 5 C 0.6778 -1.5394 0 0
M  V30 6 C 0.7228 -0.0001 0 0
M  V30 7 N -0.5428 2.3478 0 0
M  V30 8 O 1.9884 -2.3479 0 0
M  V30 END ATOM
M  V30 BEGIN BOND
M  V30 1 2 1 2
M  V30 2 1 2 3
M  V30 3 2 3 4
M  V30 4 1 4 5
M  V30 5 2 5 6
M  V30 6 1 6 1
M  V30 7 1 1 7
M  V30 8 1 5 8
M  V30 END BOND
M  V30 BEGIN SGROUP
M  V30 1 DAT 0 ATOMS=(1 7) FIELDNAME=UV FIELDINFO=nm -
M  V30 FIELDDISP="    0.0000    0.0000    DRU   ALL  0       0" -
M  V30 MRV_FIELDDISP=0 FIELDDATA=340
M  V30 END SGROUP
M  V30 END CTAB
M  END)CTAB"_ctab;
    REQUIRE(mol);

    {
      MolDraw2DSVG drawer(300, 250);
      drawer.drawMolecule(*mol, "data label with DRU");
      drawer.finishDrawing();
      std::string text = drawer.getDrawingText();
      std::ofstream outs("testGithub4508_1.svg");
      outs << text;
      outs.flush();
      check_file_hash("testGithub4508_1.svg");
    }

    // remove the sgroup-atom atom... the SGroup will not be drawn
    auto &sgs = getSubstanceGroups(*mol);
    REQUIRE(sgs.size() == 1);
    sgs[0].setAtoms(std::vector<unsigned int>());
    {
      MolDraw2DSVG drawer(300, 250);
      drawer.drawMolecule(*mol, "no data label drawn");
      drawer.finishDrawing();
      std::string text = drawer.getDrawingText();
      std::ofstream outs("testGithub4508_1b.svg");
      outs << text;
      outs.flush();
      check_file_hash("testGithub4508_1b.svg");
    }
  }
  SECTION("Absolute") {
    auto mol = R"CTAB(
  Mrv2114 09132120172D

  0  0  0     0  0            999 V3000
M  V30 BEGIN CTAB
M  V30 COUNTS 8 8 1 0 1
M  V30 BEGIN ATOM
M  V30 1 C -0.5878 0.8085 0 0
M  V30 2 C -1.9434 0.078 0 0
M  V30 3 C -1.9884 -1.4614 0 0
M  V30 4 C -0.6778 -2.2702 0 0
M  V30 5 C 0.6778 -1.5394 0 0
M  V30 6 C 0.7228 -0.0001 0 0
M  V30 7 N -0.5428 2.3478 0 0
M  V30 8 O 1.9884 -2.3479 0 0
M  V30 END ATOM
M  V30 BEGIN BOND
M  V30 1 2 1 2
M  V30 2 1 2 3
M  V30 3 2 3 4
M  V30 4 1 4 5
M  V30 5 2 5 6
M  V30 6 1 6 1
M  V30 7 1 1 7
M  V30 8 1 5 8
M  V30 END BOND
M  V30 BEGIN SGROUP
M  V30 1 DAT 0 ATOMS=(1 7) FIELDNAME=UV FIELDINFO=nm -
M  V30 FIELDDISP="    0.0000    0.0000    DAU   ALL  0       0" -
M  V30 MRV_FIELDDISP=0 FIELDDATA=340
M  V30 END SGROUP
M  V30 END CTAB
M  END)CTAB"_ctab;
    REQUIRE(mol);

    {
      MolDraw2DSVG drawer(300, 250);
      drawer.drawMolecule(*mol, "data label with DAU\n(expect odd placement)");
      drawer.finishDrawing();
      std::string text = drawer.getDrawingText();
      std::ofstream outs("testGithub4508_2.svg");
      outs << text;
      outs.flush();
      check_file_hash("testGithub4508_2.svg");
    }

    // remove the sgroup-atom atom... the SGroup will still be drawn
    auto &sgs = getSubstanceGroups(*mol);
    REQUIRE(sgs.size() == 1);
    sgs[0].setAtoms(std::vector<unsigned int>());
    {
      MolDraw2DSVG drawer(300, 250);
      drawer.drawMolecule(*mol,
                          "DAU, no associated atom\n(expect odd placement)");
      drawer.finishDrawing();
      std::string text = drawer.getDrawingText();
      std::ofstream outs("testGithub4508_2b.svg");
      outs << text;
      outs.flush();
      check_file_hash("testGithub4508_2b.svg");
    }
  }
}

TEST_CASE("Github #4538 drawMolecules crash") {
  auto m = "CCc1ccccc1"_smiles;
  REQUIRE(m);
  RDDepict::compute2DCoords(*m);
  ROMol m1(*m);
  ROMol m2(*m);
  std::vector<ROMol *> mols{&m1, &m2};
  SECTION("basics") {
    MolDraw2DSVG drawer(500, 200, 250, 200);
    drawer.drawOptions().prepareMolsBeforeDrawing = false;
    drawer.drawMolecules(mols);
    drawer.finishDrawing();
    auto text = drawer.getDrawingText();
    std::ofstream outs("testGithub4538.svg");
    outs << text;
    outs.flush();
    check_file_hash("testGithub4538.svg");
  }
}

TEST_CASE("dark mode mol drawing") {
  SECTION("Basics") {
    auto m =
        "CS(=O)(=O)COC(=N)c1cc(Cl)cnc1[NH3+] |SgD:7:note:some extra text:=:::|"_smiles;
    REQUIRE(m);
    MolDraw2DSVG drawer(350, 300);
    setDarkMode(drawer);
    drawer.drawMolecule(*m, "dark mode!");
    drawer.finishDrawing();
    auto text = drawer.getDrawingText();
    std::ofstream outs("testDarkMode.1.svg");
    outs << text;
    outs.flush();
    check_file_hash("testDarkMode.1.svg");
  }
}
TEST_CASE("monochrome mol drawing") {
  SECTION("Basics") {
    auto m =
        "CS(=O)(=O)COC(=N)c1cc(Cl)cnc1[NH3+] |SgD:7:note:some extra text:=:::|"_smiles;
    REQUIRE(m);
    MolDraw2DSVG drawer(350, 300);
    setMonochromeMode(drawer, DrawColour{0.1, 0.1, 0.6},
                      DrawColour{0.75, 0.75, 0.75});
    drawer.drawMolecule(*m, "monochrome");
    drawer.finishDrawing();
    auto text = drawer.getDrawingText();
    std::ofstream outs("testMonochrome.1.svg");
    outs << text;
    outs.flush();
    check_file_hash("testMonochrome.1.svg");
  }
  SECTION("Basics inverted") {
    auto m =
        "CS(=O)(=O)COC(=N)c1cc(Cl)cnc1[NH3+] |SgD:7:note:some extra text:=:::|"_smiles;
    REQUIRE(m);
    MolDraw2DSVG drawer(350, 300);
    setMonochromeMode(drawer, DrawColour{0.75, 0.75, 0.75},
                      DrawColour{0.1, 0.1, 0.6});
    drawer.drawMolecule(*m, "monochrome");
    drawer.finishDrawing();
    auto text = drawer.getDrawingText();
    std::ofstream outs("testMonochrome.2.svg");
    outs << text;
    outs.flush();
    check_file_hash("testMonochrome.2.svg");
  }
}
TEST_CASE("other palettes") {
  auto m =
      "CS(=O)(=O)COC(=N)c1c(I)c(Cl)c(Br)nc1[NH2+]CP(=O) |SgD:7:note:some extra text:=:::|"_smiles;
  REQUIRE(m);
  SECTION("Avalon") {
    MolDraw2DSVG drawer(350, 300);
    assignAvalonPalette(drawer.drawOptions().atomColourPalette);
    drawer.drawMolecule(*m, "Avalon");
    drawer.finishDrawing();
    auto text = drawer.getDrawingText();
    std::ofstream outs("testAvalon.1.svg");
    outs << text;
    outs.flush();
    check_file_hash("testAvalon.1.svg");
  }
  SECTION("CDK") {
    MolDraw2DSVG drawer(350, 300);
    assignCDKPalette(drawer.drawOptions().atomColourPalette);
    drawer.drawMolecule(*m, "CDK");
    drawer.finishDrawing();
    auto text = drawer.getDrawingText();
    std::ofstream outs("testCDK.1.svg");
    outs << text;
    outs.flush();
    check_file_hash("testCDK.1.svg");
  }
}

TEST_CASE("SDD record parsing") {
  auto mol = R"CTAB(
  Mrv2008 11122110292D

  6  6  0  0  0  0            999 V2000
    9.3527    2.5661    0.0000 C   0  0  0  0  0  0  0  0  0  0  0  0
    8.6382    2.1536    0.0000 C   0  0  0  0  0  0  0  0  0  0  0  0
    8.6382    1.3286    0.0000 C   0  0  0  0  0  0  0  0  0  0  0  0
    9.3527    0.9161    0.0000 C   0  0  0  0  0  0  0  0  0  0  0  0
   10.0671    1.3286    0.0000 C   0  0  0  0  0  0  0  0  0  0  0  0
   10.0671    2.1536    0.0000 C   0  0  0  0  0  0  0  0  0  0  0  0
  1  2  1  0  0  0  0
  2  3  2  0  0  0  0
  3  4  1  0  0  0  0
  4  5  2  0  0  0  0
  5  6  1  0  0  0  0
  1  6  2  0  0  0  0
M  STY  1   1 DAT
M  SLB  1   1   1
M  SAL   1  1   1
M  SDT   1 NAME
M  SDD   1 -2345.1234-2345.1234    DR    ALL  1       0
M  SED   1 Hello World
M  END
)CTAB"_ctab;
  // SDD record has format
  // M  SDD sss xxxxx.xxxxyyyyy.yyyy eeefgh i jjjkkk ll m noo
  MolDraw2DSVG drawer(350, 300, -1, -1, 1);
  drawer.drawMolecule(*mol);
  drawer.finishDrawing();
  auto text = drawer.getDrawingText();
  std::string name("Hello World");
  for (auto &c : name) {
    std::stringstream ss;
    ss << " >" << c << "</text>";
    auto pos = text.find(ss.str());
    CHECK(pos != std::string::npos);
  }
}

TEST_CASE("Github #4519 bad placement of datafield labels") {
  auto mol1 = R"CTAB(
     RDKit          2D

  0  0  0  0  0  0  0  0  0  0999 V3000
M  V30 BEGIN CTAB
M  V30 COUNTS 5 4 1 0 0
M  V30 BEGIN ATOM
M  V30 1 C 0.000000 0.000000 0.000000 0
M  V30 2 C 1.299038 0.750000 0.000000 0
M  V30 3 C 2.598076 -0.000000 0.000000 0
M  V30 4 C 1.299038 2.250000 0.000000 0
M  V30 5 C 2.598076 3.000000 0.000000 0
M  V30 END ATOM
M  V30 BEGIN BOND
M  V30 1 1 1 2
M  V30 2 2 2 3
M  V30 3 1 2 4
M  V30 4 2 4 5
M  V30 END BOND
M  V30 BEGIN SGROUP
M  V30 1 DAT 0 ATOMS=(5 2 4 5 3 1) FIELDNAME="Lambda Max" FIELDINFO=nm -
M  V30 FIELDDATA="2222"
M  V30 END SGROUP
M  V30 END CTAB
M  END)CTAB"_ctab;
  REQUIRE(mol1);

  auto mol2 = R"CTAB(
     RDKit          2D

  0  0  0  0  0  0  0  0  0  0999 V3000
M  V30 BEGIN CTAB
M  V30 COUNTS 8 8 1 0 0
M  V30 BEGIN ATOM
M  V30 1 N 3.000000 0.000000 0.000000 0
M  V30 2 C 1.500000 0.000000 0.000000 0
M  V30 3 C 0.750000 -1.299038 0.000000 0
M  V30 4 C -0.750000 -1.299038 0.000000 0
M  V30 5 C -1.500000 0.000000 0.000000 0
M  V30 6 C -0.750000 1.299038 0.000000 0
M  V30 7 O -1.500000 2.598076 0.000000 0
M  V30 8 C 0.750000 1.299038 0.000000 0
M  V30 END ATOM
M  V30 BEGIN BOND
M  V30 1 1 1 2
M  V30 2 2 2 3
M  V30 3 1 3 4
M  V30 4 2 4 5
M  V30 5 1 5 6
M  V30 6 1 6 7
M  V30 7 2 6 8
M  V30 8 1 8 2
M  V30 END BOND
M  V30 BEGIN SGROUP
M  V30 1 DAT 0 ATOMS=(1 1) FIELDNAME=UV FIELDINFO=nm -
M  V30 FIELDDISP="    0.0000    0.0000    DR    ALL  0       0" -
M  V30 FIELDDATA="340"
M  V30 END SGROUP
M  V30 END CTAB
M  END)CTAB"_ctab;
  REQUIRE(mol2);

  auto mol3 = R"CTAB(
     RDKit          2D

  0  0  0  0  0  0  0  0  0  0999 V3000
M  V30 BEGIN CTAB
M  V30 COUNTS 4 3 1 0 0
M  V30 BEGIN ATOM
M  V30 1 C -0.750000 -1.299038 0.000000 0
M  V30 2 C 0.000000 0.000000 0.000000 0
M  V30 3 C 1.500000 0.000000 0.000000 0
M  V30 4 C 2.250000 1.299038 0.000000 0
M  V30 END ATOM
M  V30 BEGIN BOND
M  V30 1 1 1 2
M  V30 2 2 2 3
M  V30 3 1 3 4
M  V30 END BOND
M  V30 BEGIN SGROUP
M  V30 1 DAT 0 ATOMS=(1 3) FIELDNAME=Stereo -
M  V30 FIELDDATA="Cis"
M  V30 END SGROUP
M  V30 END CTAB
M  END)CTAB"_ctab;
  REQUIRE(mol3);

  std::vector<std::string> legends = {
      "datafield label bad placement1", "datafield label bad placement2",
      "datafield label bad placement3"};  //  std::vector<std::string> legends =
                                          //  {"datafield label bad
                                          //  placement2"};
  {
    MolDraw2DSVG drawer(300, 250);
    drawer.drawMolecule(*mol1, legends[0]);
    drawer.finishDrawing();
    std::string text = drawer.getDrawingText();
    std::ofstream outs("testGithub4519_1.svg");
    outs << text;
    outs.flush();
    check_file_hash("testGithub4519_1.svg");
  }
  {
    MolDraw2DSVG drawer(300, 250);
    drawer.drawMolecule(*mol2, legends[1]);
    drawer.finishDrawing();
    std::string text = drawer.getDrawingText();
    std::ofstream outs("testGithub4519_2.svg");
    outs << text;
    outs.flush();
    check_file_hash("testGithub4519_2.svg");
  }
  {
    MolDraw2DSVG drawer(300, 250);
    drawer.drawMolecule(*mol3, legends[2]);
    drawer.finishDrawing();
    std::string text = drawer.getDrawingText();
    std::ofstream outs("testGithub4519_3.svg");
    outs << text;
    outs.flush();
    check_file_hash("testGithub4519_3.svg");
  }

  {
    std::vector<ROMol *> mols;
    mols.push_back(mol1.get());
    mols.push_back(mol2.get());
    mols.push_back(mol3.get());
    MolDraw2DSVG drawer(900, 250, 300, 250);
    drawer.drawMolecules(mols, &legends);
    drawer.finishDrawing();
    std::string text = drawer.getDrawingText();
    std::ofstream outs("testGithub4519_4.svg");
    outs << text;
    outs.flush();
    outs.close();
    check_file_hash("testGithub4519_4.svg");
  }
}

TEST_CASE("changing baseFontSize") {
  RDDepict::preferCoordGen = false;
  auto mol1 =
      "CC(C)C[C@H](NC(=O)[C@H](CCCCN)NC(=O)[C@H](CS)NC(=O)CNC(=O)[C@H](C)NC(=O)[C@H](CCCCN)NC(=O)[C@H](CC(C)C)NC(=O)CNC(=O)[C@H](C)NC(=O)[C@H](CS)NC(=O)[C@H](CCCCN)NC(=O)[C@H](C)NC(=O)[C@@H](NC(=O)[C@H](CS)NC(=O)CNC(=O)[C@H](C)NC(=O)[C@H](CCCCN)NC(=O)CNC(=O)[C@H](C)NC(=O)[C@H](CCCCN)NC(=O)[C@H](C)N)[C@@H](C)O)C(=O)O"_smiles;
  REQUIRE(mol1);
  MolDraw2DUtils::prepareMolForDrawing(*mol1);
  auto mol2 = "C[C@H](N)C(=O)N[C@@H](CCCCN)C(=O)N[C@@H](C)C(=O)NCC(=O)O"_smiles;
  REQUIRE(mol2);
  MolDraw2DUtils::prepareMolForDrawing(*mol2);
  SECTION("basics-large") {
    MolDraw2DSVG drawer(350, 300, -1, -1, 1);
    drawer.drawMolecule(*mol1);
    drawer.finishDrawing();
    CHECK(drawer.fontSize() == Approx(6.0).margin(0.1));
    auto text = drawer.getDrawingText();
    std::ofstream outs("testBaseFontSize.1a.svg");
    outs << text;
    outs.flush();
    check_file_hash("testBaseFontSize.1a.svg");
  }
  SECTION("increase size - large") {
    // here we change the base font size, but it doesn't matter since the
    // structure is big enough we end up stuck with the minimum font size.
    MolDraw2DSVG drawer(350, 300, -1, -1, 1);
    drawer.drawOptions().baseFontSize = 0.9;
    drawer.drawMolecule(*mol1);
    drawer.finishDrawing();
    CHECK(drawer.fontSize() == Approx(5.5).margin(.1));
    auto text = drawer.getDrawingText();
    std::ofstream outs("testBaseFontSize.1b.svg");
    outs << text;
    outs.flush();
    check_file_hash("testBaseFontSize.1b.svg");
  }
  SECTION("basics-small") {
    MolDraw2DSVG drawer(350, 300, -1, -1, 1);
    drawer.drawMolecule(*mol2);
    drawer.finishDrawing();
    CHECK(drawer.fontSize() == Approx(14.0).margin(0.1));
    auto text = drawer.getDrawingText();
    std::ofstream outs("testBaseFontSize.2a.svg");
    outs << text;
    outs.flush();
    check_file_hash("testBaseFontSize.2a.svg");
  }
  SECTION("increase size - smaller") {
    MolDraw2DSVG drawer(350, 300, -1, -1, 1);
    drawer.drawOptions().baseFontSize = 0.9;
    drawer.drawMolecule(*mol2);
    drawer.finishDrawing();
    CHECK(drawer.fontSize() == Approx(20.4).margin(0.1));
    auto text = drawer.getDrawingText();
    std::ofstream outs("testBaseFontSize.2b.svg");
    outs << text;
    outs.flush();
    check_file_hash("testBaseFontSize.2b.svg");
  }
}

TEST_CASE("flexicanvas: set canvas size automatically") {
  // note that these examples use Freetype if it's available.
  auto mol1 = "CCN(CC)CCn1nc2c3ccccc3sc3c(CNS(C)(=O)=O)ccc1c32"_smiles;
  REQUIRE(mol1);
  MolDraw2DUtils::prepareMolForDrawing(*mol1);

  auto mol2 = R"CTAB(
  Mrv2108 11192104292D

  0  0  0     0  0            999 V3000
M  V30 BEGIN CTAB
M  V30 COUNTS 5 5 0 0 0
M  V30 BEGIN ATOM
M  V30 1 C -5.2 -1.4 0 0
M  V30 2 O -5.2 -2.8 0 0
M  V30 3 C -3.7 -1.4 0 0
M  V30 4 C -3.7 -2.8 0 0 CFG=1
M  V30 5 N -2.5994 -3.9839 0 0
M  V30 END ATOM
M  V30 BEGIN BOND
M  V30 1 1 1 2
M  V30 2 1 1 3
M  V30 3 1 2 4
M  V30 4 1 3 4
M  V30 5 1 4 5 CFG=1
M  V30 END BOND
M  V30 END CTAB
M  END
)CTAB"_ctab;
  REQUIRE(mol2);
  MolDraw2DUtils::prepareMolForDrawing(*mol2);
  SECTION("fixed canvas") {
    MolDraw2DSVG drawer(308, 223, -1, -1);
    drawer.drawMolecule(*mol1);
    drawer.finishDrawing();
    auto text = drawer.getDrawingText();
    std::ofstream outs("testFlexiCanvas.1a.svg");
    outs << text;
    outs.flush();
    check_file_hash("testFlexiCanvas.1a.svg");
  }
  SECTION("flexicanvas1") {
    MolDraw2DSVG drawer(-1, -1, -1, -1);
    drawer.drawMolecule(*mol1);
    drawer.finishDrawing();
    auto text = drawer.getDrawingText();
    std::ofstream outs("testFlexiCanvas.1b.svg");
    outs << text;
    outs.flush();
    check_file_hash("testFlexiCanvas.1b.svg");
  }
  SECTION("flexicanvas1") {
    MolDraw2DSVG drawer(-1, -1, -1, -1);
    drawer.drawOptions().scalingFactor = 30;
    drawer.drawOptions().baseFontSize = 0.6;
    drawer.drawMolecule(*mol1);
    drawer.finishDrawing();
    auto text = drawer.getDrawingText();
    std::ofstream outs("testFlexiCanvas.1c.svg");
    outs << text;
    outs.flush();
    check_file_hash("testFlexiCanvas.1c.svg");
  }
  SECTION("flexicanvas1") {
    MolDraw2DSVG drawer(-1, -1, -1, -1);
    drawer.drawOptions().scalingFactor = 30;
    drawer.drawOptions().fixedFontSize = 32;
    drawer.drawMolecule(*mol1);
    drawer.finishDrawing();
    CHECK(drawer.fontSize() == Approx(32).margin(0.1));
    auto text = drawer.getDrawingText();
    std::ofstream outs("testFlexiCanvas.1d.svg");
    outs << text;
    outs.flush();
    check_file_hash("testFlexiCanvas.1d.svg");
  }
  SECTION("square") {
    MolDraw2DSVG drawer(-1, -1, -1, -1);
    drawer.drawOptions().baseFontSize = 0.8;
    drawer.drawMolecule(*mol2);
    drawer.finishDrawing();
    auto text = drawer.getDrawingText();
    std::ofstream outs("testFlexiCanvas.2.svg");
    outs << text;
    outs.flush();
    check_file_hash("testFlexiCanvas.2.svg");
  }
#ifdef RDK_BUILD_CAIRO_SUPPORT
  SECTION("square PNG no freetype") {
    MolDraw2DCairo drawer(-1, -1, -1, -1, true);
    drawer.drawOptions().baseFontSize = 0.8;
    drawer.drawMolecule(*mol2);
    drawer.finishDrawing();
    auto text = drawer.getDrawingText();
    std::ofstream outs("testFlexiCanvas.2a.png");
    outs << text;
    outs.flush();
    check_file_hash("testFlexiCanvas.2a.png");
  }
  SECTION("square PNG with freetype") {
    MolDraw2DCairo drawer(-1, -1, -1, -1, false);
    drawer.drawOptions().baseFontSize = 0.8;
    drawer.drawMolecule(*mol2);
    drawer.finishDrawing();
    auto text = drawer.getDrawingText();
    std::ofstream outs("testFlexiCanvas.2b.png");
    outs << text;
    outs.flush();
    check_file_hash("testFlexiCanvas.2b.png");
  }
#endif
  // semiflexicanvas - with freetype
  SECTION("semiflexicanvas1") {
    MolDraw2DSVG drawer(308, -1, -1, -1, false);
    drawer.drawOptions().scalingFactor = 30;
    drawer.drawOptions().baseFontSize = 0.6;
    drawer.drawMolecule(*mol1);
    drawer.finishDrawing();
    auto text = drawer.getDrawingText();
    std::ofstream outs("testSemiFlexiCanvas.1a.svg");
    outs << text;
    outs.flush();
    check_file_hash("testSemiFlexiCanvas.1a.svg");
  }
  SECTION("semiflexicanvas2") {
    MolDraw2DSVG drawer(-1, 223, -1, -1, false);
    drawer.drawOptions().scalingFactor = 30;
    drawer.drawOptions().baseFontSize = 0.6;
    drawer.drawMolecule(*mol1);
    drawer.finishDrawing();
    auto text = drawer.getDrawingText();
    std::ofstream outs("testSemiFlexiCanvas.1b.svg");
    outs << text;
    outs.flush();
    check_file_hash("testSemiFlexiCanvas.1b.svg");
  }
  SECTION("semiflexicanvas3") {
    auto mol3 = "ON"_smiles;
    REQUIRE(mol3);
    MolDraw2DSVG drawer(-1, 150, -1, -1, false);
    drawer.drawOptions().scalingFactor = 30;
    drawer.drawOptions().baseFontSize = 0.6;
    drawer.drawMolecule(*mol3);
    drawer.finishDrawing();
    auto text = drawer.getDrawingText();
    std::ofstream outs("testSemiFlexiCanvas.1c.svg");
    outs << text;
    outs.flush();
    check_file_hash("testSemiFlexiCanvas.1c.svg");
  }
  SECTION("reaction") {
    std::unique_ptr<ChemicalReaction> rxn(RxnSmartsToChemicalReaction(
        "[N:1]-[C:2]-[C:3](=[O:4])-[O:5].[N:6]-[C:7]-[C:8](=[O:9])-[O:10]>>[N:"
        "1]1-[C:2]-[C:3](=[O:4])-[N:6]-[C:7]-[C:8]-1=[O:9].[O:5]=[O:10]"));
    MolDraw2DSVG drawer(-1, -1, -1, -1, true);
    drawer.drawReaction(*rxn);
    drawer.finishDrawing();
    auto text = drawer.getDrawingText();
    std::ofstream outs("testFlexiCanvas.3.svg");
    outs << text;
    outs.flush();
    check_file_hash("testFlexiCanvas.3.svg");
  }
  SECTION("data labels") {
    auto mol1 = R"CTAB(
     RDKit          2D

  0  0  0  0  0  0  0  0  0  0999 V3000
M  V30 BEGIN CTAB
M  V30 COUNTS 5 4 1 0 0
M  V30 BEGIN ATOM
M  V30 1 C 0.000000 0.000000 0.000000 0
M  V30 2 C 1.299038 0.750000 0.000000 0
M  V30 3 C 2.598076 -0.000000 0.000000 0
M  V30 4 C 1.299038 2.250000 0.000000 0
M  V30 5 C 2.598076 3.000000 0.000000 0
M  V30 END ATOM
M  V30 BEGIN BOND
M  V30 1 1 1 2
M  V30 2 2 2 3
M  V30 3 1 2 4
M  V30 4 2 4 5
M  V30 END BOND
M  V30 BEGIN SGROUP
M  V30 1 DAT 0 ATOMS=(5 2 4 5 3 1) FIELDNAME="Lambda Max" FIELDINFO=nm -
M  V30 FIELDDATA="2222"
M  V30 END SGROUP
M  V30 END CTAB
M  END)CTAB"_ctab;
    REQUIRE(mol1);
    {
      MolDraw2DSVG drawer(-1, -1);
      drawer.drawMolecule(*mol1);
      drawer.finishDrawing();
      auto text = drawer.getDrawingText();
      std::ofstream outs("testFlexiCanvas.4a.svg");
      outs << text;
      outs.flush();
      check_file_hash("testFlexiCanvas.4a.svg");
    }
    {
      MolDraw2DSVG drawer(-1, -1);
      drawer.drawMolecule(*mol1, "legendary");
      drawer.finishDrawing();
      auto text = drawer.getDrawingText();
      std::ofstream outs("testFlexiCanvas.4b.svg");
      outs << text;
      outs.flush();
      check_file_hash("testFlexiCanvas.4b.svg");
    }
    {
      MolDraw2DSVG drawer(-1, -1);
      drawer.drawMolecule(*mol1, "doubly\nlegendary");
      drawer.finishDrawing();
      auto text = drawer.getDrawingText();
      std::ofstream outs("testFlexiCanvas.4c.svg");
      outs << text;
      outs.flush();
      check_file_hash("testFlexiCanvas.4c.svg");
    }
    {
      MolDraw2DSVG drawer(-1, -1);
      drawer.drawOptions().legendFraction = 0.25;
      drawer.drawOptions().legendFontSize = 32;
      drawer.drawMolecule(*mol1, "Hugely\nLegendary");
      drawer.finishDrawing();
      auto text = drawer.getDrawingText();
      std::ofstream outs("testFlexiCanvas.4d.svg");
      outs << text;
      outs.flush();
      check_file_hash("testFlexiCanvas.4d.svg");
    }
  }
  SECTION("including legends") {
    // add an atomNote so that we can compare font sizes
    mol1->getAtomWithIdx(0)->setProp(common_properties::atomNote, "n1");
    {
      MolDraw2DSVG drawer(-1, -1);
      drawer.drawMolecule(*mol1, "legend");
      drawer.finishDrawing();
      auto text = drawer.getDrawingText();
      std::ofstream outs("testFlexiCanvas.5a.svg");
      outs << text;
      outs.flush();
      check_file_hash("testFlexiCanvas.5a.svg");
    }
    {
      MolDraw2DSVG drawer(-1, -1);
      drawer.drawMolecule(*mol1, "legend\nwith two lines");
      drawer.finishDrawing();
      auto text = drawer.getDrawingText();
      std::ofstream outs("testFlexiCanvas.5b.svg");
      outs << text;
      outs.flush();
      check_file_hash("testFlexiCanvas.5b.svg");
    }
    {
      MolDraw2DSVG drawer(-1, -1);
      drawer.drawOptions().scalingFactor = 45;
      drawer.drawMolecule(*mol1, "legend");
      drawer.finishDrawing();
      auto text = drawer.getDrawingText();
      std::ofstream outs("testFlexiCanvas.5c.svg");
      outs << text;
      outs.flush();
      check_file_hash("testFlexiCanvas.5c.svg");
    }
    {
      MolDraw2DSVG drawer(-1, -1);
      drawer.drawOptions().scalingFactor = 10;
      drawer.drawMolecule(*mol1, "legend");
      drawer.finishDrawing();
      auto text = drawer.getDrawingText();
      std::ofstream outs("testFlexiCanvas.5d.svg");
      outs << text;
      outs.flush();
      check_file_hash("testFlexiCanvas.5d.svg");
    }
  }

  SECTION("partially flexicanvas (height) + legends") {
    // add an atomNote so that we can compare font sizes
    mol1->getAtomWithIdx(0)->setProp(common_properties::atomNote, "n1");
    {
      MolDraw2DSVG drawer(-1, 200);
      drawer.drawMolecule(*mol1, "legend");
      drawer.finishDrawing();
      auto text = drawer.getDrawingText();
      std::ofstream outs("testFlexiCanvas.6a.svg");
      outs << text;
      outs.flush();
      check_file_hash("testFlexiCanvas.6a.svg");
    }
    {
      MolDraw2DSVG drawer(-1, 200);
      drawer.drawMolecule(*mol1, "legend\nwith two lines");
      drawer.finishDrawing();
      auto text = drawer.getDrawingText();
      std::ofstream outs("testFlexiCanvas.6b.svg");
      outs << text;
      outs.flush();
      check_file_hash("testFlexiCanvas.6b.svg");
    }
    {
      MolDraw2DSVG drawer(-1, 200);
      drawer.drawOptions().scalingFactor = 45;
      drawer.drawMolecule(*mol1, "legend");
      drawer.finishDrawing();
      auto text = drawer.getDrawingText();
      std::ofstream outs("testFlexiCanvas.6c.svg");
      outs << text;
      outs.flush();
      check_file_hash("testFlexiCanvas.6c.svg");
    }
    {
      MolDraw2DSVG drawer(-1, 200);
      drawer.drawOptions().scalingFactor = 10;
      drawer.drawMolecule(*mol1, "legend");
      drawer.finishDrawing();
      auto text = drawer.getDrawingText();
      std::ofstream outs("testFlexiCanvas.6d.svg");
      outs << text;
      outs.flush();
      check_file_hash("testFlexiCanvas.6d.svg");
    }
  }

  SECTION("partially flexicanvas (width) + legends") {
    // add an atomNote so that we can compare font sizes
    mol1->getAtomWithIdx(0)->setProp(common_properties::atomNote, "n1");
    {
      MolDraw2DSVG drawer(300, -1);
      drawer.drawMolecule(*mol1, "legend");
      drawer.finishDrawing();
      auto text = drawer.getDrawingText();
      std::ofstream outs("testFlexiCanvas.7a.svg");
      outs << text;
      outs.flush();
      check_file_hash("testFlexiCanvas.7a.svg");
    }
    {
      MolDraw2DSVG drawer(300, -1);
      drawer.drawMolecule(*mol1, "legend\nwith two lines");
      drawer.finishDrawing();
      auto text = drawer.getDrawingText();
      std::ofstream outs("testFlexiCanvas.7b.svg");
      outs << text;
      outs.flush();
      check_file_hash("testFlexiCanvas.7b.svg");
    }
    {
      MolDraw2DSVG drawer(300, -1);
      drawer.drawOptions().scalingFactor = 45;
      drawer.drawMolecule(*mol1, "legend");
      drawer.finishDrawing();
      auto text = drawer.getDrawingText();
      std::ofstream outs("testFlexiCanvas.7c.svg");
      outs << text;
      outs.flush();
      check_file_hash("testFlexiCanvas.7c.svg");
    }
    {
      MolDraw2DSVG drawer(300, -1);
      drawer.drawOptions().scalingFactor = 10;
      drawer.drawMolecule(*mol1, "legend");
      drawer.finishDrawing();
      auto text = drawer.getDrawingText();
      std::ofstream outs("testFlexiCanvas.7d.svg");
      outs << text;
      outs.flush();
      check_file_hash("testFlexiCanvas.7d.svg");
    }
  }
}

TEST_CASE("Github #4764") {
  SECTION("basics") {
    auto mol = "c1ccccc1-C1CCCCC1"_smiles;
    REQUIRE(mol);
    std::vector<int> highlights{6, 7, 8, 9, 10, 11};
    {
      MolDraw2DSVG drawer(200, 150);
      drawer.drawMolecule(*mol, "highlight", &highlights);
      drawer.finishDrawing();
      auto text = drawer.getDrawingText();
      std::ofstream outs("testGithub4764.sz1.svg");
      outs << text;
      outs.flush();
      check_file_hash("testGithub4764.sz1.svg");
    }
    {
      MolDraw2DSVG drawer(400, 350);
      drawer.drawMolecule(*mol, "highlight", &highlights);
      drawer.finishDrawing();
      auto text = drawer.getDrawingText();
      std::ofstream outs("testGithub4764.sz2.svg");
      outs << text;
      outs.flush();
      check_file_hash("testGithub4764.sz2.svg");
    }
    {
      MolDraw2DSVG drawer(800, 700);
      drawer.drawMolecule(*mol, "highlight", &highlights);
      drawer.finishDrawing();
      auto text = drawer.getDrawingText();
      std::ofstream outs("testGithub4764.sz3.svg");
      outs << text;
      outs.flush();
      check_file_hash("testGithub4764.sz3.svg");
    }
#ifdef RDK_BUILD_CAIRO_SUPPORT
    {
      MolDraw2DCairo drawer(200, 150);
      drawer.drawMolecule(*mol, "highlight", &highlights);
      drawer.finishDrawing();
      drawer.writeDrawingText("testGithub4764.sz1.png");
      check_file_hash("testGithub4764.sz1.png");
    }
    {
      MolDraw2DCairo drawer(400, 350);
      drawer.drawMolecule(*mol, "highlight", &highlights);
      drawer.finishDrawing();
      drawer.writeDrawingText("testGithub4764.sz2.png");
      check_file_hash("testGithub4764.sz2.png");
    }
    {
      MolDraw2DCairo drawer(800, 700);
      drawer.drawMolecule(*mol, "highlight", &highlights);
      drawer.finishDrawing();
      drawer.writeDrawingText("testGithub4764.sz3.png");
      check_file_hash("testGithub4764.sz3.png");
    }
#endif
    // check_file_hash("testGithub4538.svg");
  }
}

TEST_CASE("drawArc starting from wrong angle") {
  SECTION("basics") {
    auto mol = R"CTAB(
     RDKit          2D

  9  9  0  0  0  0  0  0  0  0999 V2000
   -1.2135   -0.7027    0.0000 C   0  0  0  0  0  0  0  0  0  0  0  0
   -0.0000   -1.5844    0.0000 N   0  0  0  0  0  0  0  0  0  0  0  0
    1.2135   -0.7027    0.0000 C   0  0  0  0  0  0  0  0  0  0  0  0
    0.7500    0.7238    0.0000 N   0  0  0  0  0  0  0  0  0  0  0  0
   -0.7500    0.7238    0.0000 C   0  0  0  0  0  0  0  0  0  0  0  0
   -1.6317    1.9374    0.0000 F   0  0  0  0  0  0  0  0  0  0  0  0
   -2.6401   -1.1663    0.0000 F   0  0  0  0  0  0  0  0  0  0  0  0
    2.6401   -1.1663    0.0000 F   0  0  0  0  0  0  0  0  0  0  0  0
    1.6317    1.9374    0.0000 F   0  0  0  0  0  0  0  0  0  0  0  0
  1  2  1  0
  2  3  2  0
  3  4  1  0
  4  5  1  0
  5  6  1  0
  5  1  2  0
  1  7  1  0
  3  8  1  0
  4  9  1  0
M  END)CTAB"_ctab;
    REQUIRE(mol);
    {
      MolDraw2DSVG drawer(400, 350);
      drawer.drawOptions().noAtomLabels = true;
      drawer.drawMolecule(*mol, "drawArc");
      drawer.setFillPolys(false);
      drawer.setColour({1, 0, 0});
      drawer.drawArc(mol->getConformer().getAtomPos(3), 0.3, -72, 54);
      drawer.drawArc(mol->getConformer().getAtomPos(0), 0.3, -162, -36);
      drawer.drawArc(mol->getConformer().getAtomPos(4), 0.3, 126, 252);
      drawer.drawArc(mol->getConformer().getAtomPos(2), 0.3, -18, 108);
      drawer.finishDrawing();
      auto text = drawer.getDrawingText();
      std::ofstream outs("testDrawArc1.svg");
      outs << text;
      outs.flush();
      check_file_hash("testDrawArc1.svg");
    }
  }
}

TEST_CASE("wedged bonds to metals drawn in the wrong direction") {
  SECTION("basics") {
    auto m = R"CTAB(
  Mrv2108 01092205442D          

  0  0  0     0  0            999 V3000
M  V30 BEGIN CTAB
M  V30 COUNTS 5 4 0 0 0
M  V30 BEGIN ATOM
M  V30 1 F 10.6667 -0.75 0 0
M  V30 2 Pt 10.6667 -2.29 0 0 CFG=1
M  V30 3 Cl 12.2067 -2.29 0 0
M  V30 4 C 10.6667 -3.83 0 0
M  V30 5 O 9.1267 -2.29 0 0
M  V30 END ATOM
M  V30 BEGIN BOND
M  V30 1 1 1 2
M  V30 2 1 2 3
M  V30 3 1 2 4 CFG=1
M  V30 4 1 2 5 CFG=3
M  V30 END BOND
M  V30 END CTAB
M  END)CTAB"_ctab;
    m->getBondWithIdx(2)->setBondDir(Bond::BondDir::BEGINWEDGE);
    m->getBondWithIdx(3)->setBondDir(Bond::BondDir::BEGINDASH);
    MolDraw2DSVG drawer(250, 200);
    assignBWPalette(drawer.drawOptions().atomColourPalette);
    drawer.drawMolecule(*m, "check wedges");
    drawer.finishDrawing();
    auto text = drawer.getDrawingText();
    std::ofstream outs("testMetalWedges.svg");
    outs << text;
    outs.flush();
    check_file_hash("testMetalWedges.svg");
  }
}

TEST_CASE("vary proportion of panel for legend", "[drawing]") {
  SECTION("basics") {
    auto m1 = "C1N[C@@H]2OCC12"_smiles;
    REQUIRE(m1);
    // These look a bit pants with NO_FREETYPE=true, but much better with
    // Freetype.
    {
      // default legend
      MolDraw2DSVG drawer(200, 200, -1, -1, NO_FREETYPE);
      MolDraw2DUtils::prepareAndDrawMolecule(drawer, *m1, "default legend");
      drawer.finishDrawing();
      auto text = drawer.getDrawingText();
      std::ofstream outs("testVariableLegend_1.svg");
      outs << text;
      outs.flush();
      CHECK(text.find("<text x='34.5' y='195.0' class='legend' "
                      "style='font-size:16px;") != std::string::npos);
      check_file_hash("testVariableLegend_1.svg");
    }
    {
      // 1/4 of panel
      MolDraw2DSVG drawer(200, 200, -1, -1, NO_FREETYPE);
      drawer.drawOptions().legendFraction = 0.25;
      drawer.drawOptions().legendFontSize = 32;
      MolDraw2DUtils::prepareAndDrawMolecule(drawer, *m1, "massive legend");
      drawer.finishDrawing();
      auto text = drawer.getDrawingText();
      std::ofstream outs("testVariableLegend_2.svg");
      outs << text;
      outs.flush();
      CHECK(text.find("<text x='1.6' y='195.0' class='legend' "
                      "style='font-size:31px;") != std::string::npos);
      check_file_hash("testVariableLegend_2.svg");
    }
    {
      // tiny
      MolDraw2DSVG drawer(200, 200, -1, -1, NO_FREETYPE);
      drawer.drawOptions().legendFraction = 0.05;
      MolDraw2DUtils::prepareAndDrawMolecule(drawer, *m1, "small legend");
      drawer.finishDrawing();
      auto text = drawer.getDrawingText();
      std::ofstream outs("testVariableLegend_3.svg");
      outs << text;
      outs.flush();
      CHECK(text.find("<text x='84.7' y='195.0' class='legend' "
                      "style='font-size:6px;") != std::string::npos);
      check_file_hash("testVariableLegend_3.svg");
    }
  }
}

TEST_CASE(
    "Github 5061 - draw reaction with no reagents and scaleBondWidth true") {
  SECTION("basics") {
    std::string data = R"RXN($RXN

  Mrv16425    091201171606

  0  1
$MOL

  Mrv1642509121716062D

  2  1  0  0  0  0            999 V2000
    3.5357    0.0000    0.0000 R#  0  0  0  0  0  0  0  0  0  0  0  0
    2.7107    0.0000    0.0000 R#  0  0  0  0  0  0  0  0  0  0  0  0
  1  2  1  0  0  0  0
M  RGP  2   1   1   2   2


M  END)RXN";
    {
      std::unique_ptr<ChemicalReaction> rxn{RxnBlockToChemicalReaction(data)};
      MolDraw2DSVG drawer(450, 200);
      drawer.drawOptions().scaleBondWidth = true;
      drawer.drawReaction(*rxn);
      drawer.finishDrawing();
      auto text = drawer.getDrawingText();
      std::ofstream outs("testGithub_5061.svg");
      outs << text;
      outs.flush();
      check_file_hash("testGithub_5061.svg");
    }
  }
}

TEST_CASE("Github 5185 - don't draw atom indices between double bond") {
  SECTION("basics") {
    auto m1 = "OC(=O)CCCC(=O)O"_smiles;
    REQUIRE(m1);
    {
      // default legend
      MolDraw2DSVG drawer(400, 200, -1, -1);
      drawer.drawOptions().addAtomIndices = true;
      MolDraw2DUtils::prepareAndDrawMolecule(drawer, *m1);
      drawer.finishDrawing();
      auto text = drawer.getDrawingText();
      std::ofstream outs("testGithub_5185.svg");
      outs << text;
      outs.flush();
#ifdef RDK_BUILD_FREETYPE_SUPPORT
      // the 2nd note
      CHECK(text.find("<path class='note' d='M 93.4 129.9") !=
            std::string::npos);
      check_file_hash("testGithub_5185.svg");
#else
      CHECK(text.find("<text x='90.4' y='130.3' class='note' ") !=
            std::string::npos);
#endif
    }
  }
}

TEST_CASE(
    "Github 5259 - drawReaction should not fail when prepareMolsBeforeDrawing "
    "is false") {
  SECTION("basics") {
    auto rxn = "[CH3:1][OH:2]>>[CH2:1]=[OH0:2]"_rxnsmarts;
    REQUIRE(rxn);
    MolDraw2DSVG drawer(400, 200, -1, -1);
    drawer.drawOptions().prepareMolsBeforeDrawing = false;
    REQUIRE_NOTHROW(drawer.drawReaction(*rxn));
  }
}

TEST_CASE("Github 5269 - bad index positions with highlights") {
  SECTION("basics") {
    auto m1 = "CC(=O)Oc1c(C(=O)O)cccc1"_smiles;
    auto q1 = "CC(=O)Oc1c(C(=O)O)cccc1"_smarts;
    REQUIRE(m1);
    REQUIRE(q1);
    {
      std::vector<int> hit_atoms;
      std::vector<MatchVectType> hits_vect;
      SubstructMatch(*m1, *q1, hits_vect);
      for (size_t i = 0; i < hits_vect.size(); ++i) {
        for (size_t j = 0; j < hits_vect[i].size(); ++j) {
          hit_atoms.push_back(hits_vect[i][j].second);
        }
      }
      std::vector<int> hit_bonds;
      for (int i : hit_atoms) {
        for (int j : hit_atoms) {
          if (i > j) {
            Bond *bnd = m1->getBondBetweenAtoms(i, j);
            if (bnd) {
              hit_bonds.push_back(bnd->getIdx());
            }
          }
        }
      }
      {
        MolDraw2DSVG drawer(400, 400, -1, -1);
        drawer.drawOptions().addAtomIndices = true;
        drawer.drawMolecule(*m1, &hit_atoms, &hit_bonds);
        drawer.finishDrawing();
        auto text = drawer.getDrawingText();
        std::ofstream outs("testGithub_5269_1.svg");
        outs << text;
        outs.flush();
#ifdef RDK_BUILD_FREETYPE_SUPPORT
        check_file_hash("testGithub_5269_1.svg");
#endif
      }
    }
  }
  {
    auto m2 = "CN(C)C(C)C=O"_smiles;
    REQUIRE(m2);
    std::vector<int> hit_atoms{0, 1, 2};
    auto atom = m2->getAtomWithIdx(0);
    atom->setProp(common_properties::atomNote, "0.91");
    atom = m2->getAtomWithIdx(1);
    atom->setProp(common_properties::atomNote, "1.03");
    atom = m2->getAtomWithIdx(2);
    atom->setProp(common_properties::atomNote, "0.74");
    MolDraw2DSVG drawer(400, 400, -1, -1);
    drawer.drawMolecule(*m2, &hit_atoms);
    drawer.finishDrawing();
    auto text = drawer.getDrawingText();
    std::ofstream outs("testGithub_5269_2.svg");
    outs << text;
    outs.flush();
#ifdef RDK_BUILD_FREETYPE_SUPPORT
    check_file_hash("testGithub_5269_2.svg");
#endif
  }
}

#ifdef RDK_BUILD_CAIRO_SUPPORT
TEST_CASE("drawing doesn't destroy reaction properties", "[drawing]") {
  auto rxn = "[CH3:1][OH:2]>>[CH2:1]=[OH0:2]"_rxnsmarts;
  REQUIRE(rxn);
  MolDraw2DCairo drawer(400, 200);
  bool highlightByReactant = true;
  drawer.drawReaction(*rxn, highlightByReactant);
  drawer.finishDrawing();
  auto png = drawer.getDrawingText();
  std::unique_ptr<ChemicalReaction> rxn2{PNGStringToChemicalReaction(png)};
  REQUIRE(rxn2);
  CHECK(rxn->getReactants()[0]->getAtomWithIdx(0)->getAtomMapNum() == 1);
  CHECK(rxn->getReactants()[0]->getAtomWithIdx(1)->getAtomMapNum() == 2);
  CHECK(rxn2->getReactants()[0]->getAtomWithIdx(0)->getAtomMapNum() == 1);
  CHECK(rxn2->getReactants()[0]->getAtomWithIdx(1)->getAtomMapNum() == 2);
}
#endif

TEST_CASE("Class values in SVG for wavy bonds.") {
  SECTION("basics") {
    auto m1 = R"CTAB(mol1
  ChemDraw05162216032D

 11 11  0  0  0  0  0  0  0  0999 V2000
    1.1514    0.9038    0.0000 C   0  0  0  0  0  0  0  0  0  0  0  0
    1.1514    0.0788    0.0000 C   0  0  0  0  0  0  0  0  0  0  0  0
    1.9360   -0.1762    0.0000 N   0  0  0  0  0  0  0  0  0  0  0  0
    2.4209    0.4913    0.0000 C   0  0  0  0  0  0  0  0  0  0  0  0
    1.9360    1.1587    0.0000 N   0  0  0  0  0  0  0  0  0  0  0  0
    0.4369   -0.3337    0.0000 C   0  0  0  0  0  0  0  0  0  0  0  0
   -0.2775    0.0788    0.0000 C   0  0  0  0  0  0  0  0  0  0  0  0
   -0.9920   -0.3337    0.0000 C   0  0  0  0  0  0  0  0  0  0  0  0
   -1.7065    0.0788    0.0000 C   0  0  0  0  0  0  0  0  0  0  0  0
   -2.4209   -0.3337    0.0000 N   0  0  0  0  0  0  0  0  0  0  0  0
    0.4369   -1.1587    0.0000 C   0  0  0  0  0  0  0  0  0  0  0  0
  1  2  2  0
  2  3  1  0
  3  4  2  0
  4  5  1  0
  5  1  1  0
  2  6  1  0
  6  7  1  0
  7  8  2  3
  8  9  1  0
  9 10  3  0
  6 11  1  4
M  END)CTAB"_ctab;
    REQUIRE(m1);
    auto b10 = m1->getBondWithIdx(10);
    b10->setBondDir(Bond::UNKNOWN);
    MolDraw2DSVG drawer(400, 400, -1, -1);
    drawer.drawMolecule(*m1);
    drawer.finishDrawing();
    auto text = drawer.getDrawingText();
    CHECK(text.find("<path class='bond-10 atom-5 atom-10'") !=
          std::string::npos);
    std::ofstream outs("test_classes_wavy_bonds.svg");
    outs << text;
    outs.flush();
#ifdef RDK_BUILD_FREETYPE_SUPPORT
    check_file_hash("test_classes_wavy_bonds.svg");
#endif
  }
}

TEST_CASE("GitHub #5383: cairo error when using similarity maps", "") {
  auto m1 = "C1N[C@@H]2OCC12"_smiles;
  REQUIRE(m1);
  MolDraw2DUtils::prepareMolForDrawing(*m1);
  const auto conf = m1->getConformer();
  std::vector<Point2D> cents(conf.getNumAtoms());
  std::vector<double> weights(conf.getNumAtoms());
  std::vector<double> widths(conf.getNumAtoms());
  for (size_t i = 0; i < conf.getNumAtoms(); ++i) {
    cents[i] = Point2D(conf.getAtomPos(i).x, conf.getAtomPos(i).y);
    weights[i] = 1;
    widths[i] = 0.4 * PeriodicTable::getTable()->getRcovalent(
                          m1->getAtomWithIdx(i)->getAtomicNum());
  }

  SECTION("svg basics") {
    MolDraw2DSVG drawer(250, 250, -1, -1, NO_FREETYPE);
    drawer.drawOptions().padding = 0.1;

    drawer.clearDrawing();
    std::vector<double> levels;
    MolDraw2DUtils::contourAndDrawGaussians(
        drawer, cents, weights, widths, 10, levels,
        MolDraw2DUtils::ContourParams(), m1.get());

    drawer.drawOptions().clearBackground = false;
    drawer.drawMolecule(*m1);
    drawer.finishDrawing();
    auto text = drawer.getDrawingText();
    CHECK(text.find("width='250px' height='250px' viewBox='0 0 250 250'>") !=
          std::string::npos);
    std::ofstream outs("github5383_1.svg");
    outs << text;
    outs.flush();
    check_file_hash("github5383_1.svg");
  }
#ifdef RDK_BUILD_CAIRO_SUPPORT
  SECTION("cairo basics") {
    MolDraw2DCairo drawer(250, 250, -1, -1, NO_FREETYPE);
    drawer.drawOptions().padding = 0.1;

    drawer.clearDrawing();
    std::vector<double> levels;
    MolDraw2DUtils::contourAndDrawGaussians(
        drawer, cents, weights, widths, 10, levels,
        MolDraw2DUtils::ContourParams(), m1.get());

    drawer.drawOptions().clearBackground = false;
    drawer.drawMolecule(*m1);
    drawer.finishDrawing();
    drawer.writeDrawingText("github5383_1.png");
    check_file_hash("github5383_1.png");
  }
#endif
}

TEST_CASE("github #5156") {
  SECTION("basics") {
    SmilesParserParams ps;
    ps.sanitize = false;
    std::unique_ptr<RWMol> m{SmilesToMol("c1ccnc1", ps)};
    REQUIRE(m);
    unsigned int failed;
    MolOps::sanitizeMol(*m, failed,
                        MolOps::SANITIZE_ALL ^ MolOps::SANITIZE_KEKULIZE);
    MolDraw2DSVG d2d(200, 200);
    d2d.drawOptions().prepareMolsBeforeDrawing = false;
    d2d.drawMolecule(*m);
    d2d.finishDrawing();
    auto text = d2d.getDrawingText();
    // CHECK(text.find("width='250px' height='250px' viewBox='0 0 250 250'>") !=
    //       std::string::npos);
    std::ofstream outs("github5156_1.svg");
    outs << text;
    outs.flush();
    check_file_hash("github5156_1.svg");
  }
  SECTION("as reported") {
    auto m =
        "[#6](:,-[#6]-,:[#7]-,:[#6]1:[#6]:[#6]:[#6]:[#6]:[#6]:1):,-[#6]:,-[#7]:,-[#6]"_smarts;
    REQUIRE(m);
    MolDraw2DSVG d2d(200, 200);
    d2d.drawOptions().prepareMolsBeforeDrawing = false;
    d2d.drawMolecule(*m);
    d2d.finishDrawing();
    auto text = d2d.getDrawingText();
    // CHECK(text.find("width='250px' height='250px' viewBox='0 0 250 250'>") !=
    //       std::string::npos);
    std::ofstream outs("github5156_2.svg");
    outs << text;
    outs.flush();
    check_file_hash("github5156_2.svg");
  }
  SECTION("check no wedging") {
    // if we aren't preparing molecules, we won't end up with wedging in this
    // case
    auto m = "C[C@H](F)Cl"_smiles;
    REQUIRE(m);
    MolDraw2DSVG d2d(200, 200);
    d2d.drawOptions().prepareMolsBeforeDrawing = false;
    d2d.drawMolecule(*m);
    d2d.finishDrawing();
    auto text = d2d.getDrawingText();
    CHECK(text.find(" Z' style='fill=#000000") == std::string::npos);
    std::ofstream outs("github5156_3.svg");
    outs << text;
    outs.flush();
    check_file_hash("github5156_3.svg");
  }
}

TEST_CASE("ACS 1996 mode") {
  SECTION("basics") {
    std::string nameBase = "acs1996_";
#if 1

    {
      auto m = R"CTAB(mol1
  ChemDraw05162216032D

 11 11  0  0  0  0  0  0  0  0999 V2000
    1.1514    0.9038    0.0000 C   0  0  0  0  0  0  0  0  0  0  0  0
    1.1514    0.0788    0.0000 C   0  0  0  0  0  0  0  0  0  0  0  0
    1.9360   -0.1762    0.0000 N   0  0  0  0  0  0  0  0  0  0  0  0
    2.4209    0.4913    0.0000 C   0  0  0  0  0  0  0  0  0  0  0  0
    1.9360    1.1587    0.0000 N   0  0  0  0  0  0  0  0  0  0  0  0
    0.4369   -0.3337    0.0000 C   0  0  0  0  0  0  0  0  0  0  0  0
   -0.2775    0.0788    0.0000 C   0  0  0  0  0  0  0  0  0  0  0  0
   -0.9920   -0.3337    0.0000 C   0  0  0  0  0  0  0  0  0  0  0  0
   -1.7065    0.0788    0.0000 C   0  0  0  0  0  0  0  0  0  0  0  0
   -2.4209   -0.3337    0.0000 N   0  0  0  0  0  0  0  0  0  0  0  0
    0.4369   -1.1587    0.0000 C   0  0  0  0  0  0  0  0  0  0  0  0
  1  2  2  0
  2  3  1  0
  3  4  2  0
  4  5  1  0
  5  1  1  0
  2  6  1  0
  6  7  1  0
  7  8  2  3
  8  9  1  0
  9 10  3  0
  6 11  1  4
M  END)CTAB"_ctab;
      REQUIRE(m);
      {
        MolDraw2DSVG drawer(-1, -1);
        MolDraw2DUtils::drawMolACS1996(drawer, *m, "Mol 1", nullptr, nullptr);
        drawer.finishDrawing();
        std::string text = drawer.getDrawingText();
        std::ofstream outs(nameBase + "1.svg");
        outs << text;
        outs.flush();
        outs.close();
        check_file_hash(nameBase + "1.svg");
      }
#ifdef RDK_BUILD_CAIRO_SUPPORT
      {
        MolDraw2DCairo drawer(-1, -1);
        MolDraw2DUtils::drawMolACS1996(drawer, *m, "Mol 1", nullptr, nullptr);
        drawer.finishDrawing();
        drawer.writeDrawingText(nameBase + "1.png");
        check_file_hash(nameBase + "1.png");
      }
#endif
    }
#endif
#if 1
    {
      auto m = R"CTAB(mol2
  ChemDraw06062216302D

  0  0  0     0  0              0 V3000
M  V30 BEGIN CTAB
M  V30 COUNTS 11 11 0 0 1
M  V30 BEGIN ATOM
M  V30 1 C 1.151400 0.903800 0.000000 0
M  V30 2 C 1.151400 0.078800 0.000000 0
M  V30 3 N 1.935999 -0.176199 0.000000 0
M  V30 4 C 2.420899 0.491300 0.000000 0
M  V30 5 N 1.935999 1.158700 0.000000 0
M  V30 6 C 0.436900 -0.333700 0.000000 0
M  V30 7 C -0.277500 0.078800 0.000000 0
M  V30 8 C -0.992000 -0.333700 0.000000 0
M  V30 9 C -1.706500 0.078800 0.000000 0
M  V30 10 N -2.420899 -0.333700 0.000000 0
M  V30 11 C 0.436900 -1.158700 0.000000 0
M  V30 END ATOM
M  V30 BEGIN BOND
M  V30 1 2 1 2
M  V30 2 1 2 3
M  V30 3 2 3 4
M  V30 4 1 4 5
M  V30 5 1 5 1
M  V30 6 1 2 6
M  V30 7 1 6 7
M  V30 8 2 7 8 CFG=2
M  V30 9 1 8 9
M  V30 10 3 9 10
M  V30 11 1 6 11 CFG=3
M  V30 END BOND
M  V30 BEGIN COLLECTION
M  V30 MDLV30/STEABS ATOMS=(1 6)
M  V30 END COLLECTION
M  V30 END CTAB
M  END
)CTAB"_ctab;
      REQUIRE(m);
      MolDraw2DSVG drawer(-1, -1);
      MolDraw2DUtils::drawMolACS1996(drawer, *m, "Mol 2", nullptr, nullptr);
      drawer.finishDrawing();
      std::string text = drawer.getDrawingText();
      std::ofstream outs(nameBase + "2.svg");
      outs << text;
      outs.flush();
      outs.close();
      check_file_hash(nameBase + "2.svg");
#ifdef RDK_BUILD_CAIRO_SUPPORT
      {
        MolDraw2DCairo drawer(-1, -1);
        MolDraw2DUtils::drawMolACS1996(drawer, *m, "Mol 2", nullptr, nullptr);
        drawer.finishDrawing();
        drawer.writeDrawingText(nameBase + "2.png");
        check_file_hash(nameBase + "2.png");
      }
#endif
    }
#endif
#if 1
    {
      auto m = "C[C@H](I)CC(Cl)C[C@@H](F)C"_smiles;
      m->setProp<std::string>("_Name", "mol3");
      REQUIRE(m);
      MolDraw2DUtils::prepareMolForDrawing(*m);
      MolDraw2DSVG drawer(-1, -1);
      MolDraw2DUtils::drawMolACS1996(drawer, *m, "Mol 3", nullptr, nullptr);
      drawer.finishDrawing();
      std::string text = drawer.getDrawingText();
      std::ofstream outs(nameBase + "3.svg");
      outs << text;
      outs.flush();
      outs.close();
      check_file_hash(nameBase + "3.svg");
    }
#endif
#if 1
    {
      auto m = "CC(I)CC(Cl)CC(F)C"_smiles;
      m->setProp<std::string>("_Name", "mol4");
      REQUIRE(m);
      MolDraw2DUtils::prepareMolForDrawing(*m);
      MolDraw2DSVG drawer(-1, -1);
      drawer.drawOptions().unspecifiedStereoIsUnknown = true;
      MolDraw2DUtils::drawMolACS1996(drawer, *m, "Mol 4", nullptr, nullptr);
      drawer.finishDrawing();
      std::string text = drawer.getDrawingText();
      std::ofstream outs(nameBase + "4.svg");
      outs << text;
      outs.flush();
      outs.close();
      check_file_hash(nameBase + "4.svg");
    }
#endif
#if 1
    {
      auto m = R"CTAB(mol5
  ChemDraw06112209342D

  0  0  0     0  0              0 V3000
M  V30 BEGIN CTAB
M  V30 COUNTS 30 33 0 0 1
M  V30 BEGIN ATOM
M  V30 1 C -2.240810 -1.031250 0.000000 0
M  V30 2 C -2.240810 -0.206250 0.000000 0
M  V30 3 C -2.955281 0.206250 0.000000 0
M  V30 4 C -2.955281 1.031250 0.000000 0
M  V30 5 C -3.669752 1.443750 0.000000 0
M  V30 6 C -4.384224 1.031250 0.000000 0
M  V30 7 C -4.384224 0.206250 0.000000 0
M  V30 8 C -3.669752 -0.206250 0.000000 0
M  V30 9 Cl -3.669752 -1.031250 0.000000 0
M  V30 10 F -5.098694 -0.206250 0.000000 0
M  V30 11 Cl -2.240810 1.443750 0.000000 0
M  V30 12 O -1.526340 0.206250 0.000000 0
M  V30 13 C -0.811869 -0.206250 0.000000 0
M  V30 14 C -0.811869 -1.031250 0.000000 0
M  V30 15 N -0.097397 -1.443750 0.000000 0
M  V30 16 C 0.617074 -1.031250 0.000000 0
M  V30 17 C 0.617074 -0.206250 0.000000 0
M  V30 18 C -0.097397 0.206250 0.000000 0
M  V30 19 C 1.331544 0.206250 0.000000 0
M  V30 20 C 2.085220 -0.129308 0.000000 0
M  V30 21 N 2.637252 0.483787 0.000000 0
M  V30 22 N 2.224752 1.198258 0.000000 0
M  V30 23 C 1.417781 1.026730 0.000000 0
M  V30 24 C 3.457733 0.397551 0.000000 0
M  V30 25 C 3.942655 1.064990 0.000000 0
M  V30 26 C 4.763136 0.978754 0.000000 0
M  V30 27 N 5.098694 0.225079 0.000000 0
M  V30 28 C 4.613771 -0.442361 0.000000 0
M  V30 29 C 3.793290 -0.356124 0.000000 0
M  V30 30 N -1.526340 -1.443750 0.000000 0
M  V30 END ATOM
M  V30 BEGIN BOND
M  V30 1 1 2 1 CFG=3
M  V30 2 1 2 3
M  V30 3 2 3 4
M  V30 4 1 4 5
M  V30 5 2 5 6
M  V30 6 1 6 7
M  V30 7 2 7 8
M  V30 8 1 3 8
M  V30 9 1 8 9
M  V30 10 1 7 10
M  V30 11 1 4 11
M  V30 12 1 2 12
M  V30 13 1 12 13
M  V30 14 2 13 14
M  V30 15 1 14 15
M  V30 16 2 15 16
M  V30 17 1 16 17
M  V30 18 2 17 18
M  V30 19 1 13 18
M  V30 20 1 17 19
M  V30 21 2 19 20
M  V30 22 1 20 21
M  V30 23 1 21 22
M  V30 24 2 22 23
M  V30 25 1 19 23
M  V30 26 1 21 24
M  V30 27 1 24 25
M  V30 28 1 25 26
M  V30 29 1 26 27
M  V30 30 1 27 28
M  V30 31 1 28 29
M  V30 32 1 24 29
M  V30 33 1 14 30
M  V30 END BOND
M  V30 BEGIN COLLECTION
M  V30 MDLV30/STEABS ATOMS=(1 2)
M  V30 END COLLECTION
M  V30 END CTAB
M  END
)CTAB"_ctab;
      MolDraw2DSVG drawer(-1, -1);
      MolDraw2DUtils::drawMolACS1996(drawer, *m, "Mol 5", nullptr, nullptr);
      drawer.finishDrawing();
      std::string text = drawer.getDrawingText();
      std::ofstream outs(nameBase + "5.svg");
      outs << text;
      outs.flush();
      outs.close();
      check_file_hash(nameBase + "5.svg");
    }
#endif
#if 1
    {
      auto m = R"CTAB(mol6
  ChemDraw06132212082D

  0  0  0     0  0              0 V3000
M  V30 BEGIN CTAB
M  V30 COUNTS 16 15 0 0 0
M  V30 BEGIN ATOM
M  V30 1 C -1.427702 0.413216 0.000000 0
M  V30 2 C -0.715712 0.824284 0.000000 0
M  V30 3 C -2.139692 0.824284 0.000000 0
M  V30 4 C -0.003721 0.413216 0.000000 0
M  V30 5 C 0.708270 0.824284 0.000000 0
M  V30 6 C 1.420260 0.413216 0.000000 0
M  V30 7 C 0.708270 1.646420 0.000000 0
M  V30 8 C -1.427702 -0.408920 0.000000 0
M  V30 9 C -0.715712 -0.819988 0.000000 0
M  V30 10 C -2.139692 -0.819988 0.000000 0
M  V30 11 C -0.003721 -0.408920 0.000000 0
M  V30 12 C 2.134731 0.825716 0.000000 0
M  V30 13 C 0.710751 -0.821420 0.000000 0
M  V30 14 C 1.425221 -0.408920 0.000000 0
M  V30 15 C 2.139692 -0.821420 0.000000 0
M  V30 16 C 2.139692 -1.646420 0.000000 0
M  V30 END ATOM
M  V30 BEGIN BOND
M  V30 1 1 1 2
M  V30 2 2 1 3
M  V30 3 1 2 4
M  V30 4 2 4 5
M  V30 5 1 5 6
M  V30 6 1 5 7
M  V30 7 1 1 8
M  V30 8 2 8 9 CFG=2
M  V30 9 1 8 10
M  V30 10 1 9 11
M  V30 11 2 6 12
M  V30 12 2 11 13
M  V30 13 1 13 14
M  V30 14 2 14 15
M  V30 15 1 15 16
M  V30 END BOND
M  V30 END CTAB
M  END
)CTAB"_ctab;
      REQUIRE(m);
      MolDraw2DSVG drawer(-1, -1);
      MolDraw2DUtils::drawMolACS1996(drawer, *m, "Mol 6", nullptr, nullptr);
      drawer.finishDrawing();
      std::string text = drawer.getDrawingText();
      std::ofstream outs(nameBase + "6.svg");
      outs << text;
      outs.flush();
      outs.close();
      check_file_hash(nameBase + "6.svg");
    }
#endif
#if 1
    {
      auto m = R"CTAB(mol7
  ChemDraw06192209312D

  0  0  0     0  0              0 V3000
M  V30 BEGIN CTAB
M  V30 COUNTS 18 17 0 0 0
M  V30 BEGIN ATOM
M  V30 1 C -2.147146 0.827156 0.000000 0
M  V30 2 C -1.432676 1.239655 0.000000 0
M  V30 3 O -2.861616 1.239655 0.000000 0
M  V30 4 C -0.718205 0.827156 0.000000 0
M  V30 5 C -0.003735 1.239655 0.000000 0
M  V30 6 C 0.710736 0.827156 0.000000 0
M  V30 7 C -0.003735 2.064654 0.000000 0
M  V30 8 C -2.147146 0.002156 0.000000 0
M  V30 9 C -1.432676 -0.410344 0.000000 0
M  V30 10 C -2.861616 -0.410344 0.000000 0
M  V30 11 C -0.718205 0.002156 0.000000 0
M  V30 12 S 1.427695 1.241093 0.000000 0
M  V30 13 C -0.001244 -0.411781 0.000000 0
M  V30 14 C 0.715714 0.002156 0.000000 0
M  V30 15 C 1.432674 -0.411781 0.000000 0
M  V30 16 C 1.432674 -1.239654 0.000000 0
M  V30 17 C 2.147145 -1.652154 0.000000 0
M  V30 18 C 2.861616 -2.064654 0.000000 0
M  V30 END ATOM
M  V30 BEGIN BOND
M  V30 1 1 1 2
M  V30 2 2 1 3
M  V30 3 1 2 4
M  V30 4 2 4 5
M  V30 5 1 5 6
M  V30 6 1 5 7
M  V30 7 1 1 8
M  V30 8 2 8 9 CFG=2
M  V30 9 1 8 10
M  V30 10 1 9 11
M  V30 11 2 6 12
M  V30 12 2 11 13
M  V30 13 1 13 14
M  V30 14 2 14 15
M  V30 15 1 15 16
M  V30 16 2 16 17
M  V30 17 2 17 18
M  V30 END BOND
M  V30 END CTAB
M  END
)CTAB"_ctab;
      REQUIRE(m);
      MolDraw2DSVG drawer(-1, -1);
      MolDraw2DUtils::drawMolACS1996(drawer, *m, "Mol 7", nullptr, nullptr);
      drawer.finishDrawing();
      std::string text = drawer.getDrawingText();
      std::ofstream outs(nameBase + "7.svg");
      outs << text;
      outs.flush();
      outs.close();
      check_file_hash(nameBase + "7.svg");
    }
#endif
#if 1
    {
      auto m = R"CTAB(mol8
  ChemDraw07042207302D

  0  0  0     0  0              0 V3000
M  V30 BEGIN CTAB
M  V30 COUNTS 18 17 0 0 1
M  V30 BEGIN ATOM
M  V30 1 C -2.500648 -0.206250 0.000000 0
M  V30 2 C -1.786177 0.206250 0.000000 0
M  V30 3 C -1.071707 -0.206250 0.000000 0
M  V30 4 C -0.357237 0.206250 0.000000 0
M  V30 5 C 0.357236 -0.206250 0.000000 0
M  V30 6 C 1.071707 0.206250 0.000000 0
M  V30 7 C 1.786177 -0.206250 0.000000 0
M  V30 8 C 2.500648 0.206250 0.000000 0
M  V30 9 C -1.786177 1.031251 0.000000 0
M  V30 10 C -2.500648 1.443750 0.000000 0
M  V30 11 C -0.357237 1.031251 0.000000 0
M  V30 12 C -1.071707 1.443750 0.000000 0
M  V30 13 C 0.357236 1.443750 0.000000 0
M  V30 14 C 1.786177 -1.031250 0.000000 0
M  V30 15 C 2.500648 -1.443750 0.000000 0
M  V30 16 Cl 0.357236 -1.031250 0.000000 0
M  V30 17 C -1.071707 -1.031250 0.000000 0
M  V30 18 C 1.071707 1.031250 0.000000 0
M  V30 END ATOM
M  V30 BEGIN BOND
M  V30 1 1 1 2
M  V30 2 1 2 3
M  V30 3 1 3 4
M  V30 4 1 4 5
M  V30 5 1 5 6
M  V30 6 1 6 7
M  V30 7 1 7 8
M  V30 8 1 2 9 CFG=3
M  V30 9 1 9 10
M  V30 10 1 4 11 CFG=3
M  V30 11 1 11 12
M  V30 12 1 11 13
M  V30 13 1 7 14 CFG=3
M  V30 14 2 14 15
M  V30 15 1 5 16 CFG=3
M  V30 16 1 3 17
M  V30 17 1 6 18 CFG=3
M  V30 END BOND
M  V30 BEGIN COLLECTION
M  V30 MDLV30/STEABS ATOMS=(5 2 4 5 6 7)
M  V30 END COLLECTION
M  V30 END CTAB
M  END
)CTAB"_ctab;
      REQUIRE(m);
      MolDraw2DSVG drawer(-1, -1);
      MolDraw2DUtils::drawMolACS1996(drawer, *m, "Mol 8", nullptr, nullptr);
      drawer.finishDrawing();
      std::string text = drawer.getDrawingText();
      std::ofstream outs(nameBase + "8.svg");
      outs << text;
      outs.flush();
      outs.close();
      check_file_hash(nameBase + "8.svg");
    }
#endif
#if 1
    {
      auto m = R"CTAB(mol9
  ChemDraw06302215142D

  0  0  0     0  0              0 V3000
M  V30 BEGIN CTAB
M  V30 COUNTS 22 21 0 0 1
M  V30 BEGIN ATOM
M  V30 1 C -2.857884 -0.412500 0.000000 0
M  V30 2 C -2.143413 0.000000 0.000000 0
M  V30 3 C -1.428942 -0.412500 0.000000 0
M  V30 4 C -0.714471 0.000000 0.000000 0
M  V30 5 C 0.000000 -0.412500 0.000000 0
M  V30 6 C 0.714471 0.000000 0.000000 0
M  V30 7 C 1.428941 -0.412500 0.000000 0
M  V30 8 C 2.143413 0.000000 0.000000 0
M  V30 9 C -2.143413 0.825000 0.000000 0
M  V30 10 C -2.857884 1.237500 0.000000 0
M  V30 11 C -0.714471 0.825000 0.000000 0
M  V30 12 C -1.428942 1.237500 0.000000 0
M  V30 13 C 0.000000 1.237500 0.000000 0
M  V30 14 C 1.428941 -1.237500 0.000000 0
M  V30 15 C 2.143413 -1.650000 0.000000 0
M  V30 16 Cl 0.000000 -1.237500 0.000000 0
M  V30 17 C -1.428942 -1.237500 0.000000 0
M  V30 18 C 2.857884 -0.412500 0.000000 0
M  V30 19 C 2.143413 0.825000 0.000000 0
M  V30 20 C 1.428941 1.237500 0.000000 0
M  V30 21 C 2.857884 1.237500 0.000000 0
M  V30 22 C 2.143413 1.650000 0.000000 0
M  V30 END ATOM
M  V30 BEGIN BOND
M  V30 1 1 1 2
M  V30 2 1 2 3
M  V30 3 1 3 4
M  V30 4 1 4 5
M  V30 5 1 5 6
M  V30 6 1 6 7
M  V30 7 1 7 8
M  V30 8 1 2 9 CFG=1
M  V30 9 1 9 10
M  V30 10 1 4 11 CFG=1
M  V30 11 1 11 12
M  V30 12 1 11 13
M  V30 13 1 7 14 CFG=1
M  V30 14 2 14 15
M  V30 15 1 5 16 CFG=1
M  V30 16 1 3 17
M  V30 17 1 8 18
M  V30 18 1 8 19 CFG=1
M  V30 19 1 19 20
M  V30 20 1 19 21
M  V30 21 1 19 22
M  V30 END BOND
M  V30 BEGIN COLLECTION
M  V30 MDLV30/STEABS ATOMS=(5 2 4 5 7 8)
M  V30 END COLLECTION
M  V30 END CTAB
M  END
)CTAB"_ctab;
      REQUIRE(m);
      MolDraw2DSVG drawer(-1, -1);
      drawer.drawOptions().useMolBlockWedging = true;
      MolDraw2DUtils::drawMolACS1996(drawer, *m, "Mol 9", nullptr, nullptr);
      drawer.finishDrawing();
      std::string text = drawer.getDrawingText();
      std::ofstream outs(nameBase + "9.svg");
      outs << text;
      outs.flush();
      outs.close();
      check_file_hash(nameBase + "9.svg");
    }
#endif
#if 1
    {
      auto m = R"CTAB(mol10
  ChemDraw07062213362D

  0  0  0     0  0              0 V3000
M  V30 BEGIN CTAB
M  V30 COUNTS 8 7 0 0 0
M  V30 BEGIN ATOM
M  V30 1 C -0.357235 -1.031250 0.000000 0
M  V30 2 C -0.357235 -0.206250 0.000000 0
M  V30 3 N -1.071706 0.206250 0.000000 0
M  V30 4 O -1.786177 -0.206250 0.000000 0
M  V30 5 C 0.357236 0.206250 0.000000 0
M  V30 6 N 1.071706 -0.206250 0.000000 0
M  V30 7 O 1.786177 0.206250 0.000000 0
M  V30 8 C 0.357236 1.031250 0.000000 0
M  V30 END ATOM
M  V30 BEGIN BOND
M  V30 1 1 1 2
M  V30 2 2 2 3 CFG=2
M  V30 3 1 3 4
M  V30 4 1 2 5
M  V30 5 2 5 6 CFG=2
M  V30 6 1 6 7
M  V30 7 1 5 8
M  V30 END BOND
M  V30 END CTAB
M  END
)CTAB"_ctab;
      REQUIRE(m);
      MolDraw2DSVG drawer(-1, -1);
      MolDraw2DUtils::drawMolACS1996(drawer, *m, "Mol 10", nullptr, nullptr);
      drawer.finishDrawing();
      std::string text = drawer.getDrawingText();
      std::ofstream outs(nameBase + "10.svg");
      outs << text;
      outs.flush();
      outs.close();
      check_file_hash(nameBase + "10.svg");
    }
#endif
#if 1
    {
      auto m = "CCOC(=O)Nc1ccc(SCC2COC(Cn3ccnc3)(c3ccc(Cl)cc3Cl)O2)cc1"_smiles;
      REQUIRE(m);
      MolDraw2DUtils::prepareMolForDrawing(*m);
      std::vector<int> highlight_atoms{17, 18, 19, 20, 21, 6, 7, 8, 9, 31, 32};
      std::map<int, DrawColour> atom_highlight_colors;
      atom_highlight_colors[8] = DrawColour(1.0, 1.0, 0.0);
      atom_highlight_colors[31] = DrawColour(0.0, 1.0, 1.0);
      std::vector<int> highlight_bonds{0, 1, 2, 11, 15, 19};
      std::map<int, DrawColour> bond_highlight_colors;
      bond_highlight_colors[0] = DrawColour(1.0, 1.0, 0.0);
      bond_highlight_colors[11] = DrawColour(0.0, 1.0, 1.0);
      MolDrawOptions options;
      options.circleAtoms = true;
      options.highlightColour = DrawColour(1, .5, .5);
      options.continuousHighlight = true;
      MolDraw2DSVG drawer(-1, -1);
      drawer.drawOptions() = options;
      MolDraw2DUtils::drawMolACS1996(drawer, *m, "Mol 11", &highlight_atoms,
                                     &highlight_bonds, &atom_highlight_colors,
                                     &bond_highlight_colors);
      drawer.finishDrawing();
      std::string text = drawer.getDrawingText();
      std::ofstream outs(nameBase + "11.svg");
      outs << text;
      outs.flush();
      outs.close();
      check_file_hash(nameBase + "11.svg");
    }
#endif
#if 1
    auto drawnBondLength = [&](const std::string &r1,
                               const std::string &t) -> double {
      std::regex regex1(r1);
      auto match_begin = std::sregex_iterator(t.begin(), t.end(), regex1);
      auto match_end = std::sregex_iterator();
      std::vector<Point2D> ends;
      for (std::sregex_iterator i = match_begin; i != match_end; ++i) {
        std::smatch match = *i;
        ends.push_back(Point2D(std::stod(match[1]), std::stod(match[2])));
        ends.push_back(Point2D(std::stod(match[3]), std::stod(match[4])));
      }
      return (ends[0] - ends[1]).length();
    };

    {
      // make sure it also works with an arbitrarily sized drawer.
      auto m = "c1ccccc1"_smiles;
      REQUIRE(m);
      MolDraw2DUtils::prepareMolForDrawing(*m);
      MolDraw2DSVG drawer(500, 500);
      MolDraw2DUtils::drawMolACS1996(drawer, *m, "Mol 12", nullptr, nullptr);
      drawer.finishDrawing();
      std::string text = drawer.getDrawingText();
      std::ofstream outs(nameBase + "12.svg");
      outs << text;
      outs.flush();
      outs.close();

      std::string regex =
          R"(class='bond-0 atom-0 atom-1' d='M ([\d.]*),([\d.]*) L ([\d.]*),([\d.]*)')";
      double dbl = drawnBondLength(regex, text);
      // the bonds should all be 14.4 long, but the SVG is only written
      // to 1 decimal place, so rounding errors are largish.
      REQUIRE(dbl == Approx(14.4253));
      regex =
          R"(class='bond-1 atom-1 atom-2' d='M ([\d.]*),([\d.]*) L ([\d.]*),([\d.]*)')";
      dbl = drawnBondLength(regex, text);
      REQUIRE(dbl == Approx(14.4));
      check_file_hash(nameBase + "12.svg");
    }
#endif
  }
}

TEST_CASE("Unspecified stereochemistry means unknown.", "") {
  auto m1 = "ClC(I)(F)C=CC"_smiles;
  REQUIRE(m1);
  MolDraw2DUtils::prepareMolForDrawing(*m1);
  MolDraw2DSVG drawer(250, 250, -1, -1, NO_FREETYPE);
  drawer.drawOptions().unspecifiedStereoIsUnknown = true;
  drawer.drawMolecule(*m1);
  drawer.finishDrawing();
  auto text = drawer.getDrawingText();
  std::ofstream outs("test_unspec_stereo.svg");
  outs << text;
  outs.flush();

  std::regex regex1("class='bond-2 atom-1 atom-3' .*M.*C");
  std::smatch wavyMatch;
  REQUIRE(std::regex_search(text, wavyMatch, regex1));
  REQUIRE(wavyMatch.size() == 1);

  std::regex regex2(
      "class='bond-4 atom-4 atom-5' d='M 118\\..*,135\\..* L "
      "68\\..*,107\\..*'");
  std::smatch cross1Match;
  REQUIRE(std::regex_search(text, cross1Match, regex2));
  REQUIRE(cross1Match.size() == 1);

  std::regex regex3(
      "class='bond-4 atom-4 atom-5' d='M 117\\..*,145\\..* L "
      "74\\..*,100\\..*'");
  std::smatch cross2Match;
  REQUIRE(std::regex_search(text, cross2Match, regex3));
  REQUIRE(cross1Match.size() == 1);

  check_file_hash("test_unspec_stereo.svg");
}

TEST_CASE("Colour H light blue with no atom labels", "") {
  auto m1 = "C[C@]12CCCC[C@H]1OCCC2"_smiles;
  MolDraw2DUtils::prepareMolForDrawing(*m1);
  MolDraw2DSVG drawer(250, 250, -1, -1, NO_FREETYPE);
  drawer.drawOptions().noAtomLabels = true;
  drawer.drawMolecule(*m1);
  drawer.finishDrawing();
  auto text = drawer.getDrawingText();
  std::ofstream outs("light_blue_h_no_label_1.svg");
  outs << text;
  outs.flush();
  std::regex regex1(R"(class='bond-12 atom-6 atom-11'.*fill:#ADD8E5)");
  std::smatch regex1Match;
  REQUIRE(std::regex_search(text, regex1Match, regex1));
  REQUIRE(regex1Match.size() == 1);
  check_file_hash("light_blue_h_no_label_1.svg");
}

TEST_CASE("Bond Highlights", "") {
  auto m1 = "c1c(OCC)cncc1CCCC=O"_smiles;
  REQUIRE(m1);
  MolDraw2DUtils::prepareMolForDrawing(*m1);
#if 1
  {
    // only bonds highlighted, continuous highlighting, highlights
    // joining neatly.
    MolDraw2DSVG drawer(250, 250, -1, -1, NO_FREETYPE);
    drawer.drawOptions().addBondIndices = true;
    std::vector<int> highAts{};
    std::vector<int> highBnds{0, 1, 4, 5, 6, 7, 13};
    //    std::vector<int> highBnds{0, 1, 4};
    drawer.drawMolecule(*m1, &highAts, &highBnds);
    drawer.finishDrawing();
    auto text = drawer.getDrawingText();
    std::ofstream outs("bond_highlights_1.svg");
    outs << text;
    outs.flush();
    check_file_hash("bond_highlights_1.svg");
  }
#endif
#if 1
  {
    // same as 1, but with highlighting as coloured bonds.  The O for
    // atom 2 is red because it is not highlighted, though bond 1 from
    // the pyridyl is.
    MolDraw2DSVG drawer(250, 250, -1, -1, NO_FREETYPE);
    std::vector<int> highAts{};
    std::vector<int> highBnds{0, 1, 4, 5, 6, 7, 13};
    drawer.drawOptions().continuousHighlight = false;
    drawer.drawOptions().circleAtoms = false;
    drawer.drawOptions().addAtomIndices = true;
    drawer.drawMolecule(*m1, &highAts, &highBnds);
    drawer.finishDrawing();
    auto text = drawer.getDrawingText();
    std::ofstream outs("bond_highlights_2.svg");
    outs << text;
    outs.flush();
    check_file_hash("bond_highlights_2.svg");
  }
#endif
#if 1
  {
    // same bonds highlighted, but some atoms highlighted with
    // different colours.  Where an atom and a bond off it are
    // highlighted in different colours, the bond colour takes
    // precedence and the atom highlight is lost unless it has
    // an atom symbol drawn or there's a non-highlighted bond
    // off it.  Thus half of bond 8 should be green, as is
    // the N of atom 6 and the two half bonds off atom 10.
    MolDraw2DSVG drawer(250, 250, -1, -1, NO_FREETYPE);
    std::vector<int> highAts{0, 1, 5, 6, 7, 8, 10};
    std::vector<int> highBnds{0, 1, 4, 5, 6, 7, 13};
    std::map<int, DrawColour> atom_highlight_colors;
    atom_highlight_colors[0] = DrawColour(0.0, 1.0, 0.0);
    atom_highlight_colors[5] = DrawColour(0.0, 1.0, 0.0);
    atom_highlight_colors[6] = DrawColour(0.0, 1.0, 0.0);
    atom_highlight_colors[7] = DrawColour(0.0, 1.0, 0.0);
    atom_highlight_colors[8] = DrawColour(0.0, 1.0, 0.0);
    atom_highlight_colors[10] = DrawColour(0.0, 1.0, 0.0);
    drawer.drawOptions().addAtomIndices = true;
    drawer.drawOptions().addBondIndices = true;
    drawer.drawOptions().continuousHighlight = false;
    drawer.drawOptions().circleAtoms = false;
    drawer.drawMolecule(*m1, &highAts, &highBnds, &atom_highlight_colors);
    drawer.finishDrawing();
    auto text = drawer.getDrawingText();
    std::ofstream outs("bond_highlights_3.svg");
    outs << text;
    outs.flush();
    check_file_hash("bond_highlights_3.svg");
  }
#endif
#if 1
  {
    // same as 3, except that the N on atom 6 isn't highlighted,
    // but both bonds off it are, so it gets the highlight colour.
    MolDraw2DSVG drawer(250, 250, -1, -1, NO_FREETYPE);
    std::vector<int> highAts{0, 1, 5, 7, 8, 10};
    std::vector<int> highBnds{0, 1, 4, 5, 6, 7, 13};
    std::map<int, DrawColour> atom_highlight_colors;
    atom_highlight_colors[0] = DrawColour(0.0, 1.0, 0.0);
    atom_highlight_colors[5] = DrawColour(0.0, 1.0, 0.0);
    atom_highlight_colors[7] = DrawColour(0.0, 1.0, 0.0);
    atom_highlight_colors[8] = DrawColour(0.0, 1.0, 0.0);
    atom_highlight_colors[10] = DrawColour(0.0, 1.0, 0.0);
    drawer.drawOptions().addAtomIndices = true;
    drawer.drawOptions().addBondIndices = true;
    drawer.drawOptions().continuousHighlight = false;
    drawer.drawOptions().circleAtoms = false;
    drawer.drawMolecule(*m1, &highAts, &highBnds, &atom_highlight_colors);
    drawer.finishDrawing();
    auto text = drawer.getDrawingText();
    std::ofstream outs("bond_highlights_4.svg");
    outs << text;
    outs.flush();
    check_file_hash("bond_highlights_4.svg");
  }
#endif
#if 1
  {
    // same as 4, except that atom 6 has a highlight colour assigned
    // in the map, but isn't highlighted.  It just happens that it's
    // the default highlight colour.
    MolDraw2DSVG drawer(250, 250, -1, -1, NO_FREETYPE);
    std::vector<int> highAts{0, 1, 5, 7, 8, 10};
    std::vector<int> highBnds{0, 1, 4, 5, 6, 7, 13};
    std::map<int, DrawColour> atom_highlight_colors;
    atom_highlight_colors[0] = DrawColour(0.0, 1.0, 0.0);
    atom_highlight_colors[5] = DrawColour(0.0, 1.0, 0.0);
    atom_highlight_colors[6] = drawer.drawOptions().highlightColour;
    atom_highlight_colors[7] = DrawColour(0.0, 1.0, 0.0);
    atom_highlight_colors[8] = DrawColour(0.0, 1.0, 0.0);
    atom_highlight_colors[10] = DrawColour(0.0, 1.0, 0.0);
    drawer.drawOptions().addAtomIndices = true;
    drawer.drawOptions().addBondIndices = true;
    drawer.drawOptions().continuousHighlight = false;
    drawer.drawOptions().circleAtoms = false;
    drawer.drawMolecule(*m1, &highAts, &highBnds, &atom_highlight_colors);
    drawer.finishDrawing();
    auto text = drawer.getDrawingText();
    std::ofstream outs("bond_highlights_5.svg");
    outs << text;
    outs.flush();
    check_file_hash("bond_highlights_5.svg");
  }
#endif
#if 1
  {
    // same as 3, but showing that atom circles can be used
    // to rescue the missing atom highlights.
    MolDraw2DSVG drawer(250, 250, -1, -1, NO_FREETYPE);
    std::vector<int> highAts{0, 1, 5, 6, 7, 8, 10};
    std::vector<int> highBnds{0, 1, 4, 5, 6, 7, 13};
    std::map<int, DrawColour> atom_highlight_colors;
    atom_highlight_colors[0] = DrawColour(0.0, 1.0, 0.0);
    atom_highlight_colors[5] = DrawColour(0.0, 1.0, 0.0);
    atom_highlight_colors[6] = DrawColour(0.0, 1.0, 0.0);
    atom_highlight_colors[7] = DrawColour(0.0, 1.0, 0.0);
    atom_highlight_colors[8] = DrawColour(0.0, 1.0, 0.0);
    atom_highlight_colors[10] = DrawColour(0.0, 1.0, 0.0);
    drawer.drawOptions().addAtomIndices = true;
    drawer.drawOptions().addBondIndices = true;
    drawer.drawOptions().continuousHighlight = false;
    drawer.drawOptions().circleAtoms = true;
    drawer.drawMolecule(*m1, &highAts, &highBnds, &atom_highlight_colors);
    drawer.finishDrawing();
    auto text = drawer.getDrawingText();
    std::ofstream outs("bond_highlights_6.svg");
    outs << text;
    outs.flush();
    check_file_hash("bond_highlights_6.svg");
  }
#endif
#if 1
  {
    // same as 1, but in ACS1996 mode.
    MolDraw2DSVG drawer(-1, -1, -1, -1, NO_FREETYPE);
    std::vector<int> highAts{};
    std::vector<int> highBnds{0, 1, 4, 5, 6, 7, 13};
    drawer.drawOptions().continuousHighlight = false;
    drawer.drawOptions().circleAtoms = false;
    MolDraw2DUtils::drawMolACS1996(drawer, *m1, "", &highAts, &highBnds);
    drawer.drawMolecule(*m1, &highAts, &highBnds);
    drawer.finishDrawing();
    auto text = drawer.getDrawingText();
    std::ofstream outs("bond_highlights_7.svg");
    outs << text;
    outs.flush();
    check_file_hash("bond_highlights_7.svg");
  }
#endif
#if 1
  {
    // check 3- and 4-way intersections of continuous highlights are ok
    auto m = "c1c(C(C)(C)C)cccc1"_smiles;
    REQUIRE(m);
    MolDraw2DUtils::prepareMolForDrawing(*m);
    MolDraw2DSVG drawer(250, 250, -1, -1, NO_FREETYPE);
    drawer.drawOptions().continuousHighlight = true;
    drawer.drawOptions().addBondIndices = true;
    std::vector<int> highBnds{0, 1, 2, 3, 4, 5, 6};
    std::map<int, DrawColour> bond_highlight_colors;
    bond_highlight_colors[0] = DrawColour(1.0, 0.0, 0.0);
    bond_highlight_colors[1] = DrawColour(0.0, 1.0, 0.0);
    bond_highlight_colors[3] = DrawColour(1.0, 0.0, 0.0);
    bond_highlight_colors[4] = DrawColour(0.0, 1.0, 0.0);
    bond_highlight_colors[5] = DrawColour(0.0, 0.0, 1.0);
    drawer.drawMolecule(*m, nullptr, &highBnds, nullptr,
                        &bond_highlight_colors);
    drawer.finishDrawing();
    auto text = drawer.getDrawingText();
    std::ofstream outs("bond_highlights_8.svg");
    outs << text;
    outs.flush();
    check_file_hash("bond_highlights_8.svg");
  }
#endif
#if 1
  {
    // cyclopropane (Github5592)
    auto m = "CC1CC1"_smiles;
    REQUIRE(m);
    MolDraw2DUtils::prepareMolForDrawing(*m);
    std::vector<int> highBnds{1, 2, 3};
    std::map<int, DrawColour> bond_highlight_colors;
    bond_highlight_colors[1] = DrawColour(1.0, 0.0, 0.0);
    bond_highlight_colors[2] = DrawColour(0.0, 1.0, 0.0);
    bond_highlight_colors[3] = DrawColour(0.0, 0.0, 1.0);
    MolDraw2DSVG drawer(250, 250, -1, -1, NO_FREETYPE);
    drawer.drawOptions().continuousHighlight = true;
    drawer.drawMolecule(*m, nullptr, &highBnds, nullptr,
                        &bond_highlight_colors);
    drawer.finishDrawing();
    auto text = drawer.getDrawingText();
    std::ofstream outs("bond_highlights_9.svg");
    outs << text;
    std::regex regex1(
        R"(class='bond-[\d*] atom-[\d] atom-[\d]' d='M ([\d.]*),([\d.]*) L ([\d.]*),([\d.]*) L ([\d.]*),([\d.]*) L ([\d.]*),([\d.]*) Z')");
    auto match_begin = std::sregex_iterator(text.begin(), text.end(), regex1);
    auto match_end = std::sregex_iterator();
    std::vector<Point2D> ends;
    for (std::sregex_iterator i = match_begin; i != match_end; ++i) {
      // with this result, match[0] is the whole string that matched,
      // match[1] is the 1st float (the x coord of the M), match[2]
      // is the 2nd float, etc.
      std::smatch match = *i;
      ends.push_back(Point2D(std::stod(match[1]), std::stod(match[2])));
      ends.push_back(Point2D(std::stod(match[3]), std::stod(match[4])));
      ends.push_back(Point2D(std::stod(match[5]), std::stod(match[6])));
      ends.push_back(Point2D(std::stod(match[7]), std::stod(match[8])));
    }
    REQUIRE(ends.size() == 12);
    // When this had a bug in it, it drew a butterfly-type motif, because
    // ends 2 and 3 were the wrong way round.
    for (int i = 0; i < 12; i += 4) {
      REQUIRE(!MolDraw2D_detail::doLinesIntersect(
          ends[i], ends[i + 3], ends[i + 1], ends[i + 2], nullptr));
    }
    outs.flush();
    check_file_hash("bond_highlights_9.svg");
  }
#endif
}

TEST_CASE("drawMolecules should not crash on null molecules",
          "[drawing][bug]") {
  auto m1 = "c1ccccc1"_smiles;
  auto m2 = "c1ccncc1"_smiles;
  REQUIRE(m1);
  REQUIRE(m2);
  MolDraw2DSVG drawer(1000, 200, 100, 100, NO_FREETYPE);
  RWMol dm1(*m1);
  RWMol dm2(*m2);
  MOL_PTR_VECT ms{&dm1,    nullptr, nullptr, nullptr, nullptr, nullptr,
                  nullptr, nullptr, nullptr, nullptr, &dm2};
  drawer.drawMolecules(ms);
  drawer.finishDrawing();
  auto text = drawer.getDrawingText();
  std::regex regex1("<path d=");
  auto nMatches =
      std::distance(std::sregex_iterator(text.begin(), text.end(), regex1),
                    std::sregex_iterator());
  REQUIRE(nMatches == 11);
}

TEST_CASE("Crossed bonds in transdecene") {
  SECTION("basics") {
    std::string nameBase = "testGithub5486_";
    {
      auto m = R"CTAB(
  ChemDraw08042214332D

 10 10  0  0  0  0  0  0  0  0999 V2000
   -1.4289    0.4125    0.0000 C   0  0  0  0  0  0  0  0  0  0  0  0
   -1.4289   -0.4125    0.0000 C   0  0  0  0  0  0  0  0  0  0  0  0
   -0.7145   -0.8250    0.0000 C   0  0  0  0  0  0  0  0  0  0  0  0
    0.0000   -0.4125    0.0000 C   0  0  0  0  0  0  0  0  0  0  0  0
    0.0000    0.4125    0.0000 C   0  0  0  0  0  0  0  0  0  0  0  0
   -0.7145    0.8250    0.0000 C   0  0  0  0  0  0  0  0  0  0  0  0
    0.7145   -0.8250    0.0000 C   0  0  0  0  0  0  0  0  0  0  0  0
    1.4289   -0.4125    0.0000 C   0  0  0  0  0  0  0  0  0  0  0  0
    1.4289    0.4125    0.0000 C   0  0  0  0  0  0  0  0  0  0  0  0
    0.7145    0.8250    0.0000 C   0  0  0  0  0  0  0  0  0  0  0  0
  1  2  1  0
  2  3  1  0
  3  4  1  0
  5  6  2  0
  6  1  1  0
  4  7  1  0
  7  8  1  0
  8  9  1  0
  9 10  1  0
 10  5  1  0
M  END)CTAB"_ctab;
      REQUIRE(m);
      {
        MolDraw2DSVG drawer(300, 300);
        drawer.drawMolecule(*m);
        drawer.finishDrawing();
        std::string text = drawer.getDrawingText();
        std::ofstream outs(nameBase + "1.svg");
        outs << text;
        outs.flush();
        outs.close();
        std::regex regex1(
            R"(class='bond-3 atom-4 atom-5' d='M ([\d.]*),([\d.]*) L ([\d.]*),([\d.]*)')");
        auto match_begin =
            std::sregex_iterator(text.begin(), text.end(), regex1);
        auto match_end = std::sregex_iterator();
        std::vector<Point2D> ends;
        for (std::sregex_iterator i = match_begin; i != match_end; ++i) {
          std::smatch match = *i;
          ends.push_back(Point2D(std::stod(match[1]), std::stod(match[2])));
          ends.push_back(Point2D(std::stod(match[3]), std::stod(match[4])));
        }
        REQUIRE(ends.size() == 4);
        REQUIRE(!MolDraw2D_detail::doLinesIntersect(ends[0], ends[1], ends[2],
                                                    ends[3], nullptr));
        check_file_hash(nameBase + "1.svg");
      }
    }
  }
}

TEST_CASE("Bad O position in aldehydes", "") {
  std::string nameBase("testGithub5511_");
  {
    auto m1 = "O=Cc1cccc(C=O)c1"_smiles;
    REQUIRE(m1);
    MolDraw2DUtils::prepareMolForDrawing(*m1);
    MolDraw2DSVG drawer(250, 250, -1, -1, NO_FREETYPE);
    drawer.drawOptions().addAtomIndices = true;
    drawer.drawMolecule(*m1);
    drawer.finishDrawing();
    auto text = drawer.getDrawingText();
    std::string filename = nameBase + "1.svg";
    std::ofstream outs(filename);
    outs << text;
    outs.flush();
    check_file_hash(filename);
  }
  {
    auto m = R"CTAB(
     RDKit          2D

 11 11  0  0  0  0  0  0  0  0999 V2000
   -4.2885    0.5445    0.0000 C   0  0  0  0  0  0  0  0  0  0  0  0
   -2.9895    1.2945    0.0000 O   0  0  0  0  0  0  0  0  0  0  0  0
   -1.6818    0.5394    0.0000 C   0  0  0  0  0  0  0  0  0  0  0  0
   -0.3738    1.2945    0.0000 C   0  0  0  0  0  0  0  0  0  0  0  0
    0.9342    0.5394    0.0000 C   0  0  0  0  0  0  0  0  0  0  0  0
    2.2422    1.2945    0.0000 C   0  0  0  0  0  0  0  0  0  0  0  0
    2.2422    2.7945    0.0000 O   0  0  0  0  0  0  0  0  0  0  0  0
    0.9342   -0.9708    0.0000 C   0  0  0  0  0  0  0  0  0  0  0  0
   -0.3738   -1.7262    0.0000 C   0  0  0  0  0  0  0  0  0  0  0  0
   -1.6818   -0.9708    0.0000 C   0  0  0  0  0  0  0  0  0  0  0  0
   -2.9895   -1.7262    0.0000 O   0  0  0  0  0  0  0  0  0  0  0  0
  1  2  1  0
  2  3  1  0
  3  4  2  0
  4  5  1  0
  5  6  1  0
  6  7  2  0
  5  8  2  0
  8  9  1  0
  9 10  2  0
 10 11  1  0
 10  3  1  0
M  END
)CTAB"_ctab;
    REQUIRE(m);
    MolDraw2DSVG drawer(250, 250, -1, -1);
    drawer.drawOptions().addAtomIndices = true;
    drawer.drawMolecule(*m);
    drawer.finishDrawing();
    std::string text = drawer.getDrawingText();
    std::string filename = nameBase + "2.svg";
    std::ofstream outs(filename);
    outs << text;
    outs.flush();
    check_file_hash(filename);
  }
}

TEST_CASE("Github5534") {
  std::string nameBase = "test_github_5534";
  {
    auto m = R"CTAB(
  INFOCHEM          2D 1   1.00000     0.00000     0

 45 45  0  0  0  0  0  0  0  0999 V2000
   -1.3388    1.6804    0.0000 C   0  0  0  0  0  0  0  0  0  0  0  0
   -1.0303    1.6804    0.0000 Si  0  0  0  0  0  0  0  0  0  0  0  0
   -1.0303    1.9890    0.0000 C   0  0  0  0  0  0  0  0  0  0  0  0
   -1.0303    1.3609    0.0000 C   0  0  0  0  0  0  0  0  0  0  0  0
   -0.0496   -0.6997    0.0000 F   0  0  0  0  0  0  0  0  0  0  0  0
   -0.0496   -0.3581    0.0000 F   0  0  0  0  0  0  0  0  0  0  0  0
   -0.0496   -0.0386    0.0000 F   0  0  0  0  0  0  0  0  0  0  0  0
   -0.0496    0.2810    0.0000 F   0  0  0  0  0  0  0  0  0  0  0  0
   -0.0496    0.6116    0.0000 F   0  0  0  0  0  0  0  0  0  0  0  0
   -0.0826    0.9532    0.0000 F   0  0  0  0  0  0  0  0  0  0  0  0
   -0.0496   -1.0193    0.0000 F   0  0  0  0  0  0  0  0  0  0  0  0
   -0.0496   -1.3499    0.0000 F   0  0  0  0  0  0  0  0  0  0  0  0
   -0.0496   -1.6694    0.0000 F   0  0  0  0  0  0  0  0  0  0  0  0
    0.6116   -0.6997    0.0000 F   0  0  0  0  0  0  0  0  0  0  0  0
    0.6116   -0.3581    0.0000 F   0  0  0  0  0  0  0  0  0  0  0  0
    0.6116   -0.0386    0.0000 F   0  0  0  0  0  0  0  0  0  0  0  0
    0.6116    0.2810    0.0000 F   0  0  0  0  0  0  0  0  0  0  0  0
    0.6116    0.6116    0.0000 F   0  0  0  0  0  0  0  0  0  0  0  0
    0.6116    0.9532    0.0000 F   0  0  0  0  0  0  0  0  0  0  0  0
    0.6116   -1.0193    0.0000 F   0  0  0  0  0  0  0  0  0  0  0  0
    0.6116   -1.3499    0.0000 F   0  0  0  0  0  0  0  0  0  0  0  0
    0.6116   -1.6694    0.0000 F   0  0  0  0  0  0  0  0  0  0  0  0
    1.0303    1.6804    0.0000 Si  0  0  0  0  0  0  0  0  0  0  0  0
    1.0303    2.0000    0.0000 C   0  0  0  0  0  0  0  0  0  0  0  0
    1.0303    1.3609    0.0000 C   0  0  0  0  0  0  0  0  0  0  0  0
    1.3388    1.6804    0.0000 C   0  0  0  0  0  0  0  0  0  0  0  0
    0.2810   -0.6997    0.0000 C   0  0  0  0  0  0  0  0  0  0  0  0
    0.2810   -0.3581    0.0000 C   0  0  0  0  0  0  0  0  0  0  0  0
    0.2810   -0.0386    0.0000 C   0  0  0  0  0  0  0  0  0  0  0  0
    0.2810    0.2810    0.0000 C   0  0  0  0  0  0  0  0  0  0  0  0
    0.2810    0.6116    0.0000 C   0  0  0  0  0  0  0  0  0  0  0  0
    0.2810    0.9532    0.0000 C   0  0  0  0  0  0  0  0  0  0  0  0
    0.3361    1.2948    0.0000 C   0  0  0  0  0  0  0  0  0  0  0  0
    0.1708    1.4601    0.0000 C   0  0  0  0  0  0  0  0  0  0  0  0
    0.3581    1.6804    0.0000 Si  0  0  0  0  0  0  0  0  0  0  0  0
    0.0275    1.6804    0.0000 O   0  0  0  0  0  0  0  0  0  0  0  0
    0.3581    1.9890    0.0000 C   0  0  0  0  0  0  0  0  0  0  0  0
    0.2810   -1.0193    0.0000 C   0  0  0  0  0  0  0  0  0  0  0  0
    0.2810   -1.3499    0.0000 C   0  0  0  0  0  0  0  0  0  0  0  0
    0.2810   -1.6694    0.0000 C   0  0  0  0  0  0  0  0  0  0  0  0
    0.2810   -2.0000    0.0000 F   0  0  0  0  0  0  0  0  0  0  0  0
   -0.6997    1.6804    0.0000 O   0  0  0  0  0  0  0  0  0  0  0  0
   -0.3691    1.6804    0.0000 Si  0  0  0  0  0  0  0  0  0  0  0  0
   -0.3691    1.9890    0.0000 C   0  0  0  0  0  0  0  0  0  0  0  0
   -0.3691    1.3609    0.0000 C   0  0  0  0  0  0  0  0  0  0  0  0
  1  2  1  0  0  0  0
  1 23  1  0  0  0  0
  1 35  1  0  0  0  0
  2  3  1  0  0  0  0
  2  4  1  0  0  0  0
  2 42  1  0  0  0  0
  5 27  1  0  0  0  0
  6 28  1  0  0  0  0
  7 29  1  0  0  0  0
  8 30  1  0  0  0  0
  9 31  1  0  0  0  0
 10 32  1  0  0  0  0
 11 38  1  0  0  0  0
 12 39  1  0  0  0  0
 13 40  1  0  0  0  0
 14 27  1  0  0  0  0
 15 28  1  0  0  0  0
 16 29  1  0  0  0  0
 17 30  1  0  0  0  0
 18 31  1  0  0  0  0
 19 32  1  0  0  0  0
 20 38  1  0  0  0  0
 21 39  1  0  0  0  0
 22 40  1  0  0  0  0
 23 24  1  0  0  0  0
 23 25  1  0  0  0  0
 23 26  1  0  0  0  0
 27 28  1  0  0  0  0
 27 38  1  0  0  0  0
 28 29  1  0  0  0  0
 29 30  1  0  0  0  0
 30 31  1  0  0  0  0
 31 32  1  0  0  0  0
 32 33  1  0  0  0  0
 33 34  1  0  0  0  0
 34 35  1  0  0  0  0
 35 36  1  0  0  0  0
 35 37  1  0  0  0  0
 36 43  1  0  0  0  0
 38 39  1  0  0  0  0
 39 40  1  0  0  0  0
 40 41  1  0  0  0  0
 42 43  1  0  0  0  0
 43 44  1  0  0  0  0
 43 45  1  0  0  0  0
M  STY  2   1 GEN   2 GEN
M  SAL   1 15  27  28  29  30  31  32  33  34  35  36  37  38  39  40  41
M  SBL   1 15   7  16   8  17   9  18  10  19  11  20  12  21   3  39  13
M  SBL   1  5  22  14  23  15  24
M  SDI   1  4   -0.0386    2.0661   -0.0386    1.1846
M  SDI   1  4    0.4683    2.0661    0.4683    1.1846
M  SAL   2  4  42  43  44  45
M  SBL   2  2   6  39
M  SDI   2  4   -0.7658    2.0661   -0.7658    1.1846
M  SDI   2  4   -0.2149    2.0661   -0.2149    1.1846
M  END
)CTAB"_ctab;
    REQUIRE(m);
    {
      MolDraw2DSVG drawer(300, 300, 300, 300, NO_FREETYPE);
      drawer.drawMolecule(*m);
      drawer.finishDrawing();
      std::string text = drawer.getDrawingText();
      std::ofstream outs(nameBase + ".svg");
      outs << text;
      outs.flush();
      outs.close();
      check_file_hash(nameBase + ".svg");
    }
  }
}

TEST_CASE(
    "Github5704: set bond highlight color when atom highlight color changes") {
  std::string nameBase = "test_github5704";

  auto m =
      "CCCO |(-1.97961,-0.1365,;-0.599379,0.450827,;0.599379,-0.450827,;1.97961,0.1365,)|"_smiles;
  REQUIRE(m);
  std::regex redline(R"RE(<path .*fill:#FF7F7F)RE");
  std::regex blueline(R"RE(<path .*fill:#4C4CFF)RE");

  SECTION("no atom colors specified, default behavior") {
    MolDraw2DSVG drawer(300, 300, 300, 300, NO_FREETYPE);
    std::vector<int> aids{0, 1, 2};
    drawer.drawMolecule(*m, "red bond highlight", &aids);
    drawer.finishDrawing();
    std::string text = drawer.getDrawingText();

    std::smatch rematch;
    CHECK(std::regex_search(text, rematch, redline));
    CHECK(!std::regex_search(text, rematch, blueline));

    std::ofstream outs(nameBase + "_1.svg");
    outs << text;
    outs.flush();
    outs.close();
    check_file_hash(nameBase + "_1.svg");
  }

  SECTION("both ends specified") {
    MolDraw2DSVG drawer(300, 300, 300, 300, NO_FREETYPE);
    std::vector<int> aids{0, 1, 2};
    std::map<int, DrawColour> acolors{
        {0, {.3, .3, 1}}, {1, {.3, .3, 1}}, {2, {.3, .3, 1}}};
    drawer.drawMolecule(*m, "blue bond highlight", &aids, &acolors);
    drawer.finishDrawing();
    std::string text = drawer.getDrawingText();

    std::smatch rematch;
    CHECK(!std::regex_search(text, rematch, redline));
    CHECK(std::regex_search(text, rematch, blueline));

    std::ofstream outs(nameBase + "_2.svg");
    outs << text;
    outs.flush();
    outs.close();
    check_file_hash(nameBase + "_2.svg");
  }

  SECTION("color just on begin") {
    MolDraw2DSVG drawer(300, 300, 300, 300, NO_FREETYPE);
    std::vector<int> aids{0, 1};
    std::map<int, DrawColour> acolors{{0, {.3, .3, 1}}};
    drawer.drawMolecule(*m, "blue bond highlight", &aids, &acolors);
    drawer.finishDrawing();
    std::string text = drawer.getDrawingText();

    std::smatch rematch;
    CHECK(!std::regex_search(text, rematch, redline));
    CHECK(std::regex_search(text, rematch, blueline));

    std::ofstream outs(nameBase + "_3.svg");
    outs << text;
    outs.flush();
    outs.close();
    check_file_hash(nameBase + "_3.svg");
  }
  SECTION("color just on end") {
    MolDraw2DSVG drawer(300, 300, 300, 300, NO_FREETYPE);
    std::vector<int> aids{0, 1};
    std::map<int, DrawColour> acolors{{1, {.3, .3, 1}}};
    drawer.drawMolecule(*m, "blue bond highlight", &aids, &acolors);
    drawer.finishDrawing();
    std::string text = drawer.getDrawingText();

    std::smatch rematch;

    CHECK(!std::regex_search(text, rematch, redline));
    CHECK(std::regex_search(text, rematch, blueline));

    std::ofstream outs(nameBase + "_4.svg");
    outs << text;
    outs.flush();
    outs.close();
    check_file_hash(nameBase + "_4.svg");
  }
}

TEST_CASE("Github5767: monomer label missing for MON SGroups ") {
  std::string nameBase = "test_github5767";
  auto m = R"CTAB(
  Marvin  06091012252D

 13 11  0  0  0  0            999 V2000
   -3.5063    2.1509    0.0000 N   0  0  0  0  0  0  0  0  0  0  0  0
   -2.7918    2.5634    0.0000 C   0  0  0  0  0  0  0  0  0  0  0  0
   -2.0773    2.1509    0.0000 C   0  0  0  0  0  0  0  0  0  0  0  0
   -1.3628    2.5634    0.0000 N   0  0  0  0  0  0  0  0  0  0  0  0
   -0.6484    2.1509    0.0000 C   0  0  0  0  0  0  0  0  0  0  0  0
    0.0661    2.5634    0.0000 C   0  0  0  0  0  0  0  0  0  0  0  0
    0.7806    2.1509    0.0000 N   0  0  0  0  0  0  0  0  0  0  0  0
   -2.9984   -0.4714    0.0000 C   0  0  0  0  0  0  0  0  0  0  0  0
   -2.2839   -0.0589    0.0000 C   0  0  0  0  0  0  0  0  0  0  0  0
   -1.5695   -0.4714    0.0000 C   0  0  0  0  0  0  0  0  0  0  0  0
   -0.8550   -0.0589    0.0000 Cl  0  0  0  0  0  0  0  0  0  0  0  0
   -2.9984    0.3536    0.0000 O   0  0  0  0  0  0  0  0  0  0  0  0
    0.6777   -0.1775    0.0000 Cl  0  0  0  0  0  0  0  0  0  0  0  0
  1  2  1  0  0  0  0
  2  3  1  0  0  0  0
  3  4  1  0  0  0  0
  4  5  1  0  0  0  0
  5  6  1  0  0  0  0
  6  7  1  0  0  0  0
  8  9  1  0  0  0  0
  9 10  1  0  0  0  0
 10 11  1  0  0  0  0
  9 12  1  0  0  0  0
 12  8  1  0  0  0  0
M  STY  2   1 MON   2 MON
M  SAL   1  7   1   2   3   4   5   6   7
M  SDI   1  4   -3.9263    1.7309   -3.9263    2.9834
M  SDI   1  4    1.2006    2.9834    1.2006    1.7309
M  SAL   2  5   8   9  10  11  12
M  SDI   2  4   -3.4184   -0.8914   -3.4184    0.7736
M  SDI   2  4   -0.4350    0.7736   -0.4350   -0.8914
M  END
)CTAB"_ctab;
  REQUIRE(m);
  {
    MolDraw2DSVG drawer(300, 300, 300, 300, true);
    drawer.drawMolecule(*m);
    drawer.finishDrawing();
    std::string text = drawer.getDrawingText();
    std::ofstream outs(nameBase + ".svg");
    outs << text;
    outs.flush();
    outs.close();
    // there should be 2 each of " >[mon]</text>"
    std::vector<std::string> needed{" >m</text>", " >o</text>", " >n</text>"};
    for (const auto &n : needed) {
      std::regex rn(n);
      std::ptrdiff_t const match_count(
          std::distance(std::sregex_iterator(text.begin(), text.end(), rn),
                        std::sregex_iterator()));
      REQUIRE(match_count == 2);
    }
    check_file_hash(nameBase + ".svg");
  }
}

TEST_CASE("Github5947: Ellipse extremes not calculated correctly.") {
  std::string nameBase = "test_github5947";
  auto m = "c1ccccn1"_smiles;
  TEST_ASSERT(m);
  RDDepict::compute2DCoords(*m);
  std::vector<int> highlight_atoms{0, 1, 2, 3, 4, 5};
  MolDraw2DSVG drawer(400, 400);
  drawer.drawOptions().highlightRadius = 1.0;
  drawer.drawMolecule(*m, &highlight_atoms);
  drawer.finishDrawing();
  std::string text = drawer.getDrawingText();
  std::ofstream outs(nameBase + ".svg");
  outs << text;
  outs.flush();
  outs.close();
  std::regex r1("<ellipse cx=.*rx='(\\d+\\.\\d+)' ry='(\\d+\\.\\d+)'");
  std::ptrdiff_t const match_count(
      std::distance(std::sregex_iterator(text.begin(), text.end(), r1),
                    std::sregex_iterator()));
  REQUIRE(match_count == 6);
  // all the ellipses should have a radius of roughly 28.8
  auto match_begin = std::sregex_iterator(text.begin(), text.end(), r1);
  auto match_end = std::sregex_iterator();
  for (std::sregex_iterator i = match_begin; i != match_end; ++i) {
    std::smatch match = *i;
    REQUIRE_THAT(stod(match[1]), Catch::Matchers::WithinAbs(72.7, 0.1));
    REQUIRE_THAT(stod(match[2]), Catch::Matchers::WithinAbs(72.7, 0.1));
  }

  // check that the first ellipse is in the right place
  std::regex r2("<ellipse cx='(\\d+\\.\\d+)' cy='(\\d+\\.\\d+)'");
  auto ell1 = *std::sregex_iterator(text.begin(), text.end(), r2);
  REQUIRE_THAT(stod(ell1[1]), Catch::Matchers::WithinAbs(309.1, 0.1));
  REQUIRE_THAT(stod(ell1[2]), Catch::Matchers::WithinAbs(200.0, 0.1));
  check_file_hash(nameBase + ".svg");
}

TEST_CASE("Github5943: bad ellipses for atom end points") {
  std::string nameBase = "test_github5943";
  auto m = R"CTAB(ferrocene
     RDKit          2D

  0  0  0  0  0  0  0  0  0  0999 V3000
M  V30 BEGIN CTAB
M  V30 COUNTS 15 14 0 0 0
M  V30 BEGIN ATOM
M  V30 1 C 0.619616 1.206807 0.000000 0 CHG=-1
M  V30 2 C 0.211483 1.768553 0.000000 0
M  V30 3 C -1.283936 1.861329 0.000000 0
M  V30 4 C -1.796429 1.358429 0.000000 0
M  V30 5 C -0.634726 0.966480 0.000000 0
M  V30 6 C 0.654379 -1.415344 0.000000 0 CHG=-1
M  V30 7 C 0.249886 -0.858607 0.000000 0
M  V30 8 C -1.232145 -0.766661 0.000000 0
M  V30 9 C -1.740121 -1.265073 0.000000 0
M  V30 10 C -0.580425 -1.662922 0.000000 0
M  V30 11 C 1.759743 0.755930 0.000000 0
M  V30 12 C 1.796429 -1.861329 0.000000 0
M  V30 13 Fe -0.554442 0.032137 0.000000 0 VAL=2
M  V30 14 * -0.601210 1.478619 0.000000 0
M  V30 15 * -0.537835 -1.172363 0.000000 0
M  V30 END ATOM
M  V30 BEGIN BOND
M  V30 1 1 1 5
M  V30 2 2 4 5
M  V30 3 1 4 3
M  V30 4 2 2 3
M  V30 5 1 1 2
M  V30 6 1 6 10
M  V30 7 2 9 10
M  V30 8 1 9 8
M  V30 9 2 7 8
M  V30 10 1 6 7
M  V30 11 1 1 11
M  V30 12 1 6 12
M  V30 13 9 14 13 ENDPTS=(5 1 2 3 4 5) ATTACH=ANY
M  V30 14 9 15 13 ENDPTS=(5 9 10 7 8 6) ATTACH=ANY
M  V30 END BOND
M  V30 END CTAB
M  END
)CTAB"_ctab;
  REQUIRE(m);
  {
    MolDraw2DSVG drawer(300, 300, 300, 300, true);
    drawer.drawMolecule(*m);
    drawer.finishDrawing();
    std::string text = drawer.getDrawingText();
    std::ofstream outs(nameBase + ".svg");
    outs << text;
    outs.flush();
    outs.close();
    std::regex r("<ellipse cx=.*rx='(\\d+\\.\\d+)' ry='(\\d+\\.\\d+)'");
    std::ptrdiff_t const match_count(
        std::distance(std::sregex_iterator(text.begin(), text.end(), r),
                      std::sregex_iterator()));
    REQUIRE(match_count == 10);

    // all the ellipses should have a radius of roughly 25.2.
    auto match_begin = std::sregex_iterator(text.begin(), text.end(), r);
    auto match_end = std::sregex_iterator();
    for (std::sregex_iterator i = match_begin; i != match_end; ++i) {
      std::smatch match = *i;
      REQUIRE_THAT(stod(match[1]), Catch::Matchers::WithinAbs(25.2, 0.1));
      REQUIRE_THAT(stod(match[2]), Catch::Matchers::WithinAbs(25.2, 0.1));
    }
    check_file_hash(nameBase + ".svg");
  }
}

TEST_CASE("Github5949: fixed size for dative arrow heads") {
  std::string nameBase = "test_github5949";
  auto m = R"CTAB(ferrocene
     RDKit          2D

  0  0  0  0  0  0  0  0  0  0999 V3000
M  V30 BEGIN CTAB
M  V30 COUNTS 15 14 0 0 0
M  V30 BEGIN ATOM
M  V30 1 C 0.619616 1.206807 0.000000 0 CHG=-1
M  V30 2 C 0.211483 1.768553 0.000000 0
M  V30 3 C -1.283936 1.861329 0.000000 0
M  V30 4 C -1.796429 1.358429 0.000000 0
M  V30 5 C -0.634726 0.966480 0.000000 0
M  V30 6 C 0.654379 -1.415344 0.000000 0 CHG=-1
M  V30 7 C 0.249886 -0.858607 0.000000 0
M  V30 8 C -1.232145 -0.766661 0.000000 0
M  V30 9 C -1.740121 -1.265073 0.000000 0
M  V30 10 C -0.580425 -1.662922 0.000000 0
M  V30 11 C 1.759743 0.755930 0.000000 0
M  V30 12 C 1.796429 -1.861329 0.000000 0
M  V30 13 Fe -0.554442 0.032137 0.000000 0 VAL=2
M  V30 14 * -0.601210 1.478619 0.000000 0
M  V30 15 * -0.537835 -1.172363 0.000000 0
M  V30 END ATOM
M  V30 BEGIN BOND
M  V30 1 1 1 5
M  V30 2 2 4 5
M  V30 3 1 4 3
M  V30 4 2 2 3
M  V30 5 1 1 2
M  V30 6 1 6 10
M  V30 7 2 9 10
M  V30 8 1 9 8
M  V30 9 2 7 8
M  V30 10 1 6 7
M  V30 11 1 1 11
M  V30 12 1 6 12
M  V30 13 9 14 13 ENDPTS=(5 1 2 3 4 5) ATTACH=ANY
M  V30 14 9 15 13 ENDPTS=(5 9 10 7 8 6) ATTACH=ANY
M  V30 END BOND
M  V30 END CTAB
M  END
)CTAB"_ctab;
  REQUIRE(m);
  {
    MolDraw2DSVG drawer(300, 300, 300, 300, false);
    drawer.drawOptions().addAtomIndices = true;
    drawer.drawMolecule(*m);
    drawer.finishDrawing();
    std::string text = drawer.getDrawingText();
    std::ofstream outs(nameBase + ".svg");
    outs << text;
    outs.flush();
    outs.close();

    auto extract_ends = [](const std::string &text, const std::regex &r,
                           std::vector<Point2D> &ends) -> void {
      auto match_begin = std::sregex_iterator(text.begin(), text.end(), r);
      auto match_end = std::sregex_iterator();
      for (std::sregex_iterator i = match_begin; i != match_end; ++i) {
        std::smatch match = *i;
        ends.push_back(Point2D(std::stod(match[1]), std::stod(match[2])));
        ends.push_back(Point2D(std::stod(match[3]), std::stod(match[4])));
        ends.push_back(Point2D(std::stod(match[5]), std::stod(match[6])));
      }
    };
    std::regex head1(
        "atom-13 atom-12' d='M\\s+(\\d+\\.\\d+),(\\d+\\.\\d+)"
        " L\\s+(\\d+\\.\\d+),(\\d+\\.\\d+) L\\s+(\\d+\\.\\d+),(\\d+\\.\\d+) Z'");
    std::vector<Point2D> ends1;
    extract_ends(text, head1, ends1);
    REQUIRE(ends1.size() == 3);

    std::regex head2(
        "atom-14 atom-12' d='M\\s+(\\d+\\.\\d+),(\\d+\\.\\d+)"
        " L\\s+(\\d+\\.\\d+),(\\d+\\.\\d+) L\\s+(\\d+\\.\\d+),(\\d+\\.\\d+) Z'");
    std::vector<Point2D> ends2;
    extract_ends(text, head2, ends2);
    REQUIRE(ends2.size() == 3);

    auto h1s1 = (ends1[0] - ends1[1]).length();
    auto h2s1 = (ends2[0] - ends2[1]).length();
    // there's still a small difference in size of arrow head because the
    // allowance for mitring is done as a fraction of the overall arrow
    // length.
    REQUIRE_THAT(h1s1, Catch::Matchers::WithinAbs(h2s1, 0.1));
    auto h1s2 = (ends1[0] - ends1[2]).length();
    auto h2s2 = (ends2[0] - ends2[2]).length();
    REQUIRE_THAT(h1s2, Catch::Matchers::WithinAbs(h2s2, 0.1));

    check_file_hash(nameBase + ".svg");
  }
}

TEST_CASE("Github5974: drawing code should not generate kekulization errors") {
  SECTION("basics") {
    SmilesParserParams ps;
    ps.sanitize = false;
    std::unique_ptr<RWMol> mol(SmilesToMol("c1nccc1", ps));
    REQUIRE(mol);
    mol->updatePropertyCache();
    MolDraw2DSVG drawer(300, 300, -1, -1, false);
    // the test here is really just that calling drawMolecule() doesn't throw an
    // exception
    drawer.drawMolecule(*mol);
    drawer.finishDrawing();
    std::string text = drawer.getDrawingText();
    std::ofstream outs("test_github5974.svg");
    outs << text;
    outs.flush();
    outs.close();
    check_file_hash("test_github5974.svg");
  }
}

TEST_CASE("Github5963: bond end wrong on wedge") {
  std::string nameBase = "test_github5963";
  {
    auto m = "COc1ccc([S@@](=O)Cc2ccccc2)cc1"_smiles;
    MolDraw2DSVG drawer(300, 300, 300, 300, true);
    RDDepict::compute2DCoords(*m);
    drawer.drawOptions().addBondIndices = true;
    drawer.drawMolecule(*m);
    drawer.finishDrawing();
    std::string text = drawer.getDrawingText();
    std::ofstream outs(nameBase + ".svg");
    outs << text;
    outs.flush();
    outs.close();
    std::regex bond7(
        "'bond-7 atom-6 atom-8' d='M\\s+(\\d+\\.\\d+),(\\d+\\.\\d+)"
        " L\\s+(\\d+\\.\\d+),(\\d+\\.\\d+) L\\s+(\\d+\\.\\d+),(\\d+\\.\\d+) Z'");
    // there should be 3 matches for bond7, of which we are interested in the
    // 2nd
    std::ptrdiff_t const match_count(
        std::distance(std::sregex_iterator(text.begin(), text.end(), bond7),
                      std::sregex_iterator()));
    REQUIRE(match_count == 3);
    auto bond7_match = std::sregex_iterator(text.begin(), text.end(), bond7);
    ++bond7_match;
    std::smatch match7 = *bond7_match;
    std::regex bond8(
        "'bond-8 atom-8 atom-9' d='M\\s+(\\d+\\.\\d+),(\\d+\\.\\d+)"
        " L\\s+(\\d+\\.\\d+),(\\d+\\.\\d+)'");
    // only 1 bond8 match
    auto bond8_match = std::sregex_iterator(text.begin(), text.end(), bond8);
    std::smatch match8 = *bond8_match;
    // the middle point of the triangle should be the same as the start of the
    // line
    Point2D midtri(std::stod(match7[3]), std::stod(match7[4]));
    Point2D startline(std::stod(match8[1]), std::stod(match8[2]));
    REQUIRE_THAT((midtri - startline).length(),
                 Catch::Matchers::WithinAbs(0.0, 0.1));
    check_file_hash(nameBase + ".svg");
  }
}

<<<<<<< HEAD
TEST_CASE("Font too large in ACS1996 mode on small canvas.") {
  std::string nameBase = "test_github6041a";
  auto m =
      "CC(C)(F)c1noc(N2CCCN([C@H]3CC[C@H](COc4ccc(S(C)(=O)=O)cc4F)CC3)CC2)n1"_smiles;
  MolDraw2DSVG drawer(125, 125);
  RDDepict::compute2DCoords(*m);
  MolDraw2DUtils::setACS1996Options(drawer.drawOptions(), 1.5);
  drawer.drawMolecule(*m);
  drawer.finishDrawing();
  std::string text = drawer.getDrawingText();
  std::ofstream outs(nameBase + ".svg");
  outs << text;
  outs.flush();
  outs.close();
  check_file_hash(nameBase + ".svg");
=======
TEST_CASE("Github6025: bad bonds on tiny canvas") {
  std::string nameBase = "test_github6025";
  auto m1 = R"CTAB(
  -ISIS-  02031614092D

 35 39  0  0  0  0  0  0  0  0999 V2000
    9.1292    9.8417    0.0000 C   0  0  0  0  0  0  0  0  0  0  0  0
   10.6292    9.8417    0.0000 N   0  0  3  0  0  0  0  0  0  0  0  0
    8.3792    8.5417    0.0000 C   0  0  0  0  0  0  0  0  0  0  0  0
   10.6292    4.6417    0.0000 N   0  0  0  0  0  0  0  0  0  0  0  0
   11.3792    3.3583    0.0000 C   0  0  0  0  0  0  0  0  0  0  0  0
   11.3792    5.9417    0.0000 N   0  0  0  0  0  0  0  0  0  0  0  0
   10.6292    2.0500    0.0000 N   0  0  3  0  0  0  0  0  0  0  0  0
    6.8792    8.5417    0.0000 C   0  0  0  0  0  0  0  0  0  0  0  0
    6.1292    7.2417    0.0000 C   0  0  0  0  0  0  0  0  0  0  0  0
   11.3792    8.5417    0.0000 C   0  0  0  0  0  0  0  0  0  0  0  0
    8.3792    5.9417    0.0000 N   0  0  0  0  0  0  0  0  0  0  0  0
    4.6292    7.2417    0.0000 C   0  0  0  0  0  0  0  0  0  0  0  0
    8.3792   11.1417    0.0000 O   0  0  0  0  0  0  0  0  0  0  0  0
    2.3792    8.5417    0.0000 N   0  0  0  0  0  0  0  0  0  0  0  0
    2.3792    5.9417    0.0000 N   0  0  0  0  0  0  0  0  0  0  0  0
    9.1292    2.0500    0.0000 C   0  0  0  0  0  0  0  0  0  0  0  0
   12.8792    3.3583    0.0000 C   0  0  0  0  0  0  0  0  0  0  0  0
    1.6292    7.2417    0.0000 C   0  0  0  0  0  0  0  0  0  0  0  0
   12.8792    5.9417    0.0000 C   0  0  0  0  0  0  0  0  0  0  0  0
    9.1292    7.2417    0.0000 C   0  0  0  0  0  0  0  0  0  0  0  0
   12.8792    8.5417    0.0000 C   0  0  3  0  0  0  0  0  0  0  0  0
   13.6292    7.2417    0.0000 C   0  0  0  0  0  0  0  0  0  0  0  0
   11.3792   11.1417    0.0000 C   0  0  0  0  0  0  0  0  0  0  0  0
    6.8792    5.9417    0.0000 C   0  0  0  0  0  0  0  0  0  0  0  0
   13.6292    4.6417    0.0000 C   0  0  0  0  0  0  0  0  0  0  0  0
    3.8792    8.5417    0.0000 C   0  0  0  0  0  0  0  0  0  0  0  0
    3.8792    5.9417    0.0000 C   0  0  0  0  0  0  0  0  0  0  0  0
   11.3792    0.7500    0.0000 C   0  0  0  0  0  0  0  0  0  0  0  0
   12.8792   11.1417    0.0000 C   0  0  0  0  0  0  0  0  0  0  0  0
   13.6292    9.8417    0.0000 C   0  0  0  0  0  0  0  0  0  0  0  0
    8.3792    0.7500    0.0000 C   0  0  0  0  0  0  0  0  0  0  0  0
    8.3792    3.3583    0.0000 C   0  0  0  0  0  0  0  0  0  0  0  0
    6.8792    3.3583    0.0000 C   0  0  0  0  0  0  0  0  0  0  0  0
    6.8792    0.7500    0.0000 C   0  0  0  0  0  0  0  0  0  0  0  0
    6.1292    2.0500    0.0000 C   0  0  0  0  0  0  0  0  0  0  0  0
  2  1  1  0  0  0  0
  3  1  1  0  0  0  0
  4  6  1  0  0  0  0
  5 17  1  0  0  0  0
  6 19  2  0  0  0  0
  7  5  1  0  0  0  0
  8  3  1  0  0  0  0
  9  8  2  0  0  0  0
 10  2  1  0  0  0  0
 11 20  1  0  0  0  0
 12  9  1  0  0  0  0
 13  1  2  0  0  0  0
 14 26  2  0  0  0  0
 15 27  1  0  0  0  0
 16  7  1  0  0  0  0
 17 25  2  0  0  0  0
 18 15  2  0  0  0  0
 19 22  1  0  0  0  0
 20  3  2  0  0  0  0
 21 10  1  0  0  0  0
 22 21  1  0  0  0  0
 23  2  1  0  0  0  0
 24 11  2  0  0  0  0
 25 19  1  0  0  0  0
 26 12  1  0  0  0  0
 27 12  2  0  0  0  0
 28  7  1  0  0  0  0
 29 23  1  0  0  0  0
 30 29  1  0  0  0  0
 31 16  2  0  0  0  0
 32 16  1  0  0  0  0
 33 32  2  0  0  0  0
 34 31  1  0  0  0  0
 35 33  1  0  0  0  0
 24  9  1  0  0  0  0
 30 21  1  0  0  0  0
 18 14  1  0  0  0  0
  5  4  2  0  0  0  0
 34 35  2  0  0  0  0
M  END
)CTAB"_ctab;

  REQUIRE(m1);
  {
    MolDraw2DSVG drawer(25, 25, 25, 25, false);
    drawer.drawOptions().addAtomIndices = true;
    drawer.drawMolecule(*m1);
    drawer.finishDrawing();
    std::string text = drawer.getDrawingText();
    std::ofstream outs(nameBase + ".svg");
    outs << text;
    outs.flush();
    outs.close();

    auto check_bond = [](const std::string &text, const std::regex &r) {
      // there should be 4 matches for each regex, and all the x coords should
      // be > 0.0. The bug manifested itself by some of them being < 0.0 and
      // thus off the side of the picture.
      std::ptrdiff_t const match_count(
          std::distance(std::sregex_iterator(text.begin(), text.end(), r),
                        std::sregex_iterator()));
      REQUIRE(match_count == 4);
      auto match_begin = std::sregex_iterator(text.begin(), text.end(), r);
      auto match_end = std::sregex_iterator();
      for (std::sregex_iterator i = match_begin; i != match_end; ++i) {
        std::smatch match = *i;
        REQUIRE(stod(match[1]) > 0.0);
        REQUIRE(stod(match[3]) > 0.0);
      }
    };
    std::regex bond9(
        "'bond-9 atom-10 atom-19' d='M\\s+(\\d+\\.\\d+),(\\d+\\.\\d+)"
        " L\\s+(\\d+\\.\\d+),(\\d+\\.\\d+)");
    std::regex bond16(
        "'bond-16 atom-17 atom-14' d='M\\s+(\\d+\\.\\d+),(\\d+\\.\\d+)"
        " L\\s+(\\d+\\.\\d+),(\\d+\\.\\d+)");
    check_bond(text, bond9);
    check_bond(text, bond16);
    check_file_hash(nameBase + ".svg");
  }
}

TEST_CASE("Github6027: bad bonds with co-linear double bond") {
  std::string nameBase = "test_github6027";
  auto m1 = R"CTAB(
  MJ201100

 15 16  0  0  0  0  0  0  0  0999 V2000
   -2.6052   -0.0931    0.0000 C   0  0  0  0  0  0  0  0  0  0  0  0
   -2.6052    0.7318    0.0000 C   0  0  0  0  0  0  0  0  0  0  0  0
   -3.3197    1.1444    0.0000 N   0  0  0  0  0  0  0  0  0  0  0  0
   -4.0346    0.7318    0.0000 C   0  0  0  0  0  0  0  0  0  0  0  0
   -4.0347   -0.0931    0.0000 C   0  0  0  0  0  0  0  0  0  0  0  0
   -3.3197   -0.5055    0.0000 C   0  0  0  0  0  0  0  0  0  0  0  0
   -3.3197    1.9693    0.0000 C   0  0  0  0  0  0  0  0  0  0  0  0
   -3.3197    2.7943    0.0000 C   0  0  0  0  0  0  0  0  0  0  0  0
   -1.8908   -0.5055    0.0000 C   0  0  0  0  0  0  0  0  0  0  0  0
   -1.1764    0.7318    0.0000 C   0  0  0  0  0  0  0  0  0  0  0  0
   -1.1764   -0.0931    0.0000 C   0  0  0  0  0  0  0  0  0  0  0  0
   -0.4620   -0.5055    0.0000 C   0  0  0  0  0  0  0  0  0  0  0  0
    0.2523   -0.0931    0.0000 C   0  0  0  0  0  0  0  0  0  0  0  0
    0.2524    0.7318    0.0000 C   0  0  0  0  0  0  0  0  0  0  0  0
   -0.4620    1.1444    0.0000 C   0  0  0  0  0  0  0  0  0  0  0  0
  1  2  1  0  0  0  0
  2  3  1  0  0  0  0
  5  6  1  0  0  0  0
  6  1  1  0  0  0  0
  3  7  1  0  0  0  0
  7  8  2  0  0  0  0
 13 14  1  0  0  0  0
 14 15  1  0  0  0  0
 10 11  1  0  0  0  0
 15 10  1  0  0  0  0
 11 12  1  0  0  0  0
 12 13  1  0  0  0  0
  3  4  1  0  0  0  0
  4  5  1  0  0  0  0
  9  1  1  0  0  0  0
 11  9  1  0  0  0  0
M  END
)CTAB"_ctab;

  REQUIRE(m1);
  {
    MolDraw2DSVG drawer(250, 250, 250, 250, false);
    drawer.drawOptions().addAtomIndices = true;
    drawer.drawMolecule(*m1);
    drawer.finishDrawing();
    std::string text = drawer.getDrawingText();
    std::ofstream outs(nameBase + "_1.svg");
    outs << text;
    outs.flush();
    outs.close();

    std::regex bond5(
        "'bond-5 atom-6 atom-7' d='M\\s+(\\d+\\.\\d+),(\\d+\\.\\d+)"
        " L\\s+(\\d+\\.\\d+),(\\d+\\.\\d+)");
    // There are 2 bonds, and the x coords of their 2 ends should be
    // the same, because the offending bond is exactly vertical, and their
    // corresponding y coords should be the same.  The bug
    // manifested itself by giving the 2nd line coords
    // M 210.3,169.3 L 63.6,41.0.
    std::ptrdiff_t const match_count(
        std::distance(std::sregex_iterator(text.begin(), text.end(), bond5),
                      std::sregex_iterator()));
    REQUIRE(match_count == 2);
    auto match_begin = std::sregex_iterator(text.begin(), text.end(), bond5);
    auto match_end = std::sregex_iterator();
    std::vector<float> ys;
    for (std::sregex_iterator i = match_begin; i != match_end; ++i) {
      std::smatch match = *i;
      ys.push_back(stod(match[2]));
      ys.push_back(stod(match[4]));
      REQUIRE(match[1] == match[3]);
    }
    REQUIRE(ys[0] == ys[2]);
    REQUIRE(ys[1] == ys[3]);
    check_file_hash(nameBase + "_1.svg");
  }
  {
    // make sure the double bond lines are still parallel when rotated
    // (they weren't, the first time.)
    MolDraw2DSVG drawer(250, 250, 250, 250, false);
    drawer.drawOptions().addAtomIndices = true;
    drawer.drawOptions().rotate = 120;
    drawer.drawMolecule(*m1);
    drawer.finishDrawing();
    std::string text = drawer.getDrawingText();
    std::ofstream outs(nameBase + "_2.svg");
    outs << text;
    outs.flush();
    outs.close();

    // check that the two lines are parallel.
    std::regex bond5(
        "'bond-5 atom-6 atom-7' d='M\\s+(\\d+\\.\\d+),(\\d+\\.\\d+)"
        " L\\s+(\\d+\\.\\d+),(\\d+\\.\\d+)");
    std::ptrdiff_t const match_count(
        std::distance(std::sregex_iterator(text.begin(), text.end(), bond5),
                      std::sregex_iterator()));
    REQUIRE(match_count == 2);
    auto match_begin = std::sregex_iterator(text.begin(), text.end(), bond5);
    auto match_end = std::sregex_iterator();
    std::vector<Point2D> points;
    for (std::sregex_iterator i = match_begin; i != match_end; ++i) {
      std::smatch match = *i;
      points.push_back(Point2D(stod(match[4]), stod(match[2])));
      points.push_back(Point2D(stod(match[3]), stod(match[4])));
    }
    auto vec1 = points[0].directionVector(points[1]);
    auto vec2 = points[2].directionVector(points[3]);
    REQUIRE(fabs(1.0 - vec1.dotProduct(vec2)) < 1.0e-4);
    check_file_hash(nameBase + "_2.svg");
  }
>>>>>>> e60eaa3a
}<|MERGE_RESOLUTION|>--- conflicted
+++ resolved
@@ -260,16 +260,13 @@
     {"test_github5767.svg", 3153964439U},
     {"test_github5949.svg", 1324215728U},
     {"test_github5974.svg", 394879876U},
-<<<<<<< HEAD
-    {"test_github5963.svg", 2276774090U},
-    {"test_github6041a.svg", 582369551U}};
-=======
     {"test_github5963.svg", 582369551U},
     {"test_github6025.svg", 1908346499U},
     {"test_github5963.svg", 582369551U},
     {"test_github6027_1.svg", 1864343362U},
-    {"test_github6027_2.svg", 330549720U}};
->>>>>>> e60eaa3a
+    {"test_github6027_2.svg", 330549720U},
+    {"test_github5963.svg", 2276774090U},
+    {"test_github6041a.svg", 582369551U}};
 
 // These PNG hashes aren't completely reliable due to floating point cruft,
 // but they can still reduce the number of drawings that need visual
@@ -6501,23 +6498,6 @@
   }
 }
 
-<<<<<<< HEAD
-TEST_CASE("Font too large in ACS1996 mode on small canvas.") {
-  std::string nameBase = "test_github6041a";
-  auto m =
-      "CC(C)(F)c1noc(N2CCCN([C@H]3CC[C@H](COc4ccc(S(C)(=O)=O)cc4F)CC3)CC2)n1"_smiles;
-  MolDraw2DSVG drawer(125, 125);
-  RDDepict::compute2DCoords(*m);
-  MolDraw2DUtils::setACS1996Options(drawer.drawOptions(), 1.5);
-  drawer.drawMolecule(*m);
-  drawer.finishDrawing();
-  std::string text = drawer.getDrawingText();
-  std::ofstream outs(nameBase + ".svg");
-  outs << text;
-  outs.flush();
-  outs.close();
-  check_file_hash(nameBase + ".svg");
-=======
 TEST_CASE("Github6025: bad bonds on tiny canvas") {
   std::string nameBase = "test_github6025";
   auto m1 = R"CTAB(
@@ -6753,5 +6733,21 @@
     REQUIRE(fabs(1.0 - vec1.dotProduct(vec2)) < 1.0e-4);
     check_file_hash(nameBase + "_2.svg");
   }
->>>>>>> e60eaa3a
+}
+
+TEST_CASE("Font too large in ACS1996 mode on small canvas.") {
+  std::string nameBase = "test_github6041a";
+  auto m =
+      "CC(C)(F)c1noc(N2CCCN([C@H]3CC[C@H](COc4ccc(S(C)(=O)=O)cc4F)CC3)CC2)n1"_smiles;
+  MolDraw2DSVG drawer(125, 125);
+  RDDepict::compute2DCoords(*m);
+  MolDraw2DUtils::setACS1996Options(drawer.drawOptions(), 1.5);
+  drawer.drawMolecule(*m);
+  drawer.finishDrawing();
+  std::string text = drawer.getDrawingText();
+  std::ofstream outs(nameBase + ".svg");
+  outs << text;
+  outs.flush();
+  outs.close();
+  check_file_hash(nameBase + ".svg");
 }