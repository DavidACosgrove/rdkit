--- conflicted
+++ resolved
@@ -235,10 +235,6 @@
     {"acs1996_11.svg", 3667521405U},
     {"test_unspec_stereo.svg", 599119798U},
     {"light_blue_h_no_label_1.svg", 3735371135U},
-<<<<<<< HEAD
-    {"testGithub5511_1.svg", 940106456U},
-    {"testGithub5511_2.svg", 1448975272U}};
-=======
     {"bond_highlights_1.svg", 1150579427U},
     {"bond_highlights_2.svg", 2958558856U},
     {"bond_highlights_3.svg", 3466419491U},
@@ -248,8 +244,9 @@
     {"bond_highlights_7.svg", 2936856212U},
     {"bond_highlights_8.svg", 64473502U},
     {"testGithub5486_1.svg", 1149144091U},
+    {"testGithub5511_1.svg", 940106456U},
+    {"testGithub5511_2.svg", 1448975272U}
 };
->>>>>>> 383af889
 
 // These PNG hashes aren't completely reliable due to floating point cruft,
 // but they can still reduce the number of drawings that need visual
@@ -5442,65 +5439,6 @@
   check_file_hash("light_blue_h_no_label_1.svg");
 }
 
-<<<<<<< HEAD
-TEST_CASE("Bad O position in aldehydes", "") {
-  std::string nameBase("testGithub5511_");
-  {
-    auto m1 = "O=Cc1cccc(C=O)c1"_smiles;
-    REQUIRE(m1);
-    MolDraw2DUtils::prepareMolForDrawing(*m1);
-    MolDraw2DSVG drawer(250, 250, -1, -1, NO_FREETYPE);
-    drawer.drawOptions().addAtomIndices = true;
-    drawer.drawMolecule(*m1);
-    drawer.finishDrawing();
-    auto text = drawer.getDrawingText();
-    std::string filename = nameBase + "1.svg";
-    std::ofstream outs(filename);
-    outs << text;
-    outs.flush();
-    check_file_hash(filename);
-  }
-  {
-    auto m = R"CTAB(
-     RDKit          2D
-
- 11 11  0  0  0  0  0  0  0  0999 V2000
-   -4.2885    0.5445    0.0000 C   0  0  0  0  0  0  0  0  0  0  0  0
-   -2.9895    1.2945    0.0000 O   0  0  0  0  0  0  0  0  0  0  0  0
-   -1.6818    0.5394    0.0000 C   0  0  0  0  0  0  0  0  0  0  0  0
-   -0.3738    1.2945    0.0000 C   0  0  0  0  0  0  0  0  0  0  0  0
-    0.9342    0.5394    0.0000 C   0  0  0  0  0  0  0  0  0  0  0  0
-    2.2422    1.2945    0.0000 C   0  0  0  0  0  0  0  0  0  0  0  0
-    2.2422    2.7945    0.0000 O   0  0  0  0  0  0  0  0  0  0  0  0
-    0.9342   -0.9708    0.0000 C   0  0  0  0  0  0  0  0  0  0  0  0
-   -0.3738   -1.7262    0.0000 C   0  0  0  0  0  0  0  0  0  0  0  0
-   -1.6818   -0.9708    0.0000 C   0  0  0  0  0  0  0  0  0  0  0  0
-   -2.9895   -1.7262    0.0000 O   0  0  0  0  0  0  0  0  0  0  0  0
-  1  2  1  0
-  2  3  1  0
-  3  4  2  0
-  4  5  1  0
-  5  6  1  0
-  6  7  2  0
-  5  8  2  0
-  8  9  1  0
-  9 10  2  0
- 10 11  1  0
- 10  3  1  0
-M  END
-)CTAB"_ctab;
-    REQUIRE(m);
-    MolDraw2DSVG drawer(250, 250, -1, -1);
-    drawer.drawOptions().addAtomIndices = true;
-    drawer.drawMolecule(*m);
-    drawer.finishDrawing();
-    std::string text = drawer.getDrawingText();
-    std::string filename = nameBase + "2.svg";
-    std::ofstream outs(filename);
-    outs << text;
-    outs.flush();
-    check_file_hash(filename);
-=======
 TEST_CASE("Bond Highlights", "") {
   auto m1 = "c1c(OCC)cncc1CCCC=O"_smiles;
   REQUIRE(m1);
@@ -5775,6 +5713,65 @@
         check_file_hash(nameBase + "1.svg");
       }
     }
->>>>>>> 383af889
+  }
+}
+
+TEST_CASE("Bad O position in aldehydes", "") {
+  std::string nameBase("testGithub5511_");
+  {
+    auto m1 = "O=Cc1cccc(C=O)c1"_smiles;
+    REQUIRE(m1);
+    MolDraw2DUtils::prepareMolForDrawing(*m1);
+    MolDraw2DSVG drawer(250, 250, -1, -1, NO_FREETYPE);
+    drawer.drawOptions().addAtomIndices = true;
+    drawer.drawMolecule(*m1);
+    drawer.finishDrawing();
+    auto text = drawer.getDrawingText();
+    std::string filename = nameBase + "1.svg";
+    std::ofstream outs(filename);
+    outs << text;
+    outs.flush();
+    check_file_hash(filename);
+  }
+  {
+    auto m = R"CTAB(
+     RDKit          2D
+
+ 11 11  0  0  0  0  0  0  0  0999 V2000
+   -4.2885    0.5445    0.0000 C   0  0  0  0  0  0  0  0  0  0  0  0
+   -2.9895    1.2945    0.0000 O   0  0  0  0  0  0  0  0  0  0  0  0
+   -1.6818    0.5394    0.0000 C   0  0  0  0  0  0  0  0  0  0  0  0
+   -0.3738    1.2945    0.0000 C   0  0  0  0  0  0  0  0  0  0  0  0
+    0.9342    0.5394    0.0000 C   0  0  0  0  0  0  0  0  0  0  0  0
+    2.2422    1.2945    0.0000 C   0  0  0  0  0  0  0  0  0  0  0  0
+    2.2422    2.7945    0.0000 O   0  0  0  0  0  0  0  0  0  0  0  0
+    0.9342   -0.9708    0.0000 C   0  0  0  0  0  0  0  0  0  0  0  0
+   -0.3738   -1.7262    0.0000 C   0  0  0  0  0  0  0  0  0  0  0  0
+   -1.6818   -0.9708    0.0000 C   0  0  0  0  0  0  0  0  0  0  0  0
+   -2.9895   -1.7262    0.0000 O   0  0  0  0  0  0  0  0  0  0  0  0
+  1  2  1  0
+  2  3  1  0
+  3  4  2  0
+  4  5  1  0
+  5  6  1  0
+  6  7  2  0
+  5  8  2  0
+  8  9  1  0
+  9 10  2  0
+ 10 11  1  0
+ 10  3  1  0
+M  END
+)CTAB"_ctab;
+    REQUIRE(m);
+    MolDraw2DSVG drawer(250, 250, -1, -1);
+    drawer.drawOptions().addAtomIndices = true;
+    drawer.drawMolecule(*m);
+    drawer.finishDrawing();
+    std::string text = drawer.getDrawingText();
+    std::string filename = nameBase + "2.svg";
+    std::ofstream outs(filename);
+    outs << text;
+    outs.flush();
+    check_file_hash(filename);
   }
 }