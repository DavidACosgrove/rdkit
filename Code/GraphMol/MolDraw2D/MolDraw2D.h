//
//  Copyright (C) 2014-2021 David Cosgrove and other RDKit contributors
//
//   @@ All Rights Reserved @@
//  This file is part of the RDKit.
//  The contents are covered by the terms of the BSD license
//  which is included in the file license.txt, found at the root
//  of the RDKit source tree.
//
// Original author: David Cosgrove (AstraZeneca)
// 27th May 2014
//
// This class makes a 2D drawing of an RDKit molecule.
// It draws heavily on $RDBASE/GraphMol/MolDrawing/MolDrawing.h.
// One purpose of this is to make it easier to overlay annotations on top of
// the molecule drawing, which is difficult to do from the output of
// MolDrawing.h
// The class design philosophy echoes a standard one:
// a virtual base class defines the interface and does all
// the heavy lifting and concrete derived classes implement
// library-specific drawing code such as drawing lines, writing strings
// etc.

#include <RDGeneral/export.h>
#ifndef RDKITMOLDRAW2D_H
#define RDKITMOLDRAW2D_H

#include <vector>

#include <Geometry/point.h>
#include <Geometry/Transform2D.h>
#include <GraphMol/RDKitBase.h>
#include <GraphMol/ChemReactions/Reaction.h>
#include <GraphMol/MolDraw2D/MolDraw2DHelpers.h>

// ****************************************************************************
using RDGeom::Point2D;

namespace RDKit {

class DrawMol;
class DrawText;
<<<<<<< HEAD
=======
// for aligning the drawing of text to the passed in coords.
enum class OrientType : unsigned char { C = 0, N, E, S, W };
enum class TextAlignType : unsigned char { MIDDLE = 0, START, END };

struct DrawColour {
  double r = 0.0, g = 0.0, b = 0.0, a = 1.0;
  DrawColour() = default;
  DrawColour(double r, double g, double b, double a = 1.0)
      : r(r), g(g), b(b), a(a) {}
  bool operator==(const DrawColour &other) const {
    return r == other.r && g == other.g && b == other.b && a == other.a;
  }
  bool feq(const DrawColour &other, double tol = 0.001,
           bool ignoreAlpha = true) const {
    return fabs(r - other.r) <= tol && fabs(g - other.g) <= tol &&
           fabs(b - other.b) <= tol &&
           (ignoreAlpha || fabs(a - other.a) <= tol);
  }
  DrawColour operator+(const DrawColour &other) const {
    return {r + other.r, g + other.g, b + other.b, a + other.a};
  }
  DrawColour operator-(const DrawColour &other) const {
    return {r - other.r, g - other.g, b - other.b, a - other.a};
  }
  DrawColour operator/(double v) const {
    PRECONDITION(v != 0.0, "divide by zero");
    return {r / v, g / v, b / v, a / v};
  }
  DrawColour operator*(double v) const { return {r * v, g * v, b * v, a * v}; }
};

//! for annotating the type of the extra shapes
enum class MolDrawShapeType {
  Arrow,  // ordering of points is: start, end, p1, p2
  Polyline,
  Ellipse,
};

//! extra shape to add to canvas
struct MolDrawShape {
  MolDrawShapeType shapeType = MolDrawShapeType::Polyline;
  std::vector<Point2D> points;
  DrawColour lineColour{0, 0, 0};
  int lineWidth = 2;
  bool fill = false;
  bool scaleLineWidth = false;
};

// for holding dimensions of the rectangle round a string.
struct StringRect {
  Point2D trans_;     // Where to draw char relative to other chars in string
  Point2D offset_;    // offset for draw coords so char is centred correctly
  Point2D g_centre_;  // glyph centre relative to the origin of the char.
  double y_shift_;  // shift the whole thing in y by this. For multi-line text.
  double width_, height_;  // of the glyph itself, not the character cell
  double rect_corr_;  // because if we move a char one way, we need to move the
                      // rectangle the other.
  int clash_score_;   // rough measure of how badly it clashed with other things
                      // lower is better, 0 is no clash.

  StringRect()
      : trans_(0.0, 0.0),
        offset_(0.0, 0.0),
        g_centre_(offset_),
        y_shift_(0.0),
        width_(0.0),
        height_(0.0),
        rect_corr_(0.0),
        clash_score_(0) {}
  StringRect(const Point2D &offset, const Point2D &g_centre, double w, double h)
      : trans_(0.0, 0.0),
        offset_(offset),
        g_centre_(g_centre),
        y_shift_(0.0),
        width_(w),
        height_(h),
        rect_corr_(0.0),
        clash_score_(0) {}
  // tl is top, left; br is bottom, right of the glyph, relative to the
  // centre. Padding in draw coords.
  void calcCorners(Point2D &tl, Point2D &tr, Point2D &br, Point2D &bl,
                   double padding) const {
    double wb2 = padding + width_ / 2.0;
    double hb2 = padding + height_ / 2.0;
    Point2D c = trans_ + g_centre_ - offset_;
    c.y -= y_shift_;
    tl = Point2D(c.x - wb2, c.y - hb2);
    tr = Point2D(c.x + wb2, c.y - hb2);
    br = Point2D(c.x + wb2, c.y + hb2);
    bl = Point2D(c.x - wb2, c.y + hb2);
  }
  bool doesItIntersect(const StringRect &other) const {
    Point2D ttl, ttr, tbr, tbl;
    calcCorners(ttl, ttr, tbr, tbl, 0.0);
    // is +ve y up or down?
    if (ttl.y < tbl.y) {
      std::swap(ttl, tbl);
      std::swap(ttr, tbr);
    }
    Point2D otl, otr, obr, obl;
    other.calcCorners(otl, otr, obr, obl, 0.0);
    if (otl.y < obl.y) {
      std::swap(otl, obl);
      std::swap(otr, obr);
    }
    if ((otl.x >= ttl.x && otl.x <= ttr.x && otl.y >= tbl.y &&
         otl.y <= ttl.y) ||
        (otr.x >= ttl.x && otr.x <= ttr.x && otr.y >= tbl.y &&
         otr.y <= ttl.y) ||
        (obr.x >= ttl.x && obr.x <= ttr.x && obr.y >= tbl.y &&
         obr.y <= ttl.y) ||
        (obl.x >= ttl.x && obl.x <= ttr.x && obl.y >= tbl.y &&
         obl.y <= ttl.y)) {
      return true;
    }
    if ((ttl.x >= otl.x && ttl.x <= otr.x && ttl.y >= obl.y &&
         ttl.y <= otl.y) ||
        (ttr.x >= otl.x && ttr.x <= otr.x && ttr.y >= obl.y &&
         ttr.y <= otl.y) ||
        (tbr.x >= otl.x && tbr.x <= otr.x && tbr.y >= obl.y &&
         tbr.y <= otl.y) ||
        (tbl.x >= otl.x && tbl.x <= otr.x && tbl.y >= obl.y &&
         tbl.y <= otl.y)) {
      return true;
    }
    return false;
  }
};
struct AnnotationType {
  std::string text_;
  StringRect rect_;
  OrientType orient_ = OrientType::C;
  TextAlignType align_ = TextAlignType::MIDDLE;
  bool scaleText_ = true;
};

typedef std::map<int, DrawColour> ColourPalette;
typedef std::vector<double> DashPattern;

//! use the RDKit's default palette r
inline void assignDefaultPalette(ColourPalette &palette) {
  palette.clear();
  palette[-1] = DrawColour(0, 0, 0);
  palette[0] = DrawColour(0.1, 0.1, 0.1);
  palette[1] = palette[6] = DrawColour(0.0, 0.0, 0.0);
  palette[7] = DrawColour(0.0, 0.0, 1.0);
  palette[8] = DrawColour(1.0, 0.0, 0.0);
  palette[9] = DrawColour(0.2, 0.8, 0.8);
  palette[15] = DrawColour(1.0, 0.5, 0.0);
  palette[16] = DrawColour(0.8, 0.8, 0.0);
  palette[17] = DrawColour(0.0, 0.802, 0.0);
  palette[35] = DrawColour(0.5, 0.3, 0.1);
  palette[53] = DrawColour(0.63, 0.12, 0.94);
};

//! use the color palette from the Avalon renderer
inline void assignAvalonPalette(ColourPalette &palette) {
  palette.clear();
  palette[-1] = DrawColour(0, 0, 0);
  palette[0] = DrawColour(0.1, 0.1, 0.1);
  palette[1] = palette[6] = DrawColour(0.0, 0.0, 0.0);
  palette[7] = DrawColour(0.0, 0.0, 1.0);
  palette[8] = DrawColour(1.0, 0.0, 0.0);
  palette[9] = DrawColour(0.0, 0.498, 0.0);
  palette[15] = DrawColour(0.498, 0.0, 0.498);
  palette[16] = DrawColour(0.498, 0.247, 0.0);
  palette[17] = DrawColour(0.0, 0.498, 0.0);
  palette[35] = DrawColour(0.0, 0.498, 0.0);
  palette[53] = DrawColour(0.247, 0.0, 0.498);
};

//! use (part of) the CDK color palette
/*!
  data source:
  https://github.com/cdk/cdk/blob/master/display/render/src/main/java/org/openscience/cdk/renderer/color/CDK2DAtomColors.java
*/
inline void assignCDKPalette(ColourPalette &palette) {
  palette.clear();
  palette[-1] = DrawColour(0, 0, 0);
  palette[0] = DrawColour(0.1, 0.1, 0.1);
  palette[1] = palette[6] = DrawColour(0.0, 0.0, 0.0);
  palette[7] = DrawColour(0.188, 0.314, 0.972);
  palette[8] = DrawColour(1.0, 0.051, 0.051);
  palette[9] = DrawColour(0.565, 0.878, 0.314);
  palette[15] = DrawColour(1.0, 0.5, 0.0);
  palette[16] = DrawColour(0.776, 0.776, 0.173);
  palette[17] = DrawColour(0.122, 0.498, 0.122);
  palette[35] = DrawColour(0.651, 0.161, 0.161);
  palette[53] = DrawColour(0.580, 0.0, 0.580);
  palette[5] = DrawColour(1.000, 0.710, 0.710);
};

inline void assignDarkModePalette(ColourPalette &palette) {
  palette.clear();
  palette[-1] = DrawColour(0.8, 0.8, 0.8);
  palette[0] = DrawColour(0.9, 0.9, 0.9);
  palette[1] = palette[6] = DrawColour(0.9, 0.9, 0.9);
  palette[7] = DrawColour(0.2, 0.2, 1.0);
  palette[8] = DrawColour(1.0, 0.2, 0.2);
  palette[9] = DrawColour(0.2, 0.8, 0.8);
  palette[15] = DrawColour(1.0, 0.5, 0.0);
  palette[16] = DrawColour(0.8, 0.8, 0.0);
  palette[17] = DrawColour(0.0, 0.802, 0.0);
  palette[35] = DrawColour(0.5, 0.3, 0.1);
  palette[53] = DrawColour(0.63, 0.12, 0.94);
};

inline void assignBWPalette(ColourPalette &palette) {
  palette.clear();
  palette[-1] = DrawColour(0, 0, 0);
};

struct RDKIT_MOLDRAW2D_EXPORT MolDrawOptions {
  bool atomLabelDeuteriumTritium =
      false;  // toggles replacing 2H with D and 3H with T
  bool dummiesAreAttachments = false;  // draws "breaks" at dummy atoms
  bool circleAtoms = true;             // draws circles under highlighted atoms
  bool splitBonds = false;             // split bonds into per atom segments
                            // most useful for dynamic manipulation of drawing
                            // especially for svg
  DrawColour highlightColour{1, 0.5, 0.5, 1.0};  // default highlight color
  bool continuousHighlight = true;  // highlight by drawing an outline
                                    // *underneath* the molecule
  bool fillHighlights = true;     // fill the areas used to highlight atoms and
                                  // atom regions
  double highlightRadius = 0.3;   // default if nothing given for a particular
                                  // atom. units are "Angstrom"
  int flagCloseContactsDist = 3;  // if positive, this will be used as a cutoff
                                  // (in pixels) for highlighting close contacts
  bool includeAtomTags =
      false;  // toggles inclusion of atom tags in the output. does
              // not make sense for all renderers.
  bool clearBackground = true;  // toggles clearing the background before
                                // drawing a molecule
  DrawColour backgroundColour{
      1, 1, 1, 1};          // color to be used while clearing the background
  int legendFontSize = 16;  // font size (in pixels) to be used for the legend
                            // (if present)
  int maxFontSize = 40;  // maximum size in pixels for font in drawn molecule.
                         // -1 means no max.
  int minFontSize = 6;   // likewise for -1.
  double annotationFontScale = 0.5;  // scales font relative to atom labels for
                                     // atom and bond annotation.
  std::string fontFile = "";  // name of font for freetype rendering.  If given,
                              // over-rides default
  DrawColour legendColour{0, 0,
                          0};  // color to be used for the legend (if present)
  double multipleBondOffset = 0.15;  // offset (in Angstrom) for the extra lines
                                     // in a multiple bond
  double padding =
      0.05;  // fraction of empty space to leave around the molecule
  double additionalAtomLabelPadding = 0.0;  // additional padding to leave
                                            // around atom labels. Expressed as
                                            // a fraction of the font size.
  std::map<int, std::string> atomLabels;    // replacement labels for atoms
  bool noAtomLabels =
      false;  // disables inclusion of atom labels in the rendering
  std::vector<std::vector<int>> atomRegions;  // regions
  DrawColour symbolColour{
      0, 0, 0, 1};  // color to be used for the symbols and arrows in reactions
  DrawColour annotationColour{0, 0, 0, 1};  // color to be used for annotations
  int bondLineWidth = 2;        // default line width when drawing bonds
  bool scaleBondWidth = false;  // whether to apply scale() to the bond width
  bool scaleHighlightBondWidth = true;   // likewise with bond highlights.
  int highlightBondWidthMultiplier = 8;  // what to multiply standard bond width
                                         // by for highlighting.
  bool prepareMolsBeforeDrawing = true;  // call prepareMolForDrawing() on each
                                         // molecule passed to drawMolecules()
  std::vector<DrawColour> highlightColourPalette;  // defining 10 default colors
  // for highlighting atoms and bonds
  // or reactants in a reactions
  ColourPalette atomColourPalette;  // the palette used to assign
                                    // colors to atoms based on
                                    // atomic number.
  double fixedScale =
      -1.0;  // fixes scale to this fraction of draw window width, so
             // an average bond is this fraction of the width.  If
             // scale comes out smaller than this, reduces scale, but
             // won't make it larger.  The default of -1.0 means no fix.
  double fixedBondLength =
      -1.0;             // fixes the bond length (and hence the scale) to
                        // always be this number of pixels.  Assuming a bond
                        // length in coordinates is 1, as is normal.  If
                        // scale comes out smaller than this, reduces scale,
                        // but won't make it larger.  The default -1.0 means no
                        // fix. If both fixedScale and fixedBondLength are >
                        // 0.0, fixedScale wins.
  double rotate = 0.0;  // angle in degrees to rotate coords by about centre
                        // before drawing.
  bool addAtomIndices = false;     // adds atom indices to drawings.
  bool addBondIndices = false;     // adds bond indices to drawings.
  bool isotopeLabels = true;       // adds isotope to non-dummy atoms.
  bool dummyIsotopeLabels = true;  // adds isotope labels to dummy atoms.

  bool addStereoAnnotation = false;       // adds E/Z and R/S to drawings.
  bool atomHighlightsAreCircles = false;  // forces atom highlights always to be
                                          // circles. Default (false) is to put
                                          // ellipses round longer labels.
  bool centreMoleculesBeforeDrawing = false;  // moves the centre of the drawn
                                              // molecule to (0,0)
  bool explicitMethyl = false;  // draw terminal methyl and related as CH3
  bool includeRadicals =
      true;  // include radicals in the drawing (it can be useful to turn this
             // off for reactions and queries)
  bool includeMetadata =
      true;  // when possible include metadata about molecules and reactions in
             // the output to allow them to be reconstructed
  bool comicMode = false;  // simulate hand-drawn lines for bonds. When combined
                           // with a font like Comic-Sans or Comic-Neue, this
                           // gives xkcd-like drawings.
  int variableBondWidthMultiplier = 16;  // what to multiply standard bond width
                                         // by for variable attachment points.
  double variableAtomRadius = 0.4;  // radius value to use for atoms involved in
                                    // variable attachment points.
  DrawColour variableAttachmentColour = {
      0.8, 0.8, 0.8, 1.0};  // colour to use for variable attachment points
  bool includeChiralFlagLabel =
      false;  // add a molecule annotation with "ABS" if the chiral flag is set
  bool simplifiedStereoGroupLabel =
      false;  // if all specified stereocenters are in a single StereoGroup,
              // show a molecule-level annotation instead of the individual
              // labels
  bool singleColourWedgeBonds =
      false;  // if true wedged and dashed bonds are drawn
  // using symbolColour rather than inheriting
  // their colour from the atoms
  double scalingFactor = 20.0;  // scaling factor used for pixels->angstroms
                                // when auto scaling is being used
  double baseFontSize =
      -1.0;  // when > 0 this is used to set the baseFontSize used for text
             // drawing. As a reference point: the default value for
             // DrawText::baseFontSize  is 0.6

  MolDrawOptions() {
    highlightColourPalette.emplace_back(
        DrawColour(1., 1., .67));  // popcorn yellow
    highlightColourPalette.emplace_back(DrawColour(1., .8, .6));  // sand
    highlightColourPalette.emplace_back(
        DrawColour(1., .71, .76));  // light pink
    highlightColourPalette.emplace_back(
        DrawColour(.8, 1., .8));  // offwhitegreen
    highlightColourPalette.emplace_back(DrawColour(.87, .63, .87));  // plum
    highlightColourPalette.emplace_back(
        DrawColour(.76, .94, .96));  // pastel blue
    highlightColourPalette.emplace_back(
        DrawColour(.67, .67, 1.));  // periwinkle
    highlightColourPalette.emplace_back(DrawColour(.64, .76, .34));  // avocado
    highlightColourPalette.emplace_back(
        DrawColour(.56, .93, .56));  // light green
    highlightColourPalette.emplace_back(DrawColour(.20, .63, .79));  // peacock
    assignDefaultPalette(atomColourPalette);
  }
};
>>>>>>> 7f73da78

//! MolDraw2D is the base class for doing 2D renderings of molecules
class RDKIT_MOLDRAW2D_EXPORT MolDraw2D {
 public:
  //! constructor for a particular size
  /*!
    \param width       : width (in pixels) of the rendering
    set this to -1 to have the canvas size set automatically
    \param height      : height (in pixels) of the rendering
    set this to -1 to have the canvas size set automatically
    \param panelWidth  : (optional) width (in pixels) of a single panel
    \param panelHeight : (optional) height (in pixels) of a single panel

    The \c panelWidth and \c panelHeight arguments are used to provide the
    sizes of the panels individual molecules are drawn in when
    \c drawMolecules() is called.
  */
  MolDraw2D(int width, int height, int panelWidth, int panelHeight);
  virtual ~MolDraw2D();

  //! \name Methods that must be provided by child classes
  //@{
 private:
  virtual void initDrawing() = 0;
  virtual void initTextDrawer(bool noFreetype) = 0;

 public:
  //! clears the contents of the drawing
  virtual void clearDrawing() = 0;
  //! draws a line from \c cds1 to \c cds2 using the current drawing style
  /// in atom coords.
  virtual void drawLine(const Point2D &cds1, const Point2D &cds2) = 0;
  //! draw a polygon.  Note that if fillPolys() returns false, it
  //! doesn't close the path.  If you want it to in that case, you
  //! do it explicitly yourself.
  virtual void drawPolygon(const std::vector<Point2D> &cds) = 0;
  //@}

  //! draw a single molecule
  /*!
    \param mol             : the molecule to draw
    \param legend          : the legend (to be drawn under the molecule)
    \param highlight_atoms : (optional) vector of atom ids to highlight
    \param highlight_atoms : (optional) vector of bond ids to highlight
    \param highlight_atom_map   : (optional) map from atomId -> DrawColour
    providing the highlight colors. If not provided the default highlight colour
    from \c drawOptions() will be used.
    \param highlight_bond_map   : (optional) map from bondId -> DrawColour
    providing the highlight colors. If not provided the default highlight colour
    from \c drawOptions() will be used.
    \param highlight_radii : (optional) map from atomId -> radius (in molecule
    coordinates) for the radii of atomic highlights. If not provided the default
    value from \c drawOptions() will be used.
    \param confId          : (optional) conformer ID to be used for atomic
    coordinates

  */
  virtual void drawMolecule(
      const ROMol &mol, const std::string &legend,
      const std::vector<int> *highlight_atoms,
      const std::vector<int> *highlight_bonds,
      const std::map<int, DrawColour> *highlight_atom_map = nullptr,
      const std::map<int, DrawColour> *highlight_bond_map = nullptr,
      const std::map<int, double> *highlight_radii = nullptr, int confId = -1);

  //! \overload
  virtual void drawMolecule(
      const ROMol &mol, const std::vector<int> *highlight_atoms = nullptr,
      const std::map<int, DrawColour> *highlight_map = nullptr,
      const std::map<int, double> *highlight_radii = nullptr, int confId = -1);

  //! \overload
  virtual void drawMolecule(
      const ROMol &mol, const std::string &legend,
      const std::vector<int> *highlight_atoms = nullptr,
      const std::map<int, DrawColour> *highlight_map = nullptr,
      const std::map<int, double> *highlight_radii = nullptr, int confId = -1);

  //! \overload
  virtual void drawMolecule(
      const ROMol &mol, const std::vector<int> *highlight_atoms,
      const std::vector<int> *highlight_bonds,
      const std::map<int, DrawColour> *highlight_atom_map = nullptr,
      const std::map<int, DrawColour> *highlight_bond_map = nullptr,
      const std::map<int, double> *highlight_radii = nullptr, int confId = -1);

  //! draw molecule with multiple colours allowed per atom.
  /*!
    \param mol             : the molecule to draw
    \param legend          : the legend (to be drawn under the molecule)
    \param highlight_atom_map   : map from atomId -> DrawColours
    providing the highlight colours.
    \param highlight_bond_map   : map from bondId -> DrawColours
    providing the highlight colours.
    \param highlight_radii : map from atomId -> radius (in molecule
    coordinates) for the radii of atomic highlights. If not provided for an
    index, the default value from \c drawOptions() will be used.
    \param confId          : (optional) conformer ID to be used for atomic
    coordinates
  */
  virtual void drawMoleculeWithHighlights(
      const ROMol &mol, const std::string &legend,
      const std::map<int, std::vector<DrawColour>> &highlight_atom_map,
      const std::map<int, std::vector<DrawColour>> &highlight_bond_map,
      const std::map<int, double> &highlight_radii,
      const std::map<int, int> &highlight_linewidth_multipliers,
      int confId = -1);

  //! draw multiple molecules in a grid
  /*!
    \param mols             : the molecules to draw
    \param legends          : (optional) the legends (to be drawn under the
    molecules)
    \param highlight_atoms  : (optional) vectors of atom ids to highlight
    \param highlight_atoms  : (optional) vectors of bond ids to highlight
    \param highlight_atom_map   : (optional) maps from atomId -> DrawColour
    providing the highlight colors. If not provided the default highlight colour
    from \c drawOptions() will be used.
    \param highlight_bond_map   : (optional) maps from bondId -> DrawColour
    providing the highlight colors. If not provided the default highlight colour
    from \c drawOptions() will be used.
    \param highlight_radii  : (optional) maps from atomId -> radius (in molecule
    coordinates) for the radii of atomic highlights. If not provided the default
    value from \c drawOptions() will be used.
    \param confId           : (optional) conformer IDs to be used for atomic
    coordinates

    The \c panelWidth and \c panelHeight values will be used to determine the
    number of rows and columns to be drawn. Theres not a lot of error checking
    here, so if you provide too many molecules for the number of panes things
    are likely to get screwed up.
    If the number of rows or columns ends up being <= 1, molecules will be
    being drawn in a single row/column.
  */
  virtual void drawMolecules(
      const std::vector<ROMol *> &mols,
      const std::vector<std::string> *legends = nullptr,
      const std::vector<std::vector<int>> *highlight_atoms = nullptr,
      const std::vector<std::vector<int>> *highlight_bonds = nullptr,
      const std::vector<std::map<int, DrawColour>> *highlight_atom_maps =
          nullptr,
      const std::vector<std::map<int, DrawColour>> *highlight_bond_maps =
          nullptr,
      const std::vector<std::map<int, double>> *highlight_radii = nullptr,
      const std::vector<int> *confIds = nullptr);

  //! draw a ChemicalReaction
  /*!
    \param rxn                 : the reaction to draw
    \param highlightByReactant : (optional) if this is set, atoms and bonds will
    be highlighted based on which reactant they come from. Atom map numbers
    will not be shown.
    \param highlightColorsReactants : (optional) provide a vector of colors for
    the
    reactant highlighting.
    \param confIds   : (optional) vector of confIds to use for rendering. These
    are numbered by reactants, then agents, then products.
  */
  virtual void drawReaction(
      const ChemicalReaction &rxn, bool highlightByReactant = false,
      const std::vector<DrawColour> *highlightColorsReactants = nullptr,
      const std::vector<int> *confIds = nullptr);

  //! \name Transformations
  //@{
  // transform a set of coords in the molecule's coordinate system
  // to drawing system coordinates and vice versa. Note that the coordinates
  // have
  // the origin in the top left corner, which is how Qt and Cairo have it, no
  // doubt a holdover from X Windows. This means that a higher y value will be
  // nearer the bottom of the screen. This doesn't really matter except when
  // doing text superscripts and subscripts.

  //! transform a point from the molecule coordinate system into the drawing
  //! coordinate system
  virtual Point2D getDrawCoords(const Point2D &mol_cds) const;
  //! returns the drawing coordinates of a particular atom
  virtual Point2D getDrawCoords(int at_num) const;
  virtual Point2D getAtomCoords(const std::pair<int, int> &screen_cds) const;
  //! transform a point from drawing coordinates to the molecule coordinate
  //! system
  virtual Point2D getAtomCoords(
      const std::pair<double, double> &screen_cds) const;
  //! returns the molecular coordinates of a particular atom
  virtual Point2D getAtomCoords(int at_num) const;
  //@}
  //! return the width of the drawing area.
  virtual int width() const { return width_; }
  //! return the height of the drawing area.
  virtual int height() const { return height_; }
  //! return the width of the drawing panels.
  virtual int panelWidth() const { return panel_width_; }
  //! return the height of the drawing panels.
  virtual int panelHeight() const { return panel_height_; }
  virtual int drawHeight() const { return panel_height_ - legend_height_; }

  //! returns the drawing scale (conversion from molecular coords -> drawing
  /// coords)
  double scale() const { return scale_; }
  //! calculates the drawing scale (conversion from molecular coords -> drawing
  /// coords)
  void calculateScale(int width, int height, const ROMol &mol,
                      const std::vector<int> *highlight_atoms = nullptr,
                      const std::map<int, double> *highlight_radii = nullptr,
                      int confId = -1);
  //! overload
  /// calculate a single scale that will suit all molecules.  For use by
  /// drawMolecules primarily.
  void calculateScale(int width, int height, const std::vector<ROMol *> &mols,
                      const std::vector<std::vector<int>> *highlight_atoms,
                      const std::vector<std::map<int, double>> *highlight_radii,
                      const std::vector<int> *confIds,
                      std::vector<std::unique_ptr<RWMol>> &tmols);
  // set [xy]_trans_ to the middle of the draw area in molecule coords
  void centrePicture(int width, int height);

  //! explicitly sets the scaling factors for the drawing
  void setScale(double newScale) { scale_ = newScale; }
  void setScale(int width, int height, const Point2D &minv, const Point2D &maxv,
                const ROMol *mol = nullptr);
  //! sets the drawing offset (in drawing coords)
  void setOffset(int x, int y) {
    x_offset_ = x;
    y_offset_ = y;
  }
  //! returns the drawing offset (in drawing coords)
  Point2D offset() const { return Point2D(x_offset_, y_offset_); }

  //! returns the minimum point of the drawing (in molecular coords)
  Point2D minPt() const { return Point2D(x_min_, y_min_); }
  //! returns the width and height of the grid (in molecular coords)
  Point2D range() const { return Point2D(x_range_, y_range_); }

  //! font size in drawing coordinate units. That's probably pixels.
  virtual double fontSize() const;
  virtual void setFontSize(double new_size);

  //! sets the current draw color
  virtual void setColour(const DrawColour &col) { curr_colour_ = col; }
  //! returns the current draw color
  virtual DrawColour colour() const { return curr_colour_; }
  //! sets the current dash pattern
  virtual void setDash(const DashPattern &patt) { curr_dash_ = patt; }
  //! returns the current dash pattern
  virtual const DashPattern &dash() const { return curr_dash_; }

  //! sets the current line width
  virtual void setLineWidth(int width) { drawOptions().bondLineWidth = width; }
  //! returns the current line width
  virtual int lineWidth() const { return drawOptions().bondLineWidth; }

  //! using the current scale, work out the size of the label in molecule
  //! coordinates.
  /*!
     Bear in mind when implementing this, that, for example, NH2 will appear as
     NH<sub>2</sub> to convey that the 2 is a subscript, and this needs to
     accounted for in the width and height.
   */
  virtual void getStringSize(const std::string &label, double &label_width,
                             double &label_height) const;
  // get the overall size of the label, allowing for it being split
  // into pieces according to orientation.
  void getLabelSize(const std::string &label, OrientType orient,
                    double &label_width, double &label_height) const;
  // return extremes for string in molecule coords.
  void getStringExtremes(const std::string &label, OrientType orient,
                         const Point2D &cds, double &x_min, double &y_min,
                         double &x_max, double &y_max) const;

  //! drawString centres the string on cds.
  virtual void drawString(const std::string &str, const Point2D &cds);
  // unless the specific drawer over-rides this overload, it will just call
  // the first one.  SVG for one needs the alignment flag.
  virtual void drawString(const std::string &str, const Point2D &cds,
                          TextAlignType align);
  //! draw a triangle
  virtual void drawTriangle(const Point2D &cds1, const Point2D &cds2,
                            const Point2D &cds3);
  //! draw an ellipse
  virtual void drawEllipse(const Point2D &cds1, const Point2D &cds2);
  // draw the arc of a circle between ang1 and ang2.  Note that 0 is
  // at 3 o-clock and 90 at 12 o'clock as you'd expect from your maths.
  // ang2 must be > ang1 - it won't draw backwards.  This is not enforced.
  // Angles in degrees.
  virtual void drawArc(const Point2D &centre, double radius, double ang1,
                       double ang2);
  // and a general ellipse form
  virtual void drawArc(const Point2D &centre, double xradius, double yradius,
                       double ang1, double ang2);
  //! draw a rectangle
  virtual void drawRect(const Point2D &cds1, const Point2D &cds2);
  //! draw a line indicating the presence of an attachment point (normally a
  //! squiggle line perpendicular to a bond)
  virtual void drawAttachmentLine(const Point2D &cds1, const Point2D &cds2,
                                  const DrawColour &col, double len = 1.0,
                                  unsigned int nSegments = 16);
  //! draw a wavy line like that used to indicate unknown stereochemistry
  virtual void drawWavyLine(const Point2D &cds1, const Point2D &cds2,
                            const DrawColour &col1, const DrawColour &col2,
                            unsigned int nSegments = 16,
                            double vertOffset = 0.05);
  //! draw a line where the ends are different colours
  virtual void drawLine(const Point2D &cds1, const Point2D &cds2,
                        const DrawColour &col1, const DrawColour &col2);
  //! adds additional information about the atoms to the output. Does not make
  //! sense for all renderers.
  virtual void tagAtoms(const ROMol &mol) { RDUNUSED_PARAM(mol); }
  //! set whether or not polygons are being filled
  virtual bool fillPolys() const { return fill_polys_; }
  //! returns either or not polygons should be filled
  virtual void setFillPolys(bool val) { fill_polys_ = val; }

  //! returns our current drawing options
  MolDrawOptions &drawOptions() { return options_; }
  //! \overload
  const MolDrawOptions &drawOptions() const { return options_; }

  //! returns the coordinates of the atoms of the current molecule in molecular
  //! coordinates
  const std::vector<Point2D> &atomCoords() const {
    PRECONDITION(activeMolIdx_ >= 0, "no index");
    return at_cds_[activeMolIdx_];
  }
  //! returns the atomic symbols of the current molecule
  const std::vector<std::pair<std::string, OrientType>> &atomSyms() const {
    PRECONDITION(activeMolIdx_ >= 0, "no index");
    return atom_syms_[activeMolIdx_];
  }
  //! Draw an arrow with either lines or a filled head (when asPolygon is true)
  virtual void drawArrow(const Point2D &cds1, const Point2D &cds2,
                         bool asPolygon = false, double frac = 0.05,
                         double angle = M_PI / 6);

  // reset to default values all the things the c'tor sets
  void tabulaRasa();

  virtual bool supportsAnnotations() { return true; }
  virtual void drawAnnotation(const AnnotationType &annotation);

  bool hasActiveAtmIdx() const { return activeAtmIdx1_ >= 0; }
  int getActiveAtmIdx1() const { return activeAtmIdx1_; }
  int getActiveAtmIdx2() const { return activeAtmIdx2_; }
  void setActiveAtmIdx(int at_idx1 = -1, int at_idx2 = -1) {
    at_idx1 = (at_idx1 < 0 ? -1 : at_idx1);
    at_idx2 = (at_idx2 < 0 ? -1 : at_idx2);
    if (at_idx2 >= 0 && at_idx1 < 0) {
      std::swap(at_idx1, at_idx2);
    }
    activeAtmIdx1_ = at_idx1;
    activeAtmIdx2_ = at_idx2;
  }
  bool hasActiveBndIdx() const { return activeBndIdx_ >= 0; }
  int getActiveBndIdx() const { return activeBndIdx_; }
  void setActiveBndIdx(int bnd_idx = -1) {
    activeBndIdx_ = (bnd_idx < 0 ? -1 : bnd_idx);
  }
  void setActiveClass(std::string actClass = std::string("")) {
    d_activeClass = actClass;
  }
  std::string getActiveClass() const { return d_activeClass; }

 protected:
  std::unique_ptr<DrawText> text_drawer_;
  std::string d_activeClass;

 private:
  bool needs_scale_;
  int width_, height_, panel_width_, panel_height_, legend_height_;
  double scale_;
  double x_min_, y_min_, x_range_, y_range_;
  double x_trans_, y_trans_;
  int x_offset_, y_offset_;  // translation in screen coordinates
  bool fill_polys_;
  int activeMolIdx_;
  int activeAtmIdx1_;
  int activeAtmIdx2_;
  int activeBndIdx_;
  std::vector<std::unique_ptr<DrawMol>> draw_mols_;

  DrawColour curr_colour_;
  DashPattern curr_dash_;
  MolDrawOptions options_;

  std::vector<std::vector<Point2D>> at_cds_;  // from mol
  std::vector<std::vector<int>> atomic_nums_;
  std::vector<std::vector<std::pair<std::string, OrientType>>> atom_syms_;
  // by the time annotations_ are drawn, we're only ever using the trans_ member
  // of the StringRect, but it is convenient to keep the whole thing rather than
  // just a StringPos for the position for calculating the scale of the drawing.
  // Went a long way down the rabbit hole before realising this, hence this
  // note.
  std::vector<std::vector<AnnotationType>> annotations_;
  std::vector<std::vector<std::pair<std::shared_ptr<StringRect>, OrientType>>>
      radicals_;
  Point2D bbox_[2];
  std::vector<std::vector<MolDrawShape>> pre_shapes_;
  std::vector<std::vector<MolDrawShape>> post_shapes_;
  bool needs_init_ = true;

  // return a DrawColour based on the contents of highlight_atoms or
  // highlight_map, falling back to atomic number by default
  DrawColour getColour(
      int atom_idx, const std::vector<int> *highlight_atoms = nullptr,
      const std::map<int, DrawColour> *highlight_map = nullptr);
  DrawColour getColourByAtomicNum(int atomic_num);

  // set the system up to draw the molecule including calculating the scale.
  std::unique_ptr<RWMol> setupDrawMolecule(
      const ROMol &mol, const std::vector<int> *highlight_atoms,
      const std::map<int, double> *highlight_radii, int confId, int width,
      int height);
  // copies of atom coords, atomic symbols etc. are stashed for convenience.
  // these put empty collections onto the stack and pop the off when done.
  void pushDrawDetails();
  void popDrawDetails();

<<<<<<< HEAD
  // Do the drawing, the new way
  void startDrawing();
  void drawAllMolecules();

  // do the initial setup bits for drawing a molecule.
=======
  // do the initial setup and drawing bits for drawing a molecule.
>>>>>>> 7f73da78
  std::unique_ptr<RWMol> initMoleculeDraw(
      const ROMol &mol, const std::vector<int> *highlight_atoms,
      const std::map<int, double> *highlight_radii, int confId = -1);
  void setupTextDrawer();

  // if bond_colours is given, it must have an entry for every bond, and it
  // trumps everything else.  First in pair is bonds begin atom, second is
  // end atom.
  void drawBonds(const ROMol &draw_mol,
                 const std::vector<int> *highlight_atoms = nullptr,
                 const std::map<int, DrawColour> *highlight_atom_map = nullptr,
                 const std::vector<int> *highlight_bonds = nullptr,
                 const std::map<int, DrawColour> *highlight_bond_map = nullptr,
                 const std::vector<std::pair<DrawColour, DrawColour>>
                     *bond_colours = nullptr);
  // do the finishing touches to the drawing
  void finishMoleculeDraw(const ROMol &draw_mol,
                          const std::vector<DrawColour> &atom_colours);
  void drawLegend(const std::string &legend);
  // draw a circle in the requested colour(s) around the atom.
  void drawHighlightedAtom(int atom_idx, const std::vector<DrawColour> &colours,
                           const std::map<int, double> *highlight_radii);
  // calculate the rectangle that goes round the string, taking its
  // orientation into account.  Centre of StringRect
  // won't be the same as label_coords, necessarily, as the string might
  // be offset according to orient.
  StringRect calcLabelRect(const std::string &label, OrientType orient,
                           const Point2D &label_coords) const;
  // calculate parameters for an ellipse that roughly goes round the label
  // of the given atom.
  void calcLabelEllipse(int atom_idx,
                        const std::map<int, double> *highlight_radii,
                        Point2D &centre, double &xradius,
                        double &yradius) const;
  // annot.rect_ will have a width of -1.0 if there's a problem.
  void calcAnnotationPosition(const ROMol &mol, const Atom *atom,
                              AnnotationType &annot) const;
  void calcAnnotationPosition(const ROMol &mol, const Bond *bond,
                              AnnotationType &annot) const;
  void calcAnnotationPosition(const ROMol &mol, AnnotationType &annot) const;
  // find where to put the given annotation around an atom.  Starting
  // search at angle start_ang, in degrees.
  void calcAtomAnnotationPosition(const ROMol &mol, const Atom *atom,
                                  double start_ang,
                                  AnnotationType &annot) const;

  // draw 1 or more coloured line along bonds
  void drawHighlightedBonds(
      const ROMol &mol,
      const std::map<int, std::vector<DrawColour>> &highlight_bond_map,
      const std::map<int, int> &highlight_linewidth_multipliers,
      const std::map<int, double> *highlight_radii);
  int getHighlightBondWidth(
      int bond_idx,
      const std::map<int, int> *highlight_linewidth_multipliers) const;
  // move p2 so that the line defined by p1 to p2 touches the ellipse for the
  // atom highlighted.
  void adjustLineEndForHighlight(int at_idx,
                                 const std::map<int, double> *highlight_radii,
                                 Point2D p1, Point2D &p2) const;

  void extractAtomCoords(const ROMol &mol, int confId, bool updateBBox);
  void extractAtomSymbols(const ROMol &mol);
  void extractMolNotes(const ROMol &mol);
  void extractAtomNotes(const ROMol &mol);
  void extractBondNotes(const ROMol &mol);
  void extractRadicals(const ROMol &mol);
  void extractSGroupData(const ROMol &mol);
  void extractVariableBonds(const ROMol &mol);
  void extractBrackets(const ROMol &mol);
  void extractLinkNodes(const ROMol &mol);

  void drawAtomLabel(int atom_num,
                     const std::vector<int> *highlight_atoms = nullptr,
                     const std::map<int, DrawColour> *highlight_map = nullptr);
  OrientType calcRadicalRect(const ROMol &mol, const Atom *atom,
                             StringRect &rad_rect);
  void drawRadicals(const ROMol &mol);
  // find a good starting point for scanning round the annotation
  // atom.  If we choose well, the first angle should be the one.
  // Returns angle in radians.
  double getNoteStartAngle(const ROMol &mol, const Atom *atom) const;
  // see if the note will clash with anything else drawn on the molecule.
  // Returns 0 if no clash, 1-3 if there is a clash, denoting what clashed.
  int doesAtomNoteClash(const Point2D &note_pos,
                        const std::vector<std::shared_ptr<StringRect>> &rects,
                        const ROMol &mol, unsigned int atom_idx) const;
  int doesBondNoteClash(const Point2D &note_pos,
                        const std::vector<std::shared_ptr<StringRect>> &rects,
                        const ROMol &mol, const Bond *bond) const;
  bool doesNoteClashNbourBonds(
      const Point2D &note_pos,
      const std::vector<std::shared_ptr<StringRect>> &rects, const ROMol &mol,
      const Atom *atom) const;
  // does the note intersect with atsym, and if not, any other atom symbol.
  bool doesNoteClashAtomLabels(
      const Point2D &note_pos,
      const std::vector<std::shared_ptr<StringRect>> &rects, const ROMol &mol,
      unsigned int atom_idx) const;
  bool doesNoteClashOtherNotes(
      const Point2D &note_pos,
      const std::vector<std::shared_ptr<StringRect>> &rects) const;

  // take the coords for atnum, with neighbour nbr_cds, and move cds out to
  // accommodate
  // the label associated with it.
  void adjustBondEndForLabel(const std::pair<std::string, OrientType> &lbl,
                             const Point2D &nbr_cds, Point2D &cds) const;

  // adds LaTeX-like annotation for super- and sub-script.
  std::pair<std::string, OrientType> getAtomSymbolAndOrientation(
      const Atom &atom) const;
  std::string getAtomSymbol(const Atom &atom, OrientType orientation) const;
  OrientType getAtomOrientation(const Atom &atom) const;

  // things used by calculateScale.
  void adjustScaleForAtomLabels(const std::vector<int> *highlight_atoms,
                                const std::map<int, double> *highlight_radii);
  void adjustScaleForRadicals(const ROMol &mol);
  void adjustScaleForAnnotation(const std::vector<AnnotationType> &notes);

 private:
  virtual void updateMetadata(const ROMol &mol, int confId) {
    RDUNUSED_PARAM(mol);
    RDUNUSED_PARAM(confId);
  }
  virtual void updateMetadata(const ChemicalReaction &rxn) {
    RDUNUSED_PARAM(rxn);
  }

 protected:
  std::vector<std::pair<std::string, std::string>> d_metadata;
  unsigned int d_numMetadataEntries = 0;

  virtual void doContinuousHighlighting(
      const ROMol &mol, const std::vector<int> *highlight_atoms,
      const std::vector<int> *highlight_bonds,
      const std::map<int, DrawColour> *highlight_atom_map,
      const std::map<int, DrawColour> *highlight_bond_map,
      const std::map<int, double> *highlight_radii);

  virtual void highlightCloseContacts();
  // if bond_colours is given, it must have an entry for every bond, and it
  // trumps everything else.  First in pair is bonds begin atom, second is
  // end atom.
  virtual void drawBond(
      const ROMol &mol, const Bond *bond, int at1_idx, int at2_idx,
      const std::vector<int> *highlight_atoms = nullptr,
      const std::map<int, DrawColour> *highlight_atom_map = nullptr,
      const std::vector<int> *highlight_bonds = nullptr,
      const std::map<int, DrawColour> *highlight_bond_map = nullptr,
      const std::vector<std::pair<DrawColour, DrawColour>> *bond_colours =
          nullptr);
  virtual void drawAtomLabel(int atom_num, const DrawColour &draw_colour);
  //! DEPRECATED
  virtual void drawAnnotation(const std::string &note,
                              const StringRect &note_rect) {
    AnnotationType annot;
    annot.text_ = note;
    annot.rect_ = note_rect;
    drawAnnotation(annot);
  }

  // calculate the width to draw a line in draw coords.
  virtual double getDrawLineWidth() const;

  // sort out coords and scale for drawing reactions.
  void get2DCoordsForReaction(ChemicalReaction &rxn, Point2D &arrowBegin,
                              Point2D &arrowEnd, std::vector<double> &plusLocs,
                              double spacing, const std::vector<int> *confIds);
  // despite the name, this is only ever used for molecules in a reaction.
  void get2DCoordsMol(RWMol &mol, double &offset, double spacing, double &maxY,
                      double &minY, int confId, bool shiftAgents,
                      double coordScale);
};

// return true if line ls->lf intersects (or is fully inside) the
// rectangle of the string.
RDKIT_MOLDRAW2D_EXPORT bool doesLineIntersectLabel(const Point2D &ls,
                                                   const Point2D &lf,
                                                   const StringRect &lab_rect,
                                                   double padding = 0.0);
inline void setDarkMode(MolDrawOptions &opts) {
  assignDarkModePalette(opts.atomColourPalette);
  opts.backgroundColour = DrawColour{0, 0, 0, 1};
  opts.annotationColour = DrawColour{0.9, 0.9, 0.9, 1};
  opts.legendColour = DrawColour{0.9, 0.9, 0.9, 1};
  opts.symbolColour = DrawColour{0.9, 0.9, 0.9, 1};
  opts.variableAttachmentColour = DrawColour{0.3, 0.3, 0.3, 1};
}
inline void setDarkMode(MolDraw2D &d2d) { setDarkMode(d2d.drawOptions()); }
inline void setMonochromeMode(MolDrawOptions &opts, const DrawColour &fgColour,
                              const DrawColour &bgColour) {
  opts.atomColourPalette.clear();
  opts.atomColourPalette[-1] = fgColour;
  opts.backgroundColour = bgColour;
  opts.annotationColour = fgColour;
  opts.legendColour = fgColour;
  opts.symbolColour = fgColour;
  opts.variableAttachmentColour = fgColour;
}
inline void setMonochromeMode(MolDraw2D &opts, const DrawColour &fgColour,
                              const DrawColour &bgColour) {
  setMonochromeMode(opts.drawOptions(), fgColour, bgColour);
}
}  // namespace RDKit

#endif  // RDKITMOLDRAW2D_H<|MERGE_RESOLUTION|>--- conflicted
+++ resolved
@@ -40,362 +40,6 @@
 
 class DrawMol;
 class DrawText;
-<<<<<<< HEAD
-=======
-// for aligning the drawing of text to the passed in coords.
-enum class OrientType : unsigned char { C = 0, N, E, S, W };
-enum class TextAlignType : unsigned char { MIDDLE = 0, START, END };
-
-struct DrawColour {
-  double r = 0.0, g = 0.0, b = 0.0, a = 1.0;
-  DrawColour() = default;
-  DrawColour(double r, double g, double b, double a = 1.0)
-      : r(r), g(g), b(b), a(a) {}
-  bool operator==(const DrawColour &other) const {
-    return r == other.r && g == other.g && b == other.b && a == other.a;
-  }
-  bool feq(const DrawColour &other, double tol = 0.001,
-           bool ignoreAlpha = true) const {
-    return fabs(r - other.r) <= tol && fabs(g - other.g) <= tol &&
-           fabs(b - other.b) <= tol &&
-           (ignoreAlpha || fabs(a - other.a) <= tol);
-  }
-  DrawColour operator+(const DrawColour &other) const {
-    return {r + other.r, g + other.g, b + other.b, a + other.a};
-  }
-  DrawColour operator-(const DrawColour &other) const {
-    return {r - other.r, g - other.g, b - other.b, a - other.a};
-  }
-  DrawColour operator/(double v) const {
-    PRECONDITION(v != 0.0, "divide by zero");
-    return {r / v, g / v, b / v, a / v};
-  }
-  DrawColour operator*(double v) const { return {r * v, g * v, b * v, a * v}; }
-};
-
-//! for annotating the type of the extra shapes
-enum class MolDrawShapeType {
-  Arrow,  // ordering of points is: start, end, p1, p2
-  Polyline,
-  Ellipse,
-};
-
-//! extra shape to add to canvas
-struct MolDrawShape {
-  MolDrawShapeType shapeType = MolDrawShapeType::Polyline;
-  std::vector<Point2D> points;
-  DrawColour lineColour{0, 0, 0};
-  int lineWidth = 2;
-  bool fill = false;
-  bool scaleLineWidth = false;
-};
-
-// for holding dimensions of the rectangle round a string.
-struct StringRect {
-  Point2D trans_;     // Where to draw char relative to other chars in string
-  Point2D offset_;    // offset for draw coords so char is centred correctly
-  Point2D g_centre_;  // glyph centre relative to the origin of the char.
-  double y_shift_;  // shift the whole thing in y by this. For multi-line text.
-  double width_, height_;  // of the glyph itself, not the character cell
-  double rect_corr_;  // because if we move a char one way, we need to move the
-                      // rectangle the other.
-  int clash_score_;   // rough measure of how badly it clashed with other things
-                      // lower is better, 0 is no clash.
-
-  StringRect()
-      : trans_(0.0, 0.0),
-        offset_(0.0, 0.0),
-        g_centre_(offset_),
-        y_shift_(0.0),
-        width_(0.0),
-        height_(0.0),
-        rect_corr_(0.0),
-        clash_score_(0) {}
-  StringRect(const Point2D &offset, const Point2D &g_centre, double w, double h)
-      : trans_(0.0, 0.0),
-        offset_(offset),
-        g_centre_(g_centre),
-        y_shift_(0.0),
-        width_(w),
-        height_(h),
-        rect_corr_(0.0),
-        clash_score_(0) {}
-  // tl is top, left; br is bottom, right of the glyph, relative to the
-  // centre. Padding in draw coords.
-  void calcCorners(Point2D &tl, Point2D &tr, Point2D &br, Point2D &bl,
-                   double padding) const {
-    double wb2 = padding + width_ / 2.0;
-    double hb2 = padding + height_ / 2.0;
-    Point2D c = trans_ + g_centre_ - offset_;
-    c.y -= y_shift_;
-    tl = Point2D(c.x - wb2, c.y - hb2);
-    tr = Point2D(c.x + wb2, c.y - hb2);
-    br = Point2D(c.x + wb2, c.y + hb2);
-    bl = Point2D(c.x - wb2, c.y + hb2);
-  }
-  bool doesItIntersect(const StringRect &other) const {
-    Point2D ttl, ttr, tbr, tbl;
-    calcCorners(ttl, ttr, tbr, tbl, 0.0);
-    // is +ve y up or down?
-    if (ttl.y < tbl.y) {
-      std::swap(ttl, tbl);
-      std::swap(ttr, tbr);
-    }
-    Point2D otl, otr, obr, obl;
-    other.calcCorners(otl, otr, obr, obl, 0.0);
-    if (otl.y < obl.y) {
-      std::swap(otl, obl);
-      std::swap(otr, obr);
-    }
-    if ((otl.x >= ttl.x && otl.x <= ttr.x && otl.y >= tbl.y &&
-         otl.y <= ttl.y) ||
-        (otr.x >= ttl.x && otr.x <= ttr.x && otr.y >= tbl.y &&
-         otr.y <= ttl.y) ||
-        (obr.x >= ttl.x && obr.x <= ttr.x && obr.y >= tbl.y &&
-         obr.y <= ttl.y) ||
-        (obl.x >= ttl.x && obl.x <= ttr.x && obl.y >= tbl.y &&
-         obl.y <= ttl.y)) {
-      return true;
-    }
-    if ((ttl.x >= otl.x && ttl.x <= otr.x && ttl.y >= obl.y &&
-         ttl.y <= otl.y) ||
-        (ttr.x >= otl.x && ttr.x <= otr.x && ttr.y >= obl.y &&
-         ttr.y <= otl.y) ||
-        (tbr.x >= otl.x && tbr.x <= otr.x && tbr.y >= obl.y &&
-         tbr.y <= otl.y) ||
-        (tbl.x >= otl.x && tbl.x <= otr.x && tbl.y >= obl.y &&
-         tbl.y <= otl.y)) {
-      return true;
-    }
-    return false;
-  }
-};
-struct AnnotationType {
-  std::string text_;
-  StringRect rect_;
-  OrientType orient_ = OrientType::C;
-  TextAlignType align_ = TextAlignType::MIDDLE;
-  bool scaleText_ = true;
-};
-
-typedef std::map<int, DrawColour> ColourPalette;
-typedef std::vector<double> DashPattern;
-
-//! use the RDKit's default palette r
-inline void assignDefaultPalette(ColourPalette &palette) {
-  palette.clear();
-  palette[-1] = DrawColour(0, 0, 0);
-  palette[0] = DrawColour(0.1, 0.1, 0.1);
-  palette[1] = palette[6] = DrawColour(0.0, 0.0, 0.0);
-  palette[7] = DrawColour(0.0, 0.0, 1.0);
-  palette[8] = DrawColour(1.0, 0.0, 0.0);
-  palette[9] = DrawColour(0.2, 0.8, 0.8);
-  palette[15] = DrawColour(1.0, 0.5, 0.0);
-  palette[16] = DrawColour(0.8, 0.8, 0.0);
-  palette[17] = DrawColour(0.0, 0.802, 0.0);
-  palette[35] = DrawColour(0.5, 0.3, 0.1);
-  palette[53] = DrawColour(0.63, 0.12, 0.94);
-};
-
-//! use the color palette from the Avalon renderer
-inline void assignAvalonPalette(ColourPalette &palette) {
-  palette.clear();
-  palette[-1] = DrawColour(0, 0, 0);
-  palette[0] = DrawColour(0.1, 0.1, 0.1);
-  palette[1] = palette[6] = DrawColour(0.0, 0.0, 0.0);
-  palette[7] = DrawColour(0.0, 0.0, 1.0);
-  palette[8] = DrawColour(1.0, 0.0, 0.0);
-  palette[9] = DrawColour(0.0, 0.498, 0.0);
-  palette[15] = DrawColour(0.498, 0.0, 0.498);
-  palette[16] = DrawColour(0.498, 0.247, 0.0);
-  palette[17] = DrawColour(0.0, 0.498, 0.0);
-  palette[35] = DrawColour(0.0, 0.498, 0.0);
-  palette[53] = DrawColour(0.247, 0.0, 0.498);
-};
-
-//! use (part of) the CDK color palette
-/*!
-  data source:
-  https://github.com/cdk/cdk/blob/master/display/render/src/main/java/org/openscience/cdk/renderer/color/CDK2DAtomColors.java
-*/
-inline void assignCDKPalette(ColourPalette &palette) {
-  palette.clear();
-  palette[-1] = DrawColour(0, 0, 0);
-  palette[0] = DrawColour(0.1, 0.1, 0.1);
-  palette[1] = palette[6] = DrawColour(0.0, 0.0, 0.0);
-  palette[7] = DrawColour(0.188, 0.314, 0.972);
-  palette[8] = DrawColour(1.0, 0.051, 0.051);
-  palette[9] = DrawColour(0.565, 0.878, 0.314);
-  palette[15] = DrawColour(1.0, 0.5, 0.0);
-  palette[16] = DrawColour(0.776, 0.776, 0.173);
-  palette[17] = DrawColour(0.122, 0.498, 0.122);
-  palette[35] = DrawColour(0.651, 0.161, 0.161);
-  palette[53] = DrawColour(0.580, 0.0, 0.580);
-  palette[5] = DrawColour(1.000, 0.710, 0.710);
-};
-
-inline void assignDarkModePalette(ColourPalette &palette) {
-  palette.clear();
-  palette[-1] = DrawColour(0.8, 0.8, 0.8);
-  palette[0] = DrawColour(0.9, 0.9, 0.9);
-  palette[1] = palette[6] = DrawColour(0.9, 0.9, 0.9);
-  palette[7] = DrawColour(0.2, 0.2, 1.0);
-  palette[8] = DrawColour(1.0, 0.2, 0.2);
-  palette[9] = DrawColour(0.2, 0.8, 0.8);
-  palette[15] = DrawColour(1.0, 0.5, 0.0);
-  palette[16] = DrawColour(0.8, 0.8, 0.0);
-  palette[17] = DrawColour(0.0, 0.802, 0.0);
-  palette[35] = DrawColour(0.5, 0.3, 0.1);
-  palette[53] = DrawColour(0.63, 0.12, 0.94);
-};
-
-inline void assignBWPalette(ColourPalette &palette) {
-  palette.clear();
-  palette[-1] = DrawColour(0, 0, 0);
-};
-
-struct RDKIT_MOLDRAW2D_EXPORT MolDrawOptions {
-  bool atomLabelDeuteriumTritium =
-      false;  // toggles replacing 2H with D and 3H with T
-  bool dummiesAreAttachments = false;  // draws "breaks" at dummy atoms
-  bool circleAtoms = true;             // draws circles under highlighted atoms
-  bool splitBonds = false;             // split bonds into per atom segments
-                            // most useful for dynamic manipulation of drawing
-                            // especially for svg
-  DrawColour highlightColour{1, 0.5, 0.5, 1.0};  // default highlight color
-  bool continuousHighlight = true;  // highlight by drawing an outline
-                                    // *underneath* the molecule
-  bool fillHighlights = true;     // fill the areas used to highlight atoms and
-                                  // atom regions
-  double highlightRadius = 0.3;   // default if nothing given for a particular
-                                  // atom. units are "Angstrom"
-  int flagCloseContactsDist = 3;  // if positive, this will be used as a cutoff
-                                  // (in pixels) for highlighting close contacts
-  bool includeAtomTags =
-      false;  // toggles inclusion of atom tags in the output. does
-              // not make sense for all renderers.
-  bool clearBackground = true;  // toggles clearing the background before
-                                // drawing a molecule
-  DrawColour backgroundColour{
-      1, 1, 1, 1};          // color to be used while clearing the background
-  int legendFontSize = 16;  // font size (in pixels) to be used for the legend
-                            // (if present)
-  int maxFontSize = 40;  // maximum size in pixels for font in drawn molecule.
-                         // -1 means no max.
-  int minFontSize = 6;   // likewise for -1.
-  double annotationFontScale = 0.5;  // scales font relative to atom labels for
-                                     // atom and bond annotation.
-  std::string fontFile = "";  // name of font for freetype rendering.  If given,
-                              // over-rides default
-  DrawColour legendColour{0, 0,
-                          0};  // color to be used for the legend (if present)
-  double multipleBondOffset = 0.15;  // offset (in Angstrom) for the extra lines
-                                     // in a multiple bond
-  double padding =
-      0.05;  // fraction of empty space to leave around the molecule
-  double additionalAtomLabelPadding = 0.0;  // additional padding to leave
-                                            // around atom labels. Expressed as
-                                            // a fraction of the font size.
-  std::map<int, std::string> atomLabels;    // replacement labels for atoms
-  bool noAtomLabels =
-      false;  // disables inclusion of atom labels in the rendering
-  std::vector<std::vector<int>> atomRegions;  // regions
-  DrawColour symbolColour{
-      0, 0, 0, 1};  // color to be used for the symbols and arrows in reactions
-  DrawColour annotationColour{0, 0, 0, 1};  // color to be used for annotations
-  int bondLineWidth = 2;        // default line width when drawing bonds
-  bool scaleBondWidth = false;  // whether to apply scale() to the bond width
-  bool scaleHighlightBondWidth = true;   // likewise with bond highlights.
-  int highlightBondWidthMultiplier = 8;  // what to multiply standard bond width
-                                         // by for highlighting.
-  bool prepareMolsBeforeDrawing = true;  // call prepareMolForDrawing() on each
-                                         // molecule passed to drawMolecules()
-  std::vector<DrawColour> highlightColourPalette;  // defining 10 default colors
-  // for highlighting atoms and bonds
-  // or reactants in a reactions
-  ColourPalette atomColourPalette;  // the palette used to assign
-                                    // colors to atoms based on
-                                    // atomic number.
-  double fixedScale =
-      -1.0;  // fixes scale to this fraction of draw window width, so
-             // an average bond is this fraction of the width.  If
-             // scale comes out smaller than this, reduces scale, but
-             // won't make it larger.  The default of -1.0 means no fix.
-  double fixedBondLength =
-      -1.0;             // fixes the bond length (and hence the scale) to
-                        // always be this number of pixels.  Assuming a bond
-                        // length in coordinates is 1, as is normal.  If
-                        // scale comes out smaller than this, reduces scale,
-                        // but won't make it larger.  The default -1.0 means no
-                        // fix. If both fixedScale and fixedBondLength are >
-                        // 0.0, fixedScale wins.
-  double rotate = 0.0;  // angle in degrees to rotate coords by about centre
-                        // before drawing.
-  bool addAtomIndices = false;     // adds atom indices to drawings.
-  bool addBondIndices = false;     // adds bond indices to drawings.
-  bool isotopeLabels = true;       // adds isotope to non-dummy atoms.
-  bool dummyIsotopeLabels = true;  // adds isotope labels to dummy atoms.
-
-  bool addStereoAnnotation = false;       // adds E/Z and R/S to drawings.
-  bool atomHighlightsAreCircles = false;  // forces atom highlights always to be
-                                          // circles. Default (false) is to put
-                                          // ellipses round longer labels.
-  bool centreMoleculesBeforeDrawing = false;  // moves the centre of the drawn
-                                              // molecule to (0,0)
-  bool explicitMethyl = false;  // draw terminal methyl and related as CH3
-  bool includeRadicals =
-      true;  // include radicals in the drawing (it can be useful to turn this
-             // off for reactions and queries)
-  bool includeMetadata =
-      true;  // when possible include metadata about molecules and reactions in
-             // the output to allow them to be reconstructed
-  bool comicMode = false;  // simulate hand-drawn lines for bonds. When combined
-                           // with a font like Comic-Sans or Comic-Neue, this
-                           // gives xkcd-like drawings.
-  int variableBondWidthMultiplier = 16;  // what to multiply standard bond width
-                                         // by for variable attachment points.
-  double variableAtomRadius = 0.4;  // radius value to use for atoms involved in
-                                    // variable attachment points.
-  DrawColour variableAttachmentColour = {
-      0.8, 0.8, 0.8, 1.0};  // colour to use for variable attachment points
-  bool includeChiralFlagLabel =
-      false;  // add a molecule annotation with "ABS" if the chiral flag is set
-  bool simplifiedStereoGroupLabel =
-      false;  // if all specified stereocenters are in a single StereoGroup,
-              // show a molecule-level annotation instead of the individual
-              // labels
-  bool singleColourWedgeBonds =
-      false;  // if true wedged and dashed bonds are drawn
-  // using symbolColour rather than inheriting
-  // their colour from the atoms
-  double scalingFactor = 20.0;  // scaling factor used for pixels->angstroms
-                                // when auto scaling is being used
-  double baseFontSize =
-      -1.0;  // when > 0 this is used to set the baseFontSize used for text
-             // drawing. As a reference point: the default value for
-             // DrawText::baseFontSize  is 0.6
-
-  MolDrawOptions() {
-    highlightColourPalette.emplace_back(
-        DrawColour(1., 1., .67));  // popcorn yellow
-    highlightColourPalette.emplace_back(DrawColour(1., .8, .6));  // sand
-    highlightColourPalette.emplace_back(
-        DrawColour(1., .71, .76));  // light pink
-    highlightColourPalette.emplace_back(
-        DrawColour(.8, 1., .8));  // offwhitegreen
-    highlightColourPalette.emplace_back(DrawColour(.87, .63, .87));  // plum
-    highlightColourPalette.emplace_back(
-        DrawColour(.76, .94, .96));  // pastel blue
-    highlightColourPalette.emplace_back(
-        DrawColour(.67, .67, 1.));  // periwinkle
-    highlightColourPalette.emplace_back(DrawColour(.64, .76, .34));  // avocado
-    highlightColourPalette.emplace_back(
-        DrawColour(.56, .93, .56));  // light green
-    highlightColourPalette.emplace_back(DrawColour(.20, .63, .79));  // peacock
-    assignDefaultPalette(atomColourPalette);
-  }
-};
->>>>>>> 7f73da78
 
 //! MolDraw2D is the base class for doing 2D renderings of molecules
 class RDKIT_MOLDRAW2D_EXPORT MolDraw2D {
@@ -812,15 +456,11 @@
   void pushDrawDetails();
   void popDrawDetails();
 
-<<<<<<< HEAD
   // Do the drawing, the new way
   void startDrawing();
   void drawAllMolecules();
 
   // do the initial setup bits for drawing a molecule.
-=======
-  // do the initial setup and drawing bits for drawing a molecule.
->>>>>>> 7f73da78
   std::unique_ptr<RWMol> initMoleculeDraw(
       const ROMol &mol, const std::vector<int> *highlight_atoms,
       const std::map<int, double> *highlight_radii, int confId = -1);
