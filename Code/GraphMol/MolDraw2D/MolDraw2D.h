--- conflicted
+++ resolved
@@ -67,7 +67,6 @@
 
 // for holding dimensions of the rectangle round a string.
 struct StringRect {
-<<<<<<< HEAD
   Point2D trans_; // Where to draw char relative to other chars in string
   Point2D offset_; // offset for draw coords so char is centred correctly
   Point2D g_centre_; // glyph centre relative to the origin of the char.
@@ -96,24 +95,6 @@
     tr = Point2D(c.x + wb2, c.y - hb2);
     br = Point2D(c.x + wb2, c.y + hb2);
     bl = Point2D(c.x - wb2, c.y + hb2);
-=======
-  Point2D centre_;
-  double width_{0.0};
-  double height_{0.0};
-  int clash_score_{0};  // rough measure of how badly it clashed with other
-                        // things lower is better, 0 is no clash.
-  StringRect() : centre_(0.0, 0.0) {}
-  StringRect(const Point2D &in_cds)
-      : centre_(in_cds), width_(0.0), height_(0.0), clash_score_(0) {}
-  // tl is top, left; br is bottom, right
-  void calcCorners(Point2D &tl, Point2D &tr, Point2D &br, Point2D &bl) const {
-    double wb2 = width_ / 2.0;
-    double hb2 = height_ / 2.0;
-    tl = Point2D(centre_.x - wb2, centre_.y + hb2);
-    tr = Point2D(centre_.x + wb2, centre_.y + hb2);
-    br = Point2D(centre_.x + wb2, centre_.y - hb2);
-    bl = Point2D(centre_.x - wb2, centre_.y - hb2);
->>>>>>> ed7a0a89
   }
   bool doesItIntersect(const StringRect &other) const {
     if (fabs(trans_.x - other.trans_.x) < (width_ + other.width_) / 2.0 &&
@@ -248,17 +229,6 @@
 //! MolDraw2D is the base class for doing 2D renderings of molecules
 class RDKIT_MOLDRAW2D_EXPORT MolDraw2D {
  public:
-<<<<<<< HEAD
-=======
-  enum class OrientType : unsigned char { C = 0, N, E, S, W };
-  // for aligning the drawing of text to the passed in coords.
-  typedef enum { START, MIDDLE, END } AlignType;
-  typedef enum {
-    TextDrawNormal = 0,
-    TextDrawSuperscript,
-    TextDrawSubscript
-  } TextDrawType;
->>>>>>> ed7a0a89
 
   //! constructor for a particular size
   /*!
