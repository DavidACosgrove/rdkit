--- conflicted
+++ resolved
@@ -147,18 +147,9 @@
 
   cairo_move_to(dp_cr, c1.x, c1.y);
   for (unsigned int i = 0; i < nSegments; ++i) {
-<<<<<<< HEAD
-    Point2D startpt = cds1 + delta * i;
-    Point2D segpt =
-        rawCoords ? startpt + delta : getDrawCoords(startpt + delta);
-    Point2D cpt1 = startpt + perp * (i % 2 ? -1 : 1);
-    cpt1 = rawCoords ? cpt1 : getDrawCoords(cpt1);
-    Point2D cpt2 = startpt + perp * (i % 2 ? -1 : 1);
-=======
     auto cpt1 = std::get<1>(segments[i]);
     cpt1 = rawCoords ? cpt1 : getDrawCoords(cpt1);
     auto cpt2 = std::get<2>(segments[i]);
->>>>>>> a88a89ec
     cpt2 = rawCoords ? cpt2 : getDrawCoords(cpt2);
     auto segpt = std::get<3>(segments[i]);
     segpt = rawCoords ? segpt : getDrawCoords(segpt);
