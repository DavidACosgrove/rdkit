//
//   @@ All Rights Reserved @@
//  This file is part of the RDKit.
//  The contents are covered by the terms of the BSD license
//  which is included in the file license.txt, found at the root
//  of the RDKit source tree.
//
//
// Original author: David Cosgrove (CozChemIx) on 29/04/2020.
//
// This is an abstract base class for drawing text into a MolDraw2D
// object.

#ifndef RDKIT_DRAWTEXT_H
#define RDKIT_DRAWTEXT_H

#include <string>
#include <vector>

#include <RDGeneral/export.h>
#include <Geometry/point.h>
#include <GraphMol/MolDraw2D/MolDraw2D.h>

using RDGeom::Point2D;

namespace RDKit {

enum class TextDrawType : unsigned char {
  TextDrawNormal = 0,
  TextDrawSuperscript,
  TextDrawSubscript
};
std::ostream &operator<<(std::ostream &oss, const TextAlignType &tat);
std::ostream &operator<<(std::ostream &oss, const TextDrawType &tdt);
std::ostream &operator<<(std::ostream &oss, const OrientType &o);

// ****************************************************************************
class RDKIT_MOLDRAW2D_EXPORT DrawText {
 public:
  static constexpr double DEFAULT_FONT_SCALE =
      0.6;  // seems to be a good number

  DrawText(double max_fnt_sz, double min_fnt_sz);
  virtual ~DrawText() {}

  DrawColour const &colour() const;
  void setColour(const DrawColour &col);

  // size in "pixels" i.e scale() * base_font_size_.
  double fontSize() const;
  void setFontSize(double new_size);
  double baseFontSize() const;
  void setBaseFontSize(double new_size);
  double maxFontSize() const;
  void setMaxFontSize(double new_max);
  double minFontSize() const;
  void setMinFontSize(double new_max);
  double fontScale() const;
<<<<<<< HEAD
  // returns false if min or max font size is hit, true otherwise
  bool setFontScale(double new_scale, bool ignoreExtremes = false);
=======
  void setFontScale(double new_scale, bool ignoreExtremes = false);
>>>>>>> 7f73da78

  // these are only relevant for the FreeType DrawText classes.
  virtual std::string getFontFile() const { return ""; }
  virtual void setFontFile(const std::string &font_file) {
    RDUNUSED_PARAM(font_file);
  }

  //! using the current scale, work out the size of the label
  /*!
     Bear in mind when implementing this, that, for example, NH2 will appear as
     NH<sub>2</sub> to convey that the 2 is a subscript, and this needs to
     be accounted for in the width and height.
   */
  virtual void getStringSize(const std::string &label, double &label_width,
                             double &label_height) const;
  // returns the extremes of the label, in draw (pixel) coords.  dontSplit
  // true suppresses the call to atomLabelToPieces.
  void getStringExtremes(const std::string &label, OrientType orient,
                         double &x_min, double &y_min, double &x_max,
                         double &y_max, bool dontSplit = false) const;
  // get the rectangles that go round each character of the string.  If
  // dontSplit is false, it assumes it's an atom label and splits it
  // in a sensible way for that.  If the OrientType is C, it applies
  // textAlign, otherwise the text is aligned set appropriately for the
  // OrientType.
  void getStringRects(const std::string &text, OrientType orient,
                      std::vector<std::shared_ptr<StringRect>> &rects,
                      std::vector<TextDrawType> &draw_modes,
                      std::vector<char> &draw_chars, bool dontSplit = false,
                      TextAlignType textAlign = TextAlignType::MIDDLE) const;

  //! drawString centres the string on cds.
  virtual void drawString(const std::string &str, const Point2D &cds,
                          TextAlignType align);
  // Aligns them according to OrientType.  This version assumes it's an
  // atomic symbol and calls atomLabelToPieces.  This will behave
  // badly with general text.  Surround the string with <lit></lit>
  // if that's an issue, or use the version above.
  void drawString(const std::string &label, const Point2D &cds,
                  OrientType orient);

  // put the label on end2, and then move end2 so that it is at
  // the intersection of a string rectangle and the line from end1 to
  // end2, if there is an intersection.  Mostly for trimming bonds
  // back from atom labels.  end1 and end2 in draw coords.
  void adjustLineForString(const std::string &label, OrientType orient,
                           const Point2D &end1, Point2D &end2) const;

  // draw the char, with the bottom left hand corner at cds
  virtual void drawChar(char c, const Point2D &cds) = 0;

  // puts a colourful rectangle around each character in the string.
  // For debugging, mostly.
  void drawStringRects(const std::string &label, OrientType orient,
                       TextAlignType talign, const Point2D &cds,
                       MolDraw2D &mol_draw) const;

  // cds in draw coords
  // does the label at cds intersect the given StringRect.
  bool doesRectIntersect(const std::string &label, OrientType orient,
                         const Point2D &cds, const StringRect &rect) const;
  // does the vector of StringRects, each translated by cds, intersect the
  // given StringRect.
  bool doesRectIntersect(const std::vector<std::shared_ptr<StringRect>> &rects,
                         const Point2D &cds, const StringRect &rect) const;
  bool doesLineIntersect(const std::string &label, OrientType orient,
                         const Point2D &cds, const Point2D &end1,
                         const Point2D &end2, double padding) const;
  bool doesLineIntersect(const std::vector<std::shared_ptr<StringRect>> &rects,
                         const Point2D &cds, const Point2D &end1,
                         const Point2D &end2, double padding) const;
  bool doesStringIntersect(
      const std::vector<std::shared_ptr<StringRect>> &rects,
      const Point2D &cds1, const std::string &label2, OrientType orient2,
      const Point2D &cds2) const;
  bool doesStringIntersect(const std::string &label1, OrientType orient1,
                           const Point2D &cds1, const std::string &label2,
                           OrientType orient2, const Point2D &cds2) const;

 protected:
  // amount to scale subscripts and superscripts by
  constexpr static double SUBS_SCALE = 0.66;
  constexpr static double SUPER_SCALE = 0.66;

  virtual void alignString(
      TextAlignType align, const std::vector<TextDrawType> &draw_modes,
      std::vector<std::shared_ptr<StringRect>> &rects) const;
  // adjust the string rectangles up and down for super- and subscripts
  void adjustStringRectsForSuperSubScript(
      const std::vector<TextDrawType> &draw_modes,
      std::vector<std::shared_ptr<StringRect>> &rects) const;
  // return a scale factor appropriate for the character and draw type
  // (normal or super- or subscript)
  double selectScaleFactor(char c, TextDrawType draw_type) const;

 private:
  DrawColour colour_;
  double font_scale_;
  double max_font_size_;
  double min_font_size_;
  double base_font_size_ = DEFAULT_FONT_SCALE;

  // return a vector of StringRects, one for each char in text, with
  // super- and subscripts taken into account.  Sizes in pixel coords,
  // i.e. scaled by fontScale().
  virtual void getStringRects(const std::string &text,
                              std::vector<std::shared_ptr<StringRect>> &rects,
                              std::vector<TextDrawType> &draw_modes,
                              std::vector<char> &draw_chars) const = 0;
  void drawChars(const Point2D &a_cds,
                 const std::vector<std::shared_ptr<StringRect>> &rects,
                 const std::vector<TextDrawType> &draw_modes,
                 const std::vector<char> &draw_chars);
};

//! establishes whether to put string draw mode into super- or sub-script
//! mode based on contents of instring from i onwards. Increments i
//! appropriately
//! \returns true or false depending on whether it did something or not
RDKIT_MOLDRAW2D_EXPORT bool setStringDrawMode(const std::string &instring,
                                              TextDrawType &draw_mode,
                                              size_t &i);

// take the label for the given atom and return the individual pieces
// that need to be drawn for it.  So NH<sub>2</sub> will return
// "N", "H<sub>2</sub>".
std::vector<std::string> atomLabelToPieces(const std::string &label,
                                           OrientType orient);

}  // namespace RDKit

#endif  // RDKIT_DRAWTEXT_H<|MERGE_RESOLUTION|>--- conflicted
+++ resolved
@@ -56,12 +56,8 @@
   double minFontSize() const;
   void setMinFontSize(double new_max);
   double fontScale() const;
-<<<<<<< HEAD
   // returns false if min or max font size is hit, true otherwise
   bool setFontScale(double new_scale, bool ignoreExtremes = false);
-=======
-  void setFontScale(double new_scale, bool ignoreExtremes = false);
->>>>>>> 7f73da78
 
   // these are only relevant for the FreeType DrawText classes.
   virtual std::string getFontFile() const { return ""; }
