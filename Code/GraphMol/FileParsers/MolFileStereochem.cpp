//
//  Copyright (C) 2004-2021 Greg Landrum and other RDKit contributors
//
//   @@ All Rights Reserved @@
//  This file is part of the RDKit.
//  The contents are covered by the terms of the BSD license
//  which is included in the file license.txt, found at the root
//  of the RDKit source tree.
//
//
#include <list>
#include <RDGeneral/RDLog.h>
#include "MolFileStereochem.h"
#include <Geometry/point.h>
#include <boost/dynamic_bitset.hpp>
#include <algorithm>
#include <RDGeneral/Ranking.h>

namespace RDKit {
typedef std::list<double> DOUBLE_LIST;

void WedgeBond(Bond *bond, unsigned int fromAtomIdx, const Conformer *conf) {
  PRECONDITION(bond, "no bond");
  PRECONDITION(conf, "no conformer");
  PRECONDITION(&conf->getOwningMol() == &bond->getOwningMol(),
               "bond and conformer do not belong to same molecule");
  if (bond->getBondType() != Bond::SINGLE) {
    return;
  }
  Bond::BondDir dir = DetermineBondWedgeState(bond, fromAtomIdx, conf);
  if (dir == Bond::BEGINWEDGE || dir == Bond::BEGINDASH) {
    bond->setBondDir(dir);
  }
}

void WedgeMolBonds(ROMol &mol, const Conformer *conf) {
  PRECONDITION(conf, "no conformer");
  auto wedgeBonds = pickBondsToWedge(mol);
  for (auto bond : mol.bonds()) {
    if (bond->getBondType() == Bond::SINGLE) {
      Bond::BondDir dir = DetermineBondWedgeState(bond, wedgeBonds, conf);
      if (dir == Bond::BEGINWEDGE || dir == Bond::BEGINDASH) {
        bond->setBondDir(dir);

        // it is possible that this
        // wedging was determined by a chiral atom at the end of the
        // bond (instead of at the beginning). In this case we need to
        // reverse the begin and end atoms for the bond
        auto wbi = wedgeBonds.find(bond->getIdx());
        if (wbi != wedgeBonds.end() &&
            static_cast<unsigned int>(wbi->second) != bond->getBeginAtomIdx()) {
          auto tmp = bond->getBeginAtomIdx();
          bond->setBeginAtomIdx(bond->getEndAtomIdx());
          bond->setEndAtomIdx(tmp);
        }
      }
    }
  }
}

std::tuple<unsigned int, unsigned int, unsigned int> getDoubleBondPresence(
    const ROMol &mol, const Atom &atom) {
  unsigned int hasDouble = 0;
  unsigned int hasKnownDouble = 0;
  unsigned int hasAnyDouble = 0;
  for (const auto &nbri : boost::make_iterator_range(mol.getAtomBonds(&atom))) {
    const auto bond = mol[nbri];
    if (bond->getBondType() == Bond::BondType::DOUBLE) {
      ++hasDouble;
      if (bond->getStereo() == Bond::BondStereo::STEREOANY) {
        ++hasAnyDouble;
      } else if (bond->getStereo() > Bond::BondStereo::STEREOANY) {
        ++hasKnownDouble;
      }
    }
  }
  return std::make_tuple(hasDouble, hasKnownDouble, hasAnyDouble);
}

std::pair<bool, INT_VECT> countChiralNbours(const ROMol &mol, int noNbrs) {
  // we need ring information; make sure findSSSR has been called before
  // if not call now
  if (!mol.getRingInfo()->isInitialized()) {
    MolOps::findSSSR(mol);
  }

  INT_VECT nChiralNbrs(mol.getNumAtoms(), noNbrs);

  // start by looking for bonds that are already wedged
  for (const auto bond : mol.bonds()) {
    if (bond->getBondDir() == Bond::BEGINWEDGE ||
        bond->getBondDir() == Bond::BEGINDASH ||
        bond->getBondDir() == Bond::UNKNOWN) {
      if (bond->getBeginAtom()->getChiralTag() == Atom::CHI_TETRAHEDRAL_CW ||
          bond->getBeginAtom()->getChiralTag() == Atom::CHI_TETRAHEDRAL_CCW) {
        nChiralNbrs[bond->getBeginAtomIdx()] = noNbrs + 1;
      } else if (bond->getEndAtom()->getChiralTag() ==
                     Atom::CHI_TETRAHEDRAL_CW ||
                 bond->getEndAtom()->getChiralTag() ==
                     Atom::CHI_TETRAHEDRAL_CCW) {
        nChiralNbrs[bond->getEndAtomIdx()] = noNbrs + 1;
      }
    }
  }

  // now rank atoms by the number of chiral neighbors or Hs they have:
  bool chiNbrs = false;
  for (const auto at : mol.atoms()) {
    if (nChiralNbrs[at->getIdx()] > noNbrs) {
      // std::cerr << " SKIPPING1: " << at->getIdx() << std::endl;
      continue;
    }
    Atom::ChiralType type = at->getChiralTag();
    if (type != Atom::CHI_TETRAHEDRAL_CW && type != Atom::CHI_TETRAHEDRAL_CCW) {
      continue;
    }
    nChiralNbrs[at->getIdx()] = 0;
    chiNbrs = true;
    for (const auto nat : mol.atomNeighbors(at)) {
      if (nat->getAtomicNum() == 1) {
        // special case: it's an H... we weight these especially high:
        nChiralNbrs[at->getIdx()] -= 10;
        continue;
      }
      type = nat->getChiralTag();
      if (type != Atom::CHI_TETRAHEDRAL_CW &&
          type != Atom::CHI_TETRAHEDRAL_CCW) {
        continue;
      }
      nChiralNbrs[at->getIdx()] -= 1;
    }
  }
  return std::pair<bool, INT_VECT>(chiNbrs, nChiralNbrs);
}

// picks a bond for atom that we will wedge when we write the mol file
// returns idx of that bond.
int pickBondToWedge(const Atom *atom, const ROMol &mol,
                    const INT_VECT &nChiralNbrs, const INT_MAP_INT &resSoFar,
                    int noNbrs) {
  // here is what we are going to do
  // - at each chiral center look for a bond that is begins at the atom and
  //   is not yet picked to be wedged for a different chiral center, preferring
  //   bonds to Hs
  // - if we do not find a bond that begins at the chiral center - we will take
  //   the first bond that is not yet picked by any other chiral centers
  // we use the orders calculated above to determine which order to do the
  // wedging
  RDKit::ROMol::OBOND_ITER_PAIR atomBonds = mol.getAtomBonds(atom);
  std::vector<std::pair<int, int>> nbrScores;
  while (atomBonds.first != atomBonds.second) {
    const Bond *bond = mol[*atomBonds.first];
    ++atomBonds.first;

    // can only wedge single bonds:
    if (bond->getBondType() != Bond::SINGLE) {
      continue;
    }

    int bid = bond->getIdx();
    if (resSoFar.find(bid) == resSoFar.end()) {
      // very strong preference for Hs:
      if (bond->getOtherAtom(atom)->getAtomicNum() == 1) {
        nbrScores.emplace_back(-1000000,
                               bid);  // lower than anything else can be
        continue;
      }
      // prefer lower atomic numbers with lower degrees and no specified
      // chirality:
      const Atom *oatom = bond->getOtherAtom(atom);
      int nbrScore = oatom->getAtomicNum() + 100 * oatom->getDegree() +
                     1000 * ((oatom->getChiralTag() != Atom::CHI_UNSPECIFIED));
      // prefer neighbors that are nonchiral or have as few chiral neighbors
      // as possible:
      int oIdx = oatom->getIdx();
      if (nChiralNbrs[oIdx] < noNbrs) {
        // the counts are negative, so we have to subtract them off
        nbrScore -= 100000 * nChiralNbrs[oIdx];
      }
      // prefer bonds to non-ring atoms:
      nbrScore += 10000 * mol.getRingInfo()->numAtomRings(oIdx);
      // prefer non-ring bonds;
      nbrScore += 10000 * mol.getRingInfo()->numBondRings(bid);
      // prefer bonds to atoms which don't have a double bond from them
      unsigned int hasDoubleBond;       // is a double bond there?
      unsigned int hasKnownDoubleBond;  // is specified stereo there?
      unsigned int hasAnyDoubleBond;    // is STEREOANY there?
      std::tie(hasDoubleBond, hasKnownDoubleBond, hasAnyDoubleBond) =
          getDoubleBondPresence(mol, *oatom);
      nbrScore += 11000 * hasDoubleBond;
      nbrScore += 12000 * hasKnownDoubleBond;
      nbrScore += 13000 * hasAnyDoubleBond;

      // std::cerr << "    nrbScore: " << idx << " - " << oIdx << " : "
      //           << nbrScore << " nChiralNbrs: " << nChiralNbrs[oIdx]
      //           << std::endl;
      nbrScores.emplace_back(nbrScore, bid);
    }
  }
  // There's still one situation where this whole thing can fail: an unlucky
  // situation where all neighbors of all neighbors of an atom are chiral and
  // that atom ends up being the last one picked for stereochem assignment.
  //
  // We'll catch that as an error here and hope that it's as unlikely to occur
  // as it seems like it is. (I'm going into this knowing that it's bound to
  // happen; I'll kick myself and do the hard solution at that point.)
  CHECK_INVARIANT(nbrScores.size(), "no eligible neighbors for chiral center");
  std::sort(nbrScores.begin(), nbrScores.end(), Rankers::pairLess);
  return nbrScores[0].second;
}

INT_MAP_INT pickBondsToWedge(const ROMol &mol) {
  // returns map of bondIdx -> bond begin atom for those bonds that
  // need wedging.
  std::vector<unsigned int> indices(mol.getNumAtoms());
  for (unsigned int i = 0; i < mol.getNumAtoms(); ++i) {
    indices[i] = i;
  }
  static int noNbrs = 100;
  std::pair<bool, INT_VECT> retVal = countChiralNbours(mol, noNbrs);
  bool chiNbrs = retVal.first;
  INT_VECT nChiralNbrs = retVal.second;
  if (chiNbrs) {
    std::sort(indices.begin(), indices.end(), [&](auto i1, auto i2) {
      return nChiralNbrs[i1] < nChiralNbrs[i2];
    });
  }
#if 0
  std::cerr << "  nbrs: ";
  std::copy(nChiralNbrs.begin(), nChiralNbrs.end(),
            std::ostream_iterator<int>(std::cerr, " "));
  std::cerr << std::endl;
  std::cerr << "  order: ";
  std::copy(indices.begin(), indices.end(),
            std::ostream_iterator<int>(std::cerr, " "));
  std::cerr << std::endl;
#endif
  INT_MAP_INT res;
  for (auto idx : indices) {
    if (nChiralNbrs[idx] > noNbrs) {
      // std::cerr << " SKIPPING2: " << idx << std::endl;
      continue;  // already have a wedged bond here
    }
    const Atom *atom = mol.getAtomWithIdx(idx);
    Atom::ChiralType type = atom->getChiralTag();
    // the indices are ordered such that all chiral atoms come first. If
    // this has no chiral flag, we can stop the whole loop:
    if (type != Atom::CHI_TETRAHEDRAL_CW && type != Atom::CHI_TETRAHEDRAL_CCW) {
      break;
    }
<<<<<<< HEAD
    int bnd = pickBondToWedge(atom, mol, nChiralNbrs, res, noNbrs);
    res[bnd] = idx;
=======
    std::vector<std::pair<int, int>> nbrScores;
    for (const auto bond : mol.atomBonds(atom)) {
      // can only wedge single bonds:
      if (bond->getBondType() != Bond::SINGLE) {
        continue;
      }

      int bid = bond->getIdx();
      if (res.find(bid) == res.end()) {
        // very strong preference for Hs:
        if (bond->getOtherAtom(atom)->getAtomicNum() == 1) {
          nbrScores.emplace_back(-1000000,
                                 bid);  // lower than anything else can be
          continue;
        }
        // prefer lower atomic numbers with lower degrees and no specified
        // chirality:
        const Atom *oatom = bond->getOtherAtom(atom);
        int nbrScore =
            oatom->getAtomicNum() + 100 * oatom->getDegree() +
            1000 * ((oatom->getChiralTag() != Atom::CHI_UNSPECIFIED));
        // prefer neighbors that are nonchiral or have as few chiral neighbors
        // as possible:
        int oIdx = oatom->getIdx();
        if (nChiralNbrs[oIdx] < noNbrs) {
          // the counts are negative, so we have to subtract them off
          nbrScore -= 100000 * nChiralNbrs[oIdx];
        }

        // prefer bonds to non-ring atoms:
        nbrScore += 10000 * mol.getRingInfo()->numAtomRings(oIdx);
        // prefer non-ring bonds;
        nbrScore += 20000 * mol.getRingInfo()->numBondRings(bid);
        // prefer bonds to atoms which don't have a double bond from them
        unsigned int hasDoubleBond;       // is a double bond there?
        unsigned int hasKnownDoubleBond;  // is specified stereo there?
        unsigned int hasAnyDoubleBond;    // is STEREOANY there?
        std::tie(hasDoubleBond, hasKnownDoubleBond, hasAnyDoubleBond) =
            getDoubleBondPresence(mol, *oatom);
        // NOTE that the relative weightings of ring atoms/bonds and the
        // presence of ring double bonds is only appropriate if we aren't adding
        // a squiggly wedge. We really don't want to add those between
        // chiral centers and double bonds.

        nbrScore += 11000 * hasDoubleBond;
        nbrScore += 12000 * hasKnownDoubleBond;
        nbrScore +=
            23000 * hasAnyDoubleBond;  // we weight these really high in case we
                                       // need to add a squiggly bond to
                                       // indicate the double bond

        // std::cerr << "    nrbScore: " << idx << " - " << oIdx << " : "
        //           << nbrScore << " nChiralNbrs: " << nChiralNbrs[oIdx]
        //           << std::endl;
        nbrScores.emplace_back(nbrScore, bid);
      }
    }
    // There's still one situation where this whole thing can fail: an unlucky
    // situation where all neighbors of all neighbors of an atom are chiral and
    // that atom ends up being the last one picked for stereochem assignment.
    //
    // We'll catch that as an error here and hope that it's as unlikely to occur
    // as it seems like it is. (I'm going into this knowing that it's bound to
    // happen; I'll kick myself and do the hard solution at that point.)
    CHECK_INVARIANT(nbrScores.size(),
                    "no eligible neighbors for chiral center");
    std::sort(nbrScores.begin(), nbrScores.end(), Rankers::pairLess);
    res[nbrScores[0].second] = idx;
>>>>>>> a88a89ec
  }
  return res;
}

std::vector<Bond *> getBondNeighbors(ROMol &mol, const Bond &bond) {
  std::vector<Bond *> res;
  for (auto nbri :
       boost::make_iterator_range(mol.getAtomBonds(bond.getBeginAtom()))) {
    auto nbrBond = mol[nbri];
    if (nbrBond == &bond) {
      continue;
    }
    res.push_back(nbrBond);
  }
  for (auto nbri :
       boost::make_iterator_range(mol.getAtomBonds(bond.getEndAtom()))) {
    auto nbrBond = mol[nbri];
    if (nbrBond == &bond) {
      continue;
    }
    res.push_back(nbrBond);
  }
  return res;
}

const Atom *getNonsharedAtom(const Bond &bond1, const Bond &bond2) {
  if (bond1.getBeginAtomIdx() == bond2.getBeginAtomIdx() ||
      bond1.getBeginAtomIdx() == bond2.getEndAtomIdx()) {
    return bond1.getEndAtom();
  } else if (bond1.getEndAtomIdx() == bond2.getBeginAtomIdx() ||
             bond1.getEndAtomIdx() == bond2.getEndAtomIdx()) {
    return bond1.getBeginAtom();
  }
  POSTCONDITION(0, "bonds don't share an atom");
}

const unsigned StereoBondThresholds::DBL_BOND_NO_STEREO;
const unsigned StereoBondThresholds::DBL_BOND_SPECIFIED_STEREO;
const unsigned StereoBondThresholds::CHIRAL_ATOM;
const unsigned StereoBondThresholds::DIRECTION_SET;

// a note on the way the StereoBondThresholds are used:
//  the penalties are all 1/10th of the corresponding threshold, so
//  the penalty for being connected to a chiral atom is
//  StereoBondThresholds::CHIRAL_ATOM/10
//  This allows us to just add up the penalties for a particular
//  single bond and still use one set of thresholds - an individual
//  single bond will never have any particular penalty term applied
//  more than a couple of times
//
void addWavyBondsForStereoAny(ROMol &mol, bool clearDoubleBondFlags,
                              unsigned addWhenImpossible) {
  std::vector<int> singleBondScores(mol.getNumBonds(), 0);
  // used to store the double bond neighbors, if any, of each single bond
  std::map<unsigned, std::vector<unsigned>> singleBondNeighbors;
  boost::dynamic_bitset<> doubleBondsToSet(mol.getNumBonds());
  // mark single bonds adjacent to double bonds
  for (const auto dblBond : mol.bonds()) {
    if (dblBond->getBondType() != Bond::BondType::DOUBLE) {
      continue;
    }
    if (dblBond->getStereo() == Bond::BondStereo::STEREOANY) {
      doubleBondsToSet.set(dblBond->getIdx());
    }
    for (auto singleBond : getBondNeighbors(mol, *dblBond)) {
      if (singleBond->getBondType() != Bond::BondType::SINGLE) {
        continue;
      }
      // NOTE: we could make this canonical by initializing scores to the
      // canonical atom ranks
      int score = singleBondScores[singleBond->getIdx()];
      ++score;

      // penalty for having a direction already set
      if (singleBond->getBondDir() != Bond::BondDir::NONE) {
        score += StereoBondThresholds::DIRECTION_SET / 10;
      }

      // penalties from the double bond itself:

      // penalize being adjacent to a double bond with empty stereo:
      if (dblBond->getStereo() == Bond::BondStereo::STEREONONE) {
        score += StereoBondThresholds::DBL_BOND_NO_STEREO / 10;
      } else if (dblBond->getStereo() > Bond::BondStereo::STEREOANY) {
        // penalize being adjacent to a double bond with specified stereo:
        score += StereoBondThresholds::DBL_BOND_SPECIFIED_STEREO / 10;
      }

      // atom-related penalties
      auto otherAtom = getNonsharedAtom(*singleBond, *dblBond);
      // favor atoms with smaller numbers of neighbors:
      score += 10 * otherAtom->getDegree();
      // penalty for being adjacent to an atom with specified stereo
      if (otherAtom->getChiralTag() != Atom::ChiralType::CHI_UNSPECIFIED &&
          otherAtom->getChiralTag() != Atom::ChiralType::CHI_OTHER) {
        score += StereoBondThresholds::CHIRAL_ATOM / 10;
      }
      singleBondScores[singleBond->getIdx()] = score;
      if (dblBond->getStereo() == Bond::BondStereo::STEREOANY) {
        singleBondNeighbors[singleBond->getIdx()].push_back(dblBond->getIdx());
      }
    }
  }
  std::vector<std::tuple<int, unsigned int, size_t>> sortedScores;
  for (size_t i = 0; i < mol.getNumBonds(); ++i) {
    auto score = singleBondScores[i];
    if (!score) {
      continue;
    }
    sortedScores.push_back(
        std::make_tuple(-1 * singleBondNeighbors[i].size(), score, i));
  }
  std::sort(sortedScores.begin(), sortedScores.end());
  for (const auto &tpl : sortedScores) {
    // FIX: check if dir is already set
    for (auto dblBondIdx : singleBondNeighbors[std::get<2>(tpl)]) {
      if (doubleBondsToSet[dblBondIdx]) {
        if (addWhenImpossible) {
          if (std::get<1>(tpl) > addWhenImpossible) {
            continue;
          }
        } else if (std::get<1>(tpl) >
                   StereoBondThresholds::DBL_BOND_NO_STEREO) {
          BOOST_LOG(rdWarningLog)
              << "Setting wavy bond flag on bond " << std::get<2>(tpl)
              << " which may make other stereo info ambiguous" << std::endl;
        }
        mol.getBondWithIdx(std::get<2>(tpl))
            ->setBondDir(Bond::BondDir::UNKNOWN);
        if (clearDoubleBondFlags) {
          auto dblBond = mol.getBondWithIdx(dblBondIdx);
          if (dblBond->getBondDir() == Bond::BondDir::EITHERDOUBLE) {
            dblBond->setBondDir(Bond::BondDir::NONE);
          }
          dblBond->setStereo(Bond::BondStereo::STEREONONE);
        }
        doubleBondsToSet.reset(dblBondIdx);
      }
    }
  }
  if (addWhenImpossible) {
    if (doubleBondsToSet.count()) {
      std::stringstream sstr;
      sstr << " unable to set wavy bonds for double bonds:";
      for (size_t i = 0; i < mol.getNumBonds(); ++i) {
        if (doubleBondsToSet[i]) {
          sstr << " " << i;
        }
      }
      BOOST_LOG(rdWarningLog) << sstr.str() << std::endl;
    }
  }
}
//
// Determine bond wedge state
///
Bond::BondDir DetermineBondWedgeState(const Bond *bond,
                                      unsigned int fromAtomIdx,
                                      const Conformer *conf) {
  PRECONDITION(bond, "no bond");
  PRECONDITION(bond->getBondType() == Bond::SINGLE,
               "bad bond order for wedging");
  const ROMol *mol = &(bond->getOwningMol());
  PRECONDITION(mol, "no mol");

  Bond::BondDir res = bond->getBondDir();
  if (!conf) {
    return res;
  }

  Atom *atom, *bondAtom;  // = bond->getBeginAtom();
  if (bond->getBeginAtom()->getIdx() == fromAtomIdx) {
    atom = bond->getBeginAtom();
    bondAtom = bond->getEndAtom();
  } else {
    atom = bond->getEndAtom();
    bondAtom = bond->getBeginAtom();
  }

  Atom::ChiralType chiralType = atom->getChiralTag();
  CHECK_INVARIANT(chiralType == Atom::CHI_TETRAHEDRAL_CW ||
                      chiralType == Atom::CHI_TETRAHEDRAL_CCW,
                  "");

  // if we got this far, we really need to think about it:
  INT_LIST neighborBondIndices;
  DOUBLE_LIST neighborBondAngles;
  RDGeom::Point3D centerLoc, tmpPt;
  centerLoc = conf->getAtomPos(atom->getIdx());
  tmpPt = conf->getAtomPos(bondAtom->getIdx());
  centerLoc.z = 0.0;
  tmpPt.z = 0.0;
  RDGeom::Point3D refVect = centerLoc.directionVector(tmpPt);

  neighborBondIndices.push_back(bond->getIdx());
  neighborBondAngles.push_back(0.0);

  ROMol::OEDGE_ITER beg, end;
  boost::tie(beg, end) = mol->getAtomBonds(atom);
  while (beg != end) {
    const Bond *nbrBond = (*mol)[*beg];
    Atom *otherAtom = nbrBond->getOtherAtom(atom);
    if (nbrBond != bond) {
      tmpPt = conf->getAtomPos(otherAtom->getIdx());
      tmpPt.z = 0.0;
      RDGeom::Point3D tmpVect = centerLoc.directionVector(tmpPt);
      double angle = refVect.signedAngleTo(tmpVect);
      if (angle < 0.0) {
        angle += 2. * M_PI;
      }
      auto nbrIt = neighborBondIndices.begin();
      auto angleIt = neighborBondAngles.begin();
      // find the location of this neighbor in our angle-sorted list
      // of neighbors:
      while (angleIt != neighborBondAngles.end() && angle > (*angleIt)) {
        ++angleIt;
        ++nbrIt;
      }
      neighborBondAngles.insert(angleIt, angle);
      neighborBondIndices.insert(nbrIt, nbrBond->getIdx());
    }
    ++beg;
  }

  // at this point, neighborBondIndices contains a list of bond
  // indices from the central atom.  They are arranged starting
  // at the reference bond in CCW order (based on the current
  // depiction).
  int nSwaps = atom->getPerturbationOrder(neighborBondIndices);

  // in the case of three-coordinated atoms we may have to worry about
  // the location of the implicit hydrogen - Issue 209
  // Check if we have one of these situation
  //
  //      0        1 0 2
  //      *         \*/
  //  1 - C - 2      C
  //
  // here the hydrogen will be between 1 and 2 and we need to add an additional
  // swap
  if (neighborBondAngles.size() == 3) {
    // three coordinated
    auto angleIt = neighborBondAngles.begin();
    ++angleIt;  // the first is the 0 (or reference bond - we will ignoire that
    double angle1 = (*angleIt);
    ++angleIt;
    double angle2 = (*angleIt);
    if (angle2 - angle1 >= (M_PI - 1e-4)) {
      // we have the above situation
      nSwaps++;
    }
  }

#ifdef VERBOSE_STEREOCHEM
  BOOST_LOG(rdDebugLog) << "--------- " << nSwaps << std::endl;
  std::copy(neighborBondIndices.begin(), neighborBondIndices.end(),
            std::ostream_iterator<int>(BOOST_LOG(rdDebugLog), " "));
  BOOST_LOG(rdDebugLog) << std::endl;
  std::copy(neighborBondAngles.begin(), neighborBondAngles.end(),
            std::ostream_iterator<double>(BOOST_LOG(rdDebugLog), " "));
  BOOST_LOG(rdDebugLog) << std::endl;
#endif
  if (chiralType == Atom::CHI_TETRAHEDRAL_CCW) {
    if (nSwaps % 2 == 1) {  // ^ reverse) {
      res = Bond::BEGINDASH;
    } else {
      res = Bond::BEGINWEDGE;
    }
  } else {
    if (nSwaps % 2 == 1) {  // ^ reverse) {
      res = Bond::BEGINWEDGE;
    } else {
      res = Bond::BEGINDASH;
    }
  }

  return res;
}
Bond::BondDir DetermineBondWedgeState(const Bond *bond,
                                      const INT_MAP_INT &wedgeBonds,
                                      const Conformer *conf) {
  PRECONDITION(bond, "no bond");
  int bid = bond->getIdx();
  auto wbi = wedgeBonds.find(bid);
  if (wbi == wedgeBonds.end()) {
    return bond->getBondDir();
  }

  unsigned int waid = wbi->second;
  return DetermineBondWedgeState(bond, waid, conf);
}

// handles stereochem markers set by the Mol file parser and
// converts them to the RD standard:
void DetectAtomStereoChemistry(RWMol &mol, const Conformer *conf) {
  PRECONDITION(conf, "no conformer");
  PRECONDITION(&(conf->getOwningMol()) == &mol,
               "conformer does not belong to molecule");
  MolOps::assignChiralTypesFromBondDirs(mol, conf->getId(), true);
}

void ClearSingleBondDirFlags(ROMol &mol) {
  for (RWMol::BondIterator bondIt = mol.beginBonds(); bondIt != mol.endBonds();
       ++bondIt) {
    if ((*bondIt)->getBondType() == Bond::SINGLE) {
      if ((*bondIt)->getBondDir() == Bond::UNKNOWN) {
        (*bondIt)->setProp(common_properties::_UnknownStereo, 1);
      }
      (*bondIt)->setBondDir(Bond::NONE);
    }
  }
}

void DetectBondStereoChemistry(ROMol &mol, const Conformer *conf) {
  PRECONDITION(conf, "no conformer");
  PRECONDITION(&(conf->getOwningMol()) == &mol,
               "conformer does not belong to molecule");
  MolOps::detectBondStereochemistry(mol, conf->getId());
}
}  // namespace RDKit<|MERGE_RESOLUTION|>--- conflicted
+++ resolved
@@ -180,7 +180,7 @@
       // prefer bonds to non-ring atoms:
       nbrScore += 10000 * mol.getRingInfo()->numAtomRings(oIdx);
       // prefer non-ring bonds;
-      nbrScore += 10000 * mol.getRingInfo()->numBondRings(bid);
+      nbrScore += 20000 * mol.getRingInfo()->numBondRings(bid);
       // prefer bonds to atoms which don't have a double bond from them
       unsigned int hasDoubleBond;       // is a double bond there?
       unsigned int hasKnownDoubleBond;  // is specified stereo there?
@@ -189,7 +189,7 @@
           getDoubleBondPresence(mol, *oatom);
       nbrScore += 11000 * hasDoubleBond;
       nbrScore += 12000 * hasKnownDoubleBond;
-      nbrScore += 13000 * hasAnyDoubleBond;
+      nbrScore += 23000 * hasAnyDoubleBond;
 
       // std::cerr << "    nrbScore: " << idx << " - " << oIdx << " : "
       //           << nbrScore << " nChiralNbrs: " << nChiralNbrs[oIdx]
@@ -248,79 +248,8 @@
     if (type != Atom::CHI_TETRAHEDRAL_CW && type != Atom::CHI_TETRAHEDRAL_CCW) {
       break;
     }
-<<<<<<< HEAD
     int bnd = pickBondToWedge(atom, mol, nChiralNbrs, res, noNbrs);
     res[bnd] = idx;
-=======
-    std::vector<std::pair<int, int>> nbrScores;
-    for (const auto bond : mol.atomBonds(atom)) {
-      // can only wedge single bonds:
-      if (bond->getBondType() != Bond::SINGLE) {
-        continue;
-      }
-
-      int bid = bond->getIdx();
-      if (res.find(bid) == res.end()) {
-        // very strong preference for Hs:
-        if (bond->getOtherAtom(atom)->getAtomicNum() == 1) {
-          nbrScores.emplace_back(-1000000,
-                                 bid);  // lower than anything else can be
-          continue;
-        }
-        // prefer lower atomic numbers with lower degrees and no specified
-        // chirality:
-        const Atom *oatom = bond->getOtherAtom(atom);
-        int nbrScore =
-            oatom->getAtomicNum() + 100 * oatom->getDegree() +
-            1000 * ((oatom->getChiralTag() != Atom::CHI_UNSPECIFIED));
-        // prefer neighbors that are nonchiral or have as few chiral neighbors
-        // as possible:
-        int oIdx = oatom->getIdx();
-        if (nChiralNbrs[oIdx] < noNbrs) {
-          // the counts are negative, so we have to subtract them off
-          nbrScore -= 100000 * nChiralNbrs[oIdx];
-        }
-
-        // prefer bonds to non-ring atoms:
-        nbrScore += 10000 * mol.getRingInfo()->numAtomRings(oIdx);
-        // prefer non-ring bonds;
-        nbrScore += 20000 * mol.getRingInfo()->numBondRings(bid);
-        // prefer bonds to atoms which don't have a double bond from them
-        unsigned int hasDoubleBond;       // is a double bond there?
-        unsigned int hasKnownDoubleBond;  // is specified stereo there?
-        unsigned int hasAnyDoubleBond;    // is STEREOANY there?
-        std::tie(hasDoubleBond, hasKnownDoubleBond, hasAnyDoubleBond) =
-            getDoubleBondPresence(mol, *oatom);
-        // NOTE that the relative weightings of ring atoms/bonds and the
-        // presence of ring double bonds is only appropriate if we aren't adding
-        // a squiggly wedge. We really don't want to add those between
-        // chiral centers and double bonds.
-
-        nbrScore += 11000 * hasDoubleBond;
-        nbrScore += 12000 * hasKnownDoubleBond;
-        nbrScore +=
-            23000 * hasAnyDoubleBond;  // we weight these really high in case we
-                                       // need to add a squiggly bond to
-                                       // indicate the double bond
-
-        // std::cerr << "    nrbScore: " << idx << " - " << oIdx << " : "
-        //           << nbrScore << " nChiralNbrs: " << nChiralNbrs[oIdx]
-        //           << std::endl;
-        nbrScores.emplace_back(nbrScore, bid);
-      }
-    }
-    // There's still one situation where this whole thing can fail: an unlucky
-    // situation where all neighbors of all neighbors of an atom are chiral and
-    // that atom ends up being the last one picked for stereochem assignment.
-    //
-    // We'll catch that as an error here and hope that it's as unlikely to occur
-    // as it seems like it is. (I'm going into this knowing that it's bound to
-    // happen; I'll kick myself and do the hard solution at that point.)
-    CHECK_INVARIANT(nbrScores.size(),
-                    "no eligible neighbors for chiral center");
-    std::sort(nbrScores.begin(), nbrScores.end(), Rankers::pairLess);
-    res[nbrScores[0].second] = idx;
->>>>>>> a88a89ec
   }
   return res;
 }
