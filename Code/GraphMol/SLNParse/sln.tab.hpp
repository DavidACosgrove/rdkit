<<<<<<< HEAD

/* A Bison parser, made by GNU Bison 2.4.1.  */

/* Skeleton interface for Bison's Yacc-like parsers in C
   
      Copyright (C) 1984, 1989, 1990, 2000, 2001, 2002, 2003, 2004, 2005, 2006
   Free Software Foundation, Inc.
=======
/* A Bison parser, made by GNU Bison 2.5.  */

/* Bison interface for Yacc-like parsers in C
   
      Copyright (C) 1984, 1989-1990, 2000-2011 Free Software Foundation, Inc.
>>>>>>> 2cbcfd85
   
   This program is free software: you can redistribute it and/or modify
   it under the terms of the GNU General Public License as published by
   the Free Software Foundation, either version 3 of the License, or
   (at your option) any later version.
   
   This program is distributed in the hope that it will be useful,
   but WITHOUT ANY WARRANTY; without even the implied warranty of
   MERCHANTABILITY or FITNESS FOR A PARTICULAR PURPOSE.  See the
   GNU General Public License for more details.
   
   You should have received a copy of the GNU General Public License
   along with this program.  If not, see <http://www.gnu.org/licenses/>.  */

/* As a special exception, you may create a larger work that contains
   part or all of the Bison parser skeleton and distribute that work
   under terms of your choice, so long as that work isn't itself a
   parser generator using the skeleton or a modified version thereof
   as a parser skeleton.  Alternatively, if you modify or redistribute
   the parser skeleton itself, you may (at your option) remove this
   special exception, which will cause the skeleton and the resulting
   Bison output files to be licensed under the GNU General Public
   License without this special exception.
   
   This special exception was added by the Free Software Foundation in
   version 2.2 of Bison.  */


/* Tokens.  */
#ifndef YYTOKENTYPE
# define YYTOKENTYPE
   /* Put the tokens into the symbol table, so that GDB and other debuggers
      know about them.  */
   enum yytokentype {
     TEXT_BLOCK = 258,
     CHAR_TOKEN = 259,
     DIGIT_TOKEN = 260,
     H_TOKEN = 261,
     H_BRACKET_TOKEN = 262,
     H_ASTERIX_TOKEN = 263,
     AT_TOKEN = 264,
     ATOM_TOKEN = 265,
     COMPARE_TOKEN = 266,
     OPEN_PAREN_TOKEN = 267,
     CLOSE_PAREN_TOKEN = 268,
     OPEN_BRACKET_TOKEN = 269,
     CLOSE_BRACKET_TOKEN = 270,
     OPEN_ANGLE_TOKEN = 271,
     CLOSE_ANGLE_TOKEN = 272,
     SEPARATOR_TOKEN = 273,
     ASTERIX_TOKEN = 274,
     EOS_TOKEN = 275,
     PLUS_TOKEN = 276,
     MINUS_TOKEN = 277,
     COLON_TOKEN = 278,
     EQUALS_TOKEN = 279,
     TILDE_TOKEN = 280,
     HASH_TOKEN = 281,
     COMMA_TOKEN = 282,
     NOT_TOKEN = 283,
     AND_TOKEN = 284,
     OR_TOKEN = 285,
     SEMI_TOKEN = 286,
     CARET_EQUALS_TOKEN = 287,
     COLON_EQUALS_TOKEN = 288,
     RECURSE_TOKEN = 289,
     NEG_RECURSE_TOKEN = 290,
     ERROR_TOKEN = 291
   };
#endif



#if ! defined YYSTYPE && ! defined YYSTYPE_IS_DECLARED
typedef union YYSTYPE
{

<<<<<<< HEAD
/* Line 1676 of yacc.c  */
#line 76 "sln.yy"
=======
/* Line 2068 of yacc.c  */
#line 88 "sln.yy"
>>>>>>> 2cbcfd85

  int                      mol_T;
  RDKit::Atom *            atom_T;
  RDKit::Bond *            bond_T;
  int                      ival_T;
  std::string*             text_T;
  char                     char_T;
  RDKit::SLNParse::AttribType       *attrib_T;
  RDKit::SLNParse::AttribListType   *attriblist_T;



<<<<<<< HEAD
/* Line 1676 of yacc.c  */
#line 101 "/home/landrgr1/RDKit_alternatevalence/Code/GraphMol/SLNParse/sln.tab.hpp"
=======
/* Line 2068 of yacc.c  */
#line 99 "/scratch/RDKit_trunk/Code/GraphMol/SLNParse/sln.tab.hpp"
>>>>>>> 2cbcfd85
} YYSTYPE;
# define YYSTYPE_IS_TRIVIAL 1
# define yystype YYSTYPE /* obsolescent; will be withdrawn */
# define YYSTYPE_IS_DECLARED 1
#endif



<|MERGE_RESOLUTION|>--- conflicted
+++ resolved
@@ -1,31 +1,24 @@
-<<<<<<< HEAD
-
-/* A Bison parser, made by GNU Bison 2.4.1.  */
+/* A Bison parser, made by GNU Bison 2.3.  */
 
 /* Skeleton interface for Bison's Yacc-like parsers in C
-   
-      Copyright (C) 1984, 1989, 1990, 2000, 2001, 2002, 2003, 2004, 2005, 2006
+
+   Copyright (C) 1984, 1989, 1990, 2000, 2001, 2002, 2003, 2004, 2005, 2006
    Free Software Foundation, Inc.
-=======
-/* A Bison parser, made by GNU Bison 2.5.  */
 
-/* Bison interface for Yacc-like parsers in C
-   
-      Copyright (C) 1984, 1989-1990, 2000-2011 Free Software Foundation, Inc.
->>>>>>> 2cbcfd85
-   
-   This program is free software: you can redistribute it and/or modify
+   This program is free software; you can redistribute it and/or modify
    it under the terms of the GNU General Public License as published by
-   the Free Software Foundation, either version 3 of the License, or
-   (at your option) any later version.
-   
+   the Free Software Foundation; either version 2, or (at your option)
+   any later version.
+
    This program is distributed in the hope that it will be useful,
    but WITHOUT ANY WARRANTY; without even the implied warranty of
    MERCHANTABILITY or FITNESS FOR A PARTICULAR PURPOSE.  See the
    GNU General Public License for more details.
-   
+
    You should have received a copy of the GNU General Public License
-   along with this program.  If not, see <http://www.gnu.org/licenses/>.  */
+   along with this program; if not, write to the Free Software
+   Foundation, Inc., 51 Franklin Street, Fifth Floor,
+   Boston, MA 02110-1301, USA.  */
 
 /* As a special exception, you may create a larger work that contains
    part or all of the Bison parser skeleton and distribute that work
@@ -36,10 +29,9 @@
    special exception, which will cause the skeleton and the resulting
    Bison output files to be licensed under the GNU General Public
    License without this special exception.
-   
+
    This special exception was added by the Free Software Foundation in
    version 2.2 of Bison.  */
-
 
 /* Tokens.  */
 #ifndef YYTOKENTYPE
@@ -83,21 +75,49 @@
      ERROR_TOKEN = 291
    };
 #endif
+/* Tokens.  */
+#define TEXT_BLOCK 258
+#define CHAR_TOKEN 259
+#define DIGIT_TOKEN 260
+#define H_TOKEN 261
+#define H_BRACKET_TOKEN 262
+#define H_ASTERIX_TOKEN 263
+#define AT_TOKEN 264
+#define ATOM_TOKEN 265
+#define COMPARE_TOKEN 266
+#define OPEN_PAREN_TOKEN 267
+#define CLOSE_PAREN_TOKEN 268
+#define OPEN_BRACKET_TOKEN 269
+#define CLOSE_BRACKET_TOKEN 270
+#define OPEN_ANGLE_TOKEN 271
+#define CLOSE_ANGLE_TOKEN 272
+#define SEPARATOR_TOKEN 273
+#define ASTERIX_TOKEN 274
+#define EOS_TOKEN 275
+#define PLUS_TOKEN 276
+#define MINUS_TOKEN 277
+#define COLON_TOKEN 278
+#define EQUALS_TOKEN 279
+#define TILDE_TOKEN 280
+#define HASH_TOKEN 281
+#define COMMA_TOKEN 282
+#define NOT_TOKEN 283
+#define AND_TOKEN 284
+#define OR_TOKEN 285
+#define SEMI_TOKEN 286
+#define CARET_EQUALS_TOKEN 287
+#define COLON_EQUALS_TOKEN 288
+#define RECURSE_TOKEN 289
+#define NEG_RECURSE_TOKEN 290
+#define ERROR_TOKEN 291
+
 
 
 
 #if ! defined YYSTYPE && ! defined YYSTYPE_IS_DECLARED
 typedef union YYSTYPE
+#line 88 "sln.yy"
 {
-
-<<<<<<< HEAD
-/* Line 1676 of yacc.c  */
-#line 76 "sln.yy"
-=======
-/* Line 2068 of yacc.c  */
-#line 88 "sln.yy"
->>>>>>> 2cbcfd85
-
   int                      mol_T;
   RDKit::Atom *            atom_T;
   RDKit::Bond *            bond_T;
@@ -106,21 +126,13 @@
   char                     char_T;
   RDKit::SLNParse::AttribType       *attrib_T;
   RDKit::SLNParse::AttribListType   *attriblist_T;
-
-
-
-<<<<<<< HEAD
-/* Line 1676 of yacc.c  */
-#line 101 "/home/landrgr1/RDKit_alternatevalence/Code/GraphMol/SLNParse/sln.tab.hpp"
-=======
-/* Line 2068 of yacc.c  */
-#line 99 "/scratch/RDKit_trunk/Code/GraphMol/SLNParse/sln.tab.hpp"
->>>>>>> 2cbcfd85
-} YYSTYPE;
-# define YYSTYPE_IS_TRIVIAL 1
+}
+/* Line 1529 of yacc.c.  */
+#line 132 "/Users/landrgr1/RDKit_alternatevalence/Code/GraphMol/SLNParse/sln.tab.hpp"
+	YYSTYPE;
 # define yystype YYSTYPE /* obsolescent; will be withdrawn */
 # define YYSTYPE_IS_DECLARED 1
+# define YYSTYPE_IS_TRIVIAL 1
 #endif
 
 
-
