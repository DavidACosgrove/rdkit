//
//  Copyright (C) 2018-2021 Greg Landrum and other RDKit contributors
//
//   @@ All Rights Reserved @@
//  This file is part of the RDKit.
//  The contents are covered by the terms of the BSD license
//  which is included in the file license.txt, found at the root
//  of the RDKit source tree.
//

#include "catch.hpp"

#include <algorithm>
#include <limits>
#include <fstream>
#include <boost/format.hpp>

#include <GraphMol/RDKitBase.h>
#include <GraphMol/new_canon.h>
#include <GraphMol/RDKitQueries.h>
#include <GraphMol/QueryOps.h>
#include <GraphMol/Chirality.h>
#include <GraphMol/MonomerInfo.h>
#include <GraphMol/MolPickler.h>
#include <GraphMol/FileParsers/FileParsers.h>
#include <GraphMol/FileParsers/SequenceParsers.h>
#include <GraphMol/SmilesParse/SmilesParse.h>
#include <GraphMol/SmilesParse/SmilesWrite.h>
#include <GraphMol/SmilesParse/SmartsWrite.h>

using namespace RDKit;
#if 1
TEST_CASE("SMILES Parsing works", "[molops]") {
  std::unique_ptr<RWMol> mol(SmilesToMol("C1CC1"));
  REQUIRE(mol);
  REQUIRE(mol->getNumAtoms() == 3);
}

TEST_CASE("Sanitization tests", "[molops]") {
  std::unique_ptr<RWMol> mol(SmilesToMol("C1=CC=CC=C1Cc2ccccc2", false, false));
  REQUIRE(mol);
  REQUIRE(mol->getNumAtoms() == 13);

  SECTION("properties") {
    mol->updatePropertyCache();
    CHECK(mol->getAtomWithIdx(0)->getTotalNumHs() == 1);
    CHECK(!mol->getAtomWithIdx(0)->getIsAromatic());
    CHECK(mol->getAtomWithIdx(10)->getIsAromatic());
    SECTION("aromaticity") {
      unsigned int opThatFailed;
      MolOps::sanitizeMol(*mol, opThatFailed, MolOps::SANITIZE_SETAROMATICITY);
      // mol->debugMol(std::cerr);
      CHECK(mol->getAtomWithIdx(10)->getIsAromatic());
      // blocked by #1730
      // CHECK(mol->getAtomWithIdx(0)->getIsAromatic());
    }
    SECTION("kekulize") {
      unsigned int opThatFailed;
      MolOps::sanitizeMol(*mol, opThatFailed, MolOps::SANITIZE_KEKULIZE);
      CHECK(!mol->getAtomWithIdx(0)->getIsAromatic());
      CHECK(!mol->getAtomWithIdx(10)->getIsAromatic());
    }
  }
}

TEST_CASE("Github #2062", "[bug][molops]") {
  SmilesParserParams ps;
  ps.removeHs = false;
  ps.sanitize = true;
  std::unique_ptr<RWMol> mol(SmilesToMol("[C:1][C:2]([H:3])([H])[O:4][H]", ps));
  REQUIRE(mol);
  CHECK(mol->getNumAtoms() == 6);
  mol->getAtomWithIdx(1)->setProp("intProp", 42);
  MolOps::mergeQueryHs(*mol);
  CHECK(mol->getNumAtoms() == 3);
  SECTION("basics") { CHECK(mol->getAtomWithIdx(1)->getAtomMapNum() == 2); }
  SECTION("other props") {
    REQUIRE(mol->getAtomWithIdx(1)->hasProp("intProp"));
    CHECK(mol->getAtomWithIdx(1)->getProp<int>("intProp") == 42);
  }
}

TEST_CASE("Github #2086", "[bug][molops]") {
  SECTION("reported version") {
    auto mol = "C1CCCC1"_smiles;
    REQUIRE(mol);
    MolOps::addHs(*mol);
    REQUIRE(mol->getNumAtoms() == 15);
    mol->removeBond(4, 13);
    MolOps::removeHs(*mol);
    REQUIRE(mol->getNumAtoms() == 6);
  }
}

TEST_CASE("github #299", "[bug][molops][SSSR]") {
  SECTION("simplified") {
    auto mol =
        "C13%13%14.C124%18.C25%13%15.C368%17.C4679.C75%10%17.C8%11%14%16.C9%11%12%18.C%10%12%15%16"_smiles;
    REQUIRE(mol);
    REQUIRE(mol->getNumAtoms() == 9);
  }

  SECTION("old example from molopstest") {
    auto mol = "C123C45C11C44C55C22C33C14C523"_smiles;
    REQUIRE(mol);
    REQUIRE(mol->getNumAtoms() == 9);
  }

  SECTION("carborane") {
    std::unique_ptr<RWMol> mol(
        SmilesToMol("[B]1234[B]567[B]118[B]229[B]33%10[B]454[B]656[B]711[B]822["
                    "C]933[B]%1045[C]6123",
                    0, false));
    REQUIRE(mol);
    CHECK(mol->getNumAtoms() == 12);
    mol->updatePropertyCache(false);
    MolOps::findSSSR(*mol);
    REQUIRE(mol->getRingInfo()->isInitialized());
  }
  SECTION("original report from ChEbI") {
    std::string pathName = getenv("RDBASE");
    pathName += "/Code/GraphMol/test_data/";
    std::unique_ptr<RWMol> mol(
        MolFileToMol(pathName + "ChEBI_50252.mol", false));
    REQUIRE(mol);
    CHECK(mol->getNumAtoms() == 80);
    mol->updatePropertyCache(false);
    MolOps::findSSSR(*mol);
    REQUIRE(mol->getRingInfo()->isInitialized());
  }
}

TEST_CASE("github #2224", "[bug][molops][removeHs][query]") {
  SECTION("the original report") {
    std::string pathName = getenv("RDBASE");
    pathName += "/Code/GraphMol/test_data/";
    std::unique_ptr<RWMol> mol(MolFileToMol(pathName + "github2224_1.mol"));
    REQUIRE(mol);
    REQUIRE(mol->getNumAtoms() == 7);
  }
  SECTION("basics") {
    SmilesParserParams ps;
    ps.removeHs = false;
    ps.sanitize = true;
    std::unique_ptr<ROMol> mol(SmilesToMol("C[H]", ps));
    REQUIRE(mol);
    REQUIRE(mol->getNumAtoms() == 2);
    {  // The H without a query is removed
      std::unique_ptr<ROMol> m2(MolOps::removeHs(*mol));
      CHECK(m2->getNumAtoms() == 1);
    }
    {  // but if we add a query feature it's not removed
      RWMol m2(*mol);
      auto *qa = new QueryAtom(1);
      m2.replaceAtom(1, qa);
      m2.getAtomWithIdx(1)->setAtomicNum(1);
      MolOps::removeHs(m2);
      CHECK(m2.getNumAtoms() == 2);
      delete qa;
    }
  }
}

TEST_CASE(
    "github #2268: Recognize N in three-membered rings as potentially chiral",
    "[bug][stereo]") {
  SECTION("basics: N in a 3 ring") {
    const auto mol = "C[N@]1CC1C"_smiles;
    REQUIRE(mol);
    CHECK(mol->getAtomWithIdx(1)->getChiralTag() != Atom::CHI_UNSPECIFIED);
  }
  SECTION("basics: N in a 4 ring") {
    const auto mol = "C[N@]1CCC1C"_smiles;
    REQUIRE(mol);
    CHECK(mol->getAtomWithIdx(1)->getChiralTag() == Atom::CHI_UNSPECIFIED);
  }
  SECTION("the original molecule") {
    std::string mb = R"CTAB(
  Mrv1810 02131915062D

 18 20  0  0  1  0            999 V2000
   -0.7207   -1.3415    0.0000 N   0  0  1  0  0  0  0  0  0  0  0  0
   -0.0583   -0.8416    0.0000 C   0  0  2  0  0  0  0  0  0  0  0  0
   -0.0083   -1.7540    0.0000 O   0  0  0  0  0  0  0  0  0  0  0  0
   -1.3956   -0.8666    0.0000 C   0  0  2  0  0  0  0  0  0  0  0  0
   -0.3250   -0.0667    0.0000 C   0  0  0  0  0  0  0  0  0  0  0  0
   -2.1955   -0.6499    0.0000 C   0  0  0  0  0  0  0  0  0  0  0  0
   -1.1499   -0.0792    0.0000 C   0  0  0  0  0  0  0  0  0  0  0  0
    0.6541   -0.4292    0.0000 C   0  0  0  0  0  0  0  0  0  0  0  0
   -2.7830   -1.2291    0.0000 O   0  0  0  0  0  0  0  0  0  0  0  0
   -1.6081   -1.6623    0.0000 C   0  0  0  0  0  0  0  0  0  0  0  0
   -2.4080    0.1500    0.0000 O   0  0  0  0  0  0  0  0  0  0  0  0
    1.3665   -0.8374    0.0000 C   0  0  0  0  0  0  0  0  0  0  0  0
    0.6416    0.3958    0.0000 C   0  0  0  0  0  0  0  0  0  0  0  0
   -3.1996    0.3708    0.0000 C   0  0  0  0  0  0  0  0  0  0  0  0
   -3.4121    1.1624    0.0000 C   0  0  0  0  0  0  0  0  0  0  0  0
    1.3498    0.8207    0.0000 C   0  0  0  0  0  0  0  0  0  0  0  0
    2.0790   -0.4167    0.0000 C   0  0  0  0  0  0  0  0  0  0  0  0
    2.0665    0.4083    0.0000 C   0  0  0  0  0  0  0  0  0  0  0  0
  2  1  1  0  0  0  0
  1  3  1  1  0  0  0
  4  1  1  0  0  0  0
  5  2  1  0  0  0  0
  4  6  1  0  0  0  0
  7  4  1  0  0  0  0
  2  8  1  6  0  0  0
  9  6  2  0  0  0  0
  4 10  1  1  0  0  0
 11  6  1  0  0  0  0
 12  8  2  0  0  0  0
 13  8  1  0  0  0  0
 14 11  1  0  0  0  0
 15 14  1  0  0  0  0
 16 13  2  0  0  0  0
 17 12  1  0  0  0  0
 18 16  1  0  0  0  0
  2  3  1  0  0  0  0
  5  7  1  0  0  0  0
 17 18  2  0  0  0  0
M  END
)CTAB";
    std::unique_ptr<ROMol> mol(MolBlockToMol(mb));
    REQUIRE(mol);
    CHECK(mol->getAtomWithIdx(0)->getChiralTag() != Atom::CHI_UNSPECIFIED);
  }
}

TEST_CASE("github #2244", "[bug][molops][stereo]") {
  SECTION("the original report") {
    auto mol = "CC=CC=CC"_smiles;
    REQUIRE(mol);
    MolOps::findPotentialStereoBonds(*mol, true);
    CHECK(mol->getBondWithIdx(1)->getStereo() == Bond::STEREOANY);
    CHECK(mol->getBondWithIdx(3)->getStereo() == Bond::STEREOANY);
    mol->getBondWithIdx(3)->setStereo(Bond::STEREONONE);
    MolOps::findPotentialStereoBonds(*mol, true);
    CHECK(mol->getBondWithIdx(1)->getStereo() == Bond::STEREOANY);
    CHECK(mol->getBondWithIdx(3)->getStereo() == Bond::STEREOANY);
  }
}

TEST_CASE(
    "github #2258: heterocycles with exocyclic bonds not failing valence check",
    "[bug][molops]") {
  SECTION("the original report") {
    std::vector<std::string> smiles = {"C=n1ccnc1", "C#n1ccnc1"};
    for (auto smi : smiles) {
      CHECK_THROWS_AS(SmilesToMol(smi), MolSanitizeException);
    }
  }
}

TEST_CASE("github #908: AddHs() using 3D coordinates with 2D conformations",
          "[bug][molops]") {
  SECTION("basics: single atom mols") {
    std::vector<std::string> smiles = {"Cl", "O", "N", "C"};
    for (auto smi : smiles) {
      // std::cerr << smi << std::endl;
      std::unique_ptr<RWMol> mol(SmilesToMol(smi));
      REQUIRE(mol);
      auto conf = new Conformer(1);
      conf->set3D(false);
      conf->setAtomPos(0, RDGeom::Point3D(0, 0, 0));
      mol->addConformer(conf, true);
      bool explicitOnly = false;
      bool addCoords = true;
      MolOps::addHs(*mol, explicitOnly, addCoords);
      for (size_t i = 0; i < mol->getNumAtoms(); ++i) {
        // std::cerr << "   " << i << " " << conf->getAtomPos(i) << std::endl;
        CHECK(conf->getAtomPos(i).z == 0.0);
      }
    }
  }
}

TEST_CASE(
    "github #2437: Canon::rankMolAtoms results in crossed double bonds in "
    "rings",
    "[bug][molops]") {
  SECTION("underlying problem") {
    std::string molb = R"CTAB(testmol
  Mrv1824 05081910082D

  4  4  0  0  0  0            999 V2000
    6.9312   -8.6277    0.0000 C   0  0  0  0  0  0  0  0  0  0  0  0
    6.9312   -9.4527    0.0000 C   0  0  0  0  0  0  0  0  0  0  0  0
    7.7562   -8.6277    0.0000 C   0  0  0  0  0  0  0  0  0  0  0  0
    7.7562   -9.4527    0.0000 C   0  0  0  0  0  0  0  0  0  0  0  0
  1  2  1  0  0  0  0
  1  3  1  0  0  0  0
  3  4  1  0  0  0  0
  2  4  2  0  0  0  0
M  END
    )CTAB";
    bool sanitize = false;
    bool removeHs = false;
    std::unique_ptr<RWMol> mol(MolBlockToMol(molb, sanitize, removeHs));
    REQUIRE(mol);
    mol->updatePropertyCache();
    CHECK(mol->getBondWithIdx(3)->getBondType() == Bond::BondType::DOUBLE);
    CHECK(mol->getBondWithIdx(3)->getBondDir() == Bond::BondDir::NONE);
    std::vector<unsigned int> ranks;
    CHECK(!mol->getRingInfo()->isInitialized());
    Canon::rankMolAtoms(*mol, ranks);
  }

  SECTION("as discovered") {
    std::string molb = R"CTAB(testmol
  Mrv1824 05081910082D

  4  4  0  0  0  0            999 V2000
    6.9312   -9.4527    0.0000 C   0  0  0  0  0  0  0  0  0  0  0  0
    7.7562   -8.6277    0.0000 C   0  0  0  0  0  0  0  0  0  0  0  0
    7.7562   -9.4527    0.0000 C   0  0  0  0  0  0  0  0  0  0  0  0
    6.9312   -8.6277    0.0000 C   0  0  0  0  0  0  0  0  0  0  0  0
  1  2  1  0  0  0  0
  1  3  1  0  0  0  0
  3  4  1  0  0  0  0
  2  4  2  0  0  0  0
M  END
    )CTAB";
    bool sanitize = false;
    bool removeHs = false;
    std::unique_ptr<RWMol> mol(MolBlockToMol(molb, sanitize, removeHs));
    REQUIRE(mol);
    mol->updatePropertyCache();
    CHECK(mol->getBondWithIdx(3)->getBondType() == Bond::BondType::DOUBLE);
    CHECK(mol->getBondWithIdx(3)->getBondDir() == Bond::BondDir::NONE);
    auto nmb = MolToMolBlock(*mol);
    CHECK(nmb.find("2  4  2  3") == std::string::npos);
    CHECK(nmb.find("2  4  2  0") != std::string::npos);
    std::vector<unsigned int> ranks;
    Canon::rankMolAtoms(*mol, ranks);
    nmb = MolToMolBlock(*mol);
    CHECK(nmb.find("2  4  2  3") == std::string::npos);
    CHECK(nmb.find("2  4  2  0") != std::string::npos);
  }
}
TEST_CASE(
    "github #2423: Incorrect assignment of explicit Hs to Al+3 read from mol "
    "block",
    "[bug][molops]") {
  SECTION("basics: single atom mols") {
    std::string mb = R"CTAB(2300
  -OEChem-01301907122D

  1  0  0     0  0  0  0  0  0999 V2000
  -66.7000  999.0000    0.0000 Al  0  1  0  0  0  0  0  0  0  0  0  0
M  CHG  1   1   3
M  END)CTAB";
    std::unique_ptr<ROMol> mol(MolBlockToMol(mb));
    REQUIRE(mol);
    CHECK(mol->getAtomWithIdx(0)->getFormalCharge() == 3);
    CHECK(mol->getAtomWithIdx(0)->getTotalNumHs() == 0);
  }
}

TEST_CASE("Specialized exceptions for sanitization errors", "[molops]") {
  SECTION("AtomValenceException") {
    std::vector<std::pair<std::string, unsigned int>> smiles = {
        {"C=n1ccnc1", 1}, {"CCO(C)C", 2}};
    for (auto pr : smiles) {
      CHECK_THROWS_AS(SmilesToMol(pr.first), AtomValenceException);
      try {
        auto m = SmilesToMol(pr.first);
        RDUNUSED_PARAM(m);
      } catch (const AtomValenceException &e) {
        CHECK(e.getType() == "AtomValenceException");
        CHECK(e.getAtomIdx() == pr.second);
      }
    }
  }
  SECTION("AtomKekulizeException") {
    std::vector<std::pair<std::string, unsigned int>> smiles = {
        {"CCcc", 2},
    };
    for (auto pr : smiles) {
      CHECK_THROWS_AS(SmilesToMol(pr.first), AtomKekulizeException);
      try {
        auto m = SmilesToMol(pr.first);
        RDUNUSED_PARAM(m);
      } catch (const AtomKekulizeException &e) {
        CHECK(e.getType() == "AtomKekulizeException");
        CHECK(e.getAtomIdx() == pr.second);
      }
    }
  }
  SECTION("KekulizeException") {
    std::vector<std::pair<std::string, std::vector<unsigned int>>> smiles = {
        {"c1cccc1", {0, 1, 2, 3, 4}},
        {"Cc1cc1", {1, 2, 3}},
        {"C1:c:CC1", {0, 1, 2}}};
    for (auto pr : smiles) {
      CHECK_THROWS_AS(SmilesToMol(pr.first), KekulizeException);
      try {
        auto m = SmilesToMol(pr.first);
        RDUNUSED_PARAM(m);
      } catch (const KekulizeException &e) {
        CHECK(e.getType() == "KekulizeException");
        CHECK(e.getAtomIndices() == pr.second);
      }
    }
  }
}

TEST_CASE("detectChemistryProblems", "[molops]") {
  SECTION("Basics") {
    SmilesParserParams ps;
    ps.sanitize = false;
    auto m = std::unique_ptr<ROMol>(SmilesToMol("CO(C)CFCc1cc1", ps));
    REQUIRE(m);
    auto res = MolOps::detectChemistryProblems(*m);
    REQUIRE(res.size() == 3);

    CHECK(res[0]->getType() == "AtomValenceException");
    REQUIRE(dynamic_cast<AtomValenceException *>(res[0].get()));
    CHECK(dynamic_cast<AtomSanitizeException *>(res[0].get())->getAtomIdx() ==
          1);

    CHECK(res[1]->getType() == "AtomValenceException");
    REQUIRE(dynamic_cast<AtomSanitizeException *>(res[1].get()));
    CHECK(dynamic_cast<AtomSanitizeException *>(res[1].get())->getAtomIdx() ==
          4);

    CHECK(res[2]->getType() == "KekulizeException");
    REQUIRE(dynamic_cast<KekulizeException *>(res[2].get()));
    CHECK(dynamic_cast<KekulizeException *>(res[2].get())->getAtomIndices() ==
          std::vector<unsigned int>({6, 7, 8}));
  }
  SECTION("No problems") {
    SmilesParserParams ps;
    ps.sanitize = false;
    auto m = std::unique_ptr<ROMol>(SmilesToMol("c1ccccc1", ps));
    REQUIRE(m);
    auto res = MolOps::detectChemistryProblems(*m);
    REQUIRE(res.size() == 0);
  }
}

TEST_CASE(
    "github #2606: Bad valence corrections on Pb, Sn"
    "[bug][molops]") {
  SECTION("basics-Pb") {
    std::string mb = R"CTAB(
  Mrv1810 08141905562D

  5  0  0  0  0  0            999 V2000
   -3.6316   -0.4737    0.0000 Pb  0  0  0  0  0  0  0  0  0  0  0  0
   -3.6541    0.3609    0.0000 O   0  5  0  0  0  0  0  0  0  0  0  0
   -2.4586   -0.5188    0.0000 O   0  5  0  0  0  0  0  0  0  0  0  0
   -3.6992   -1.5338    0.0000 O   0  5  0  0  0  0  0  0  0  0  0  0
   -4.5789   -0.4286    0.0000 O   0  5  0  0  0  0  0  0  0  0  0  0
M  CHG  5   1   4   2  -1   3  -1   4  -1   5  -1
M  END
)CTAB";
    std::unique_ptr<ROMol> mol(MolBlockToMol(mb));
    REQUIRE(mol);
    CHECK(mol->getAtomWithIdx(0)->getFormalCharge() == 4);
    CHECK(mol->getAtomWithIdx(0)->getTotalNumHs() == 0);
  }
  SECTION("basics-Sn") {
    std::string mb = R"CTAB(
  Mrv1810 08141905562D

  5  0  0  0  0  0            999 V2000
   -3.6316   -0.4737    0.0000 Sn  0  0  0  0  0  0  0  0  0  0  0  0
   -3.6541    0.3609    0.0000 O   0  5  0  0  0  0  0  0  0  0  0  0
   -2.4586   -0.5188    0.0000 O   0  5  0  0  0  0  0  0  0  0  0  0
   -3.6992   -1.5338    0.0000 O   0  5  0  0  0  0  0  0  0  0  0  0
   -4.5789   -0.4286    0.0000 O   0  5  0  0  0  0  0  0  0  0  0  0
M  CHG  5   1   4   2  -1   3  -1   4  -1   5  -1
M  END
)CTAB";
    std::unique_ptr<ROMol> mol(MolBlockToMol(mb));
    REQUIRE(mol);
    CHECK(mol->getAtomWithIdx(0)->getFormalCharge() == 4);
    CHECK(mol->getAtomWithIdx(0)->getTotalNumHs() == 0);
  }
  SECTION("basics-Ge") {
    std::string mb = R"CTAB(
  Mrv1810 08141905562D

  5  0  0  0  0  0            999 V2000
   -3.6316   -0.4737    0.0000 Ge  0  0  0  0  0  0  0  0  0  0  0  0
   -3.6541    0.3609    0.0000 O   0  5  0  0  0  0  0  0  0  0  0  0
   -2.4586   -0.5188    0.0000 O   0  5  0  0  0  0  0  0  0  0  0  0
   -3.6992   -1.5338    0.0000 O   0  5  0  0  0  0  0  0  0  0  0  0
   -4.5789   -0.4286    0.0000 O   0  5  0  0  0  0  0  0  0  0  0  0
M  CHG  5   1   4   2  -1   3  -1   4  -1   5  -1
M  END
)CTAB";
    std::unique_ptr<ROMol> mol(MolBlockToMol(mb));
    REQUIRE(mol);
    CHECK(mol->getAtomWithIdx(0)->getFormalCharge() == 4);
    CHECK(mol->getAtomWithIdx(0)->getTotalNumHs() == 0);
  }
}
TEST_CASE(
    "github #2607: Pb, Sn should support valence 2"
    "[bug][molops]") {
  SECTION("basics-Pb") {
    std::string mb = R"CTAB(
  Mrv1810 08141905562D

  3  0  0  0  0  0            999 V2000
   -3.6316   -0.4737    0.0000 Pb  0  0  0  0  0  0  0  0  0  0  0  0
   -3.6541    0.3609    0.0000 O   0  5  0  0  0  0  0  0  0  0  0  0
   -2.4586   -0.5188    0.0000 O   0  5  0  0  0  0  0  0  0  0  0  0
M  CHG  3   1   2   2  -1   3  -1
M  END
)CTAB";
    std::unique_ptr<ROMol> mol(MolBlockToMol(mb));
    REQUIRE(mol);
    CHECK(mol->getAtomWithIdx(0)->getFormalCharge() == 2);
    CHECK(mol->getAtomWithIdx(0)->getTotalNumHs() == 0);
  }
  SECTION("basics-Sn") {
    std::string mb = R"CTAB(
  Mrv1810 08141905562D

  3  0  0  0  0  0            999 V2000
   -3.6316   -0.4737    0.0000 Sn  0  0  0  0  0  0  0  0  0  0  0  0
   -3.6541    0.3609    0.0000 O   0  5  0  0  0  0  0  0  0  0  0  0
   -2.4586   -0.5188    0.0000 O   0  5  0  0  0  0  0  0  0  0  0  0
M  CHG  3   1   2   2  -1   3  -1
M  END
)CTAB";
    std::unique_ptr<ROMol> mol(MolBlockToMol(mb));
    REQUIRE(mol);
    CHECK(mol->getAtomWithIdx(0)->getFormalCharge() == 2);
    CHECK(mol->getAtomWithIdx(0)->getTotalNumHs() == 0);
  }
}

TEST_CASE(
    "github #2649: Allenes read from mol blocks have crossed bonds assigned"
    "[bug][stereochemistry]") {
  SECTION("basics") {
    std::string mb = R"CTAB(mol
  Mrv1824 09191901002D

  6  5  0  0  0  0            999 V2000
   -1.6986   -7.4294    0.0000 C   0  0  0  0  0  0  0  0  0  0  0  0
   -2.2522   -6.8245    0.0000 C   0  0  0  0  0  0  0  0  0  0  0  0
   -1.1438   -8.0357    0.0000 C   0  0  0  0  0  0  0  0  0  0  0  0
   -2.8095   -6.2156    0.0000 C   0  0  0  0  0  0  0  0  0  0  0  0
   -0.3374   -7.8470    0.0000 C   0  0  0  0  0  0  0  0  0  0  0  0
   -3.6162   -6.3886    0.0000 C   0  0  0  0  0  0  0  0  0  0  0  0
  1  3  2  0  0  0  0
  2  1  2  0  0  0  0
  3  5  1  0  0  0  0
  4  2  2  0  0  0  0
  6  4  1  0  0  0  0
M  END)CTAB";
    std::unique_ptr<ROMol> mol(MolBlockToMol(mb));
    REQUIRE(mol);
    CHECK(mol->getBondWithIdx(0)->getStereo() == Bond::STEREONONE);
    CHECK(mol->getBondWithIdx(1)->getStereo() == Bond::STEREONONE);
    CHECK(mol->getBondWithIdx(3)->getStereo() == Bond::STEREONONE);
    auto outmolb = MolToMolBlock(*mol);
    // std::cerr<<outmolb<<std::endl;
    CHECK(outmolb.find("1  3  2  0") != std::string::npos);
    CHECK(outmolb.find("2  1  2  0") != std::string::npos);
    CHECK(outmolb.find("4  2  2  0") != std::string::npos);
  }
}

TEST_CASE(
    "GitHub 2712: setBondStereoFromDirections() returning incorrect results"
    "[stereochemistry]") {
  SECTION("basics 1a") {
    std::string mb = R"CTAB(
  Mrv1810 10141909562D

  4  3  0  0  0  0            999 V2000
    3.3412   -2.9968    0.0000 C   0  0  0  0  0  0  0  0  0  0  0  0
    2.5162   -2.9968    0.0000 C   0  0  0  0  0  0  0  0  0  0  0  0
    2.1037   -3.7112    0.0000 C   0  0  0  0  0  0  0  0  0  0  0  0
    3.7537   -2.2823    0.0000 C   0  0  0  0  0  0  0  0  0  0  0  0
  1  2  2  0  0  0  0
  2  3  1  0  0  0  0
  1  4  1  0  0  0  0
M  END
)CTAB";
    bool sanitize = false;
    std::unique_ptr<ROMol> mol(MolBlockToMol(mb, sanitize));
    REQUIRE(mol);
    CHECK(mol->getBondWithIdx(0)->getBondType() == Bond::DOUBLE);
    CHECK(mol->getBondWithIdx(0)->getStereo() == Bond::STEREONONE);
    MolOps::setBondStereoFromDirections(*mol);
    CHECK(mol->getBondWithIdx(0)->getStereo() == Bond::STEREOTRANS);
  }
  SECTION("basics 1b") {
    std::string mb = R"CTAB(
  Mrv1810 10141909562D

  4  3  0  0  0  0            999 V2000
    3.3412   -2.9968    0.0000 C   0  0  0  0  0  0  0  0  0  0  0  0
    2.5162   -2.9968    0.0000 C   0  0  0  0  0  0  0  0  0  0  0  0
    2.1037   -3.7112    0.0000 C   0  0  0  0  0  0  0  0  0  0  0  0
    3.7537   -2.2823    0.0000 C   0  0  0  0  0  0  0  0  0  0  0  0
  1  2  2  0  0  0  0
  2  3  1  0  0  0  0
  4  1  1  0  0  0  0
M  END
)CTAB";
    bool sanitize = false;
    std::unique_ptr<ROMol> mol(MolBlockToMol(mb, sanitize));
    REQUIRE(mol);
    CHECK(mol->getBondWithIdx(0)->getBondType() == Bond::DOUBLE);
    CHECK(mol->getBondWithIdx(0)->getStereo() == Bond::STEREONONE);
    MolOps::setBondStereoFromDirections(*mol);
    CHECK(mol->getBondWithIdx(0)->getStereo() == Bond::STEREOTRANS);
  }
  SECTION("basics 2a") {
    std::string mb = R"CTAB(
  Mrv1810 10141909582D

  4  3  0  0  0  0            999 V2000
    3.4745   -5.2424    0.0000 C   0  0  0  0  0  0  0  0  0  0  0  0
    2.6495   -5.2424    0.0000 C   0  0  0  0  0  0  0  0  0  0  0  0
    2.2370   -5.9569    0.0000 C   0  0  0  0  0  0  0  0  0  0  0  0
    3.8870   -5.9569    0.0000 C   0  0  0  0  0  0  0  0  0  0  0  0
  1  2  2  0  0  0  0
  2  3  1  0  0  0  0
  1  4  1  0  0  0  0
M  END
)CTAB";
    bool sanitize = false;
    std::unique_ptr<ROMol> mol(MolBlockToMol(mb, sanitize));
    REQUIRE(mol);
    CHECK(mol->getBondWithIdx(0)->getBondType() == Bond::DOUBLE);
    CHECK(mol->getBondWithIdx(0)->getStereo() == Bond::STEREONONE);
    MolOps::setBondStereoFromDirections(*mol);
    CHECK(mol->getBondWithIdx(0)->getStereo() == Bond::STEREOCIS);
  }
  SECTION("basics 2b") {
    std::string mb = R"CTAB(
  Mrv1810 10141909582D

  4  3  0  0  0  0            999 V2000
    3.4745   -5.2424    0.0000 C   0  0  0  0  0  0  0  0  0  0  0  0
    2.6495   -5.2424    0.0000 C   0  0  0  0  0  0  0  0  0  0  0  0
    2.2370   -5.9569    0.0000 C   0  0  0  0  0  0  0  0  0  0  0  0
    3.8870   -5.9569    0.0000 C   0  0  0  0  0  0  0  0  0  0  0  0
  1  2  2  0  0  0  0
  2  3  1  0  0  0  0
  4  1  1  0  0  0  0
M  END
)CTAB";
    bool sanitize = false;
    std::unique_ptr<ROMol> mol(MolBlockToMol(mb, sanitize));
    REQUIRE(mol);
    CHECK(mol->getBondWithIdx(0)->getBondType() == Bond::DOUBLE);
    CHECK(mol->getBondWithIdx(0)->getStereo() == Bond::STEREONONE);
    MolOps::setBondStereoFromDirections(*mol);
    CHECK(mol->getBondWithIdx(0)->getStereo() == Bond::STEREOCIS);
  }
}

TEST_CASE("removeHs screwing up double bond stereo", "[bug][removeHs]") {
  SECTION("example1") {
    std::string molblock = R"CTAB(molblock = """
  SciTegic12221702182D

 47 51  0  0  0  0            999 V2000
    0.2962    6.2611    0.0000 C   0  0
   -3.9004    4.4820    0.0000 C   0  0
    1.4195    5.2670    0.0000 C   0  0
   -3.8201   -7.4431    0.0000 C   0  0
   -4.9433   -6.4490    0.0000 C   0  0
   -2.3975   -6.9674    0.0000 C   0  0
    3.5921   -3.5947    0.0000 C   0  0
   -3.1475    2.3700    0.0000 C   0  0
    2.1695   -4.0705    0.0000 C   0  0
   -2.0242    1.3759    0.0000 C   0  0
   -4.6440   -4.9792    0.0000 C   0  0
    2.7681   -1.1308    0.0000 C   0  0
   -5.8626    1.1332    0.0000 C   0  0
    3.0674    0.3391    0.0000 C   0  0
    3.6660    3.2787    0.0000 C   0  0
    8.1591   -0.6978    0.0000 C   0  0
    7.3351    1.7662    0.0000 C   0  0
   -6.3876    3.5028    0.0000 C   0  0
   -0.6756   -5.0219    0.0000 C   0  0
    7.0358    0.2964    0.0000 C   0  0
    3.8914   -2.1249    0.0000 C   0  0
   -2.0982   -5.4976    0.0000 C   0  0
   -4.5701    1.8943    0.0000 C   0  0  1  0  0  0
   -6.9859    2.1273    0.0000 C   0  0  1  0  0  0
    4.4900    0.8148    0.0000 C   0  0
    1.3455   -1.6065    0.0000 C   0  0
    4.7893    2.2846    0.0000 C   0  0
    1.9442    1.3332    0.0000 C   0  0
    1.0462   -3.0763    0.0000 C   0  0
    2.2435    2.8030    0.0000 C   0  0
   -0.6017    1.8516    0.0000 C   0  0
    5.6132   -0.1794    0.0000 C   0  0
    0.2223   -0.6124    0.0000 Cl  0  0
    9.2823   -1.6919    0.0000 N   0  0
   -3.2215   -4.5035    0.0000 N   0  0
    6.2119    2.7603    0.0000 N   0  0
    5.3139   -1.6492    0.0000 N   0  0
    0.5216    0.8575    0.0000 N   0  0
   -4.8945    3.3588    0.0000 N   0  0
   -8.2913    2.8662    0.0000 O   0  0
   -0.3024    3.3214    0.0000 O   0  0
    1.1202    3.7971    0.0000 O   0  0
   -0.3763   -3.5520    0.0000 O   0  0
   -2.8482    3.8398    0.0000 H   0  0
   -2.3235   -0.0940    0.0000 H   0  0
   -3.9483    0.5292    0.0000 H   0  0
   -7.8572    0.9063    0.0000 H   0  0
  1  3  1  0
  2 39  1  0
  3 42  1  0
  4  5  2  0
  4  6  1  0
  5 11  1  0
  6 22  2  0
  7  9  2  0
  7 21  1  0
  8 44  1  0
  8 10  2  0
  8 23  1  0
  9 29  1  0
 10 45  1  0
 10 31  1  0
 11 35  2  0
 12 21  2  0
 12 26  1  0
 13 23  1  0
 13 24  1  0
 14 25  2  0
 14 28  1  0
 15 27  2  0
 15 30  1  0
 16 20  1  0
 16 34  3  0
 17 20  2  0
 17 36  1  0
 18 24  1  0
 18 39  1  0
 19 22  1  0
 19 43  1  0
 20 32  1  0
 21 37  1  0
 22 35  1  0
 23 46  1  6
 23 39  1  0
 24 47  1  1
 24 40  1  0
 25 27  1  0
 25 32  1  0
 26 29  2  0
 26 33  1  0
 27 36  1  0
 28 30  2  0
 28 38  1  0
 29 43  1  0
 30 42  1  0
 31 38  2  0
 31 41  1  0
 32 37  2  3
M  END
"""

)CTAB";
    bool sanitize = false;
    bool removeHs = false;
    std::unique_ptr<RWMol> m(MolBlockToMol(molblock, sanitize, removeHs));
    REQUIRE(m);
    m->updatePropertyCache();
    MolOps::setBondStereoFromDirections(*m);
    CHECK(m->getBondWithIdx(10)->getBondType() == Bond::DOUBLE);
    CHECK(m->getBondWithIdx(10)->getStereo() == Bond::STEREOTRANS);
    REQUIRE(m->getBondWithIdx(10)->getStereoAtoms().size() == 2);
    CHECK(m->getBondWithIdx(10)->getStereoAtoms()[0] == 43);
    CHECK(m->getBondWithIdx(10)->getStereoAtoms()[1] == 44);

    MolOps::removeHs(*m);  // implicitOnly,updateExplicitCount,sanitize);
    // m->debugMol(std::cerr);
    CHECK(m->getBondWithIdx(9)->getBondType() == Bond::DOUBLE);
    CHECK(m->getBondWithIdx(9)->getStereo() == Bond::STEREOTRANS);
    REQUIRE(m->getBondWithIdx(9)->getStereoAtoms().size() == 2);
    CHECK(m->getBondWithIdx(9)->getStereoAtoms()[0] == 22);
    CHECK(m->getBondWithIdx(9)->getStereoAtoms()[1] == 30);
  }
}

TEST_CASE("setDoubleBondNeighborDirections()", "[stereochemistry][bug]") {
  SECTION("basics cis") {
    auto m = "CC=CC"_smiles;
    REQUIRE(m);
    m->getBondWithIdx(1)->getStereoAtoms() = {0, 3};
    m->getBondWithIdx(1)->setStereo(Bond::STEREOCIS);
    MolOps::setDoubleBondNeighborDirections(*m);
    CHECK(m->getBondWithIdx(0)->getBondDir() == Bond::ENDUPRIGHT);
    CHECK(m->getBondWithIdx(2)->getBondDir() == Bond::ENDDOWNRIGHT);
    CHECK(MolToSmiles(*m) == "C/C=C\\C");
  }
  SECTION("basics trans") {
    auto m = "CC=CC"_smiles;
    REQUIRE(m);
    m->getBondWithIdx(1)->getStereoAtoms() = {0, 3};
    m->getBondWithIdx(1)->setStereo(Bond::STEREOTRANS);
    MolOps::setDoubleBondNeighborDirections(*m);
    CHECK(m->getBondWithIdx(0)->getBondDir() == Bond::ENDUPRIGHT);
    CHECK(m->getBondWithIdx(2)->getBondDir() == Bond::ENDUPRIGHT);
    CHECK(MolToSmiles(*m) == "C/C=C/C");
  }
  SECTION("swap (Github #3322)") {
    auto m = "CC=CC"_smiles;
    REQUIRE(m);
    m->getBondWithIdx(1)->getStereoAtoms() = {0, 3};
    m->getBondWithIdx(1)->setStereo(Bond::STEREOTRANS);
    MolOps::setDoubleBondNeighborDirections(*m);
    CHECK(m->getBondWithIdx(0)->getBondDir() == Bond::ENDUPRIGHT);
    CHECK(m->getBondWithIdx(2)->getBondDir() == Bond::ENDUPRIGHT);
    CHECK(MolToSmiles(*m) == "C/C=C/C");

    m->clearComputedProps();
    m->getBondWithIdx(1)->getStereoAtoms() = {0, 3};
    m->getBondWithIdx(1)->setStereo(Bond::STEREOCIS);
    MolOps::setDoubleBondNeighborDirections(*m);
    CHECK(m->getBondWithIdx(0)->getBondDir() == Bond::ENDUPRIGHT);
    CHECK(m->getBondWithIdx(2)->getBondDir() == Bond::ENDDOWNRIGHT);
    CHECK(MolToSmiles(*m) == "C/C=C\\C");
  }
}

TEST_CASE("github #2782: addHs() fails on atoms with 'bad' valences", "[bug]") {
  SECTION("basics") {
    SmilesParserParams ps;
    ps.sanitize = false;
    std::unique_ptr<RWMol> m(
        static_cast<RWMol *>(SmilesToMol("C=C1=CC=CC=C1", ps)));
    REQUIRE(m);
    bool strict = false;
    m->updatePropertyCache(strict);
    CHECK(m->getNumAtoms() == 7);
    MolOps::addHs(*m);
    CHECK(m->getNumAtoms() == 14);
    // this doesn't change the fact that there's still a bad valence present:
    CHECK_THROWS_AS(m->updatePropertyCache(), AtomValenceException);
  }
}

TEST_CASE(
    "Github #2784: Element symbol lookup for some transuranics returns "
    "incorrect results",
    "[transuranics][bug]") {
  auto pt = PeriodicTable::getTable();
  SECTION("number to symbol") {
    std::vector<std::pair<unsigned int, std::string>> data = {
        {113, "Nh"}, {114, "Fl"}, {115, "Mc"},
        {116, "Lv"}, {117, "Ts"}, {118, "Og"}};
    for (const auto &pr : data) {
      CHECK(pt->getElementSymbol(pr.first) == pr.second);
    }
  }
  SECTION("symbol to number") {
    std::vector<std::pair<int, std::string>> data = {
        {113, "Nh"}, {114, "Fl"}, {115, "Mc"},  {116, "Lv"},
        {117, "Ts"}, {118, "Og"}, {113, "Uut"}, {115, "Uup"}};
    for (const auto &pr : data) {
      CHECK(pt->getAtomicNumber(pr.second) == pr.first);
    }
  }
}
TEST_CASE("github #2775", "[valence][bug]") {
  SECTION("basics") {
    std::string molblock = R"CTAB(bismuth citrate
  Mrv1810 11111908592D

 14 12  0  0  0  0            999 V2000
    7.4050   -0.5957    0.0000 C   0  0  0  0  0  0  0  0  0  0  0  0
    6.6906   -1.0082    0.0000 C   0  0  0  0  0  0  0  0  0  0  0  0
    5.9761   -0.5957    0.0000 O   0  0  0  0  0  0  0  0  0  0  0  0
    6.6906   -1.8332    0.0000 O   0  5  0  0  0  0  0  0  0  0  0  0
    7.4050    0.2293    0.0000 C   0  0  0  0  0  0  0  0  0  0  0  0
    6.5800    0.2293    0.0000 C   0  0  0  0  0  0  0  0  0  0  0  0
    6.1675    0.9438    0.0000 C   0  0  0  0  0  0  0  0  0  0  0  0
    6.5800    1.6583    0.0000 O   0  0  0  0  0  0  0  0  0  0  0  0
    5.3425    0.9438    0.0000 O   0  5  0  0  0  0  0  0  0  0  0  0
    8.2300    0.2293    0.0000 C   0  0  0  0  0  0  0  0  0  0  0  0
    8.6425   -0.4851    0.0000 O   0  0  0  0  0  0  0  0  0  0  0  0
    8.6425    0.9438    0.0000 O   0  5  0  0  0  0  0  0  0  0  0  0
    7.4050    1.0543    0.0000 O   0  0  0  0  0  0  0  0  0  0  0  0
    4.5175    0.9438    0.0000 Bi  0  1  0  0  0  0  0  0  0  0  0  0
  1  2  1  0  0  0  0
  2  3  2  0  0  0  0
  2  4  1  0  0  0  0
  1  5  1  0  0  0  0
  5  6  1  0  0  0  0
  6  7  1  0  0  0  0
  7  8  2  0  0  0  0
  7  9  1  0  0  0  0
  5 10  1  0  0  0  0
 10 11  2  0  0  0  0
 10 12  1  0  0  0  0
  5 13  1  0  0  0  0
M  CHG  4   4  -1   9  -1  12  -1  14   3
M  END
)CTAB";
    std::unique_ptr<RWMol> m(MolBlockToMol(molblock));
    REQUIRE(m);
    CHECK(m->getAtomWithIdx(13)->getSymbol() == "Bi");
    CHECK(m->getAtomWithIdx(13)->getNumImplicitHs() == 0);
  }
}

TEST_CASE("RemoveHsParameters", "[molops]") {
  SmilesParserParams smilesPs;
  smilesPs.removeHs = false;

  SECTION("H-H") {
    std::unique_ptr<RWMol> m{SmilesToMol("[H][H].[H]O[H]", smilesPs)};
    REQUIRE(m);
    CHECK(m->getNumAtoms() == 5);
    {
      RWMol cp(*m);
      MolOps::removeHs(cp);
      CHECK(cp.getNumAtoms() == 3);
    }
    {
      MolOps::RemoveHsParameters ps;
      RWMol cp(*m);
      MolOps::removeHs(cp, ps);
      CHECK(cp.getNumAtoms() == 3);
    }
    {
      MolOps::RemoveHsParameters ps;
      ps.removeOnlyHNeighbors = true;
      RWMol cp(*m);
      MolOps::removeHs(cp, ps);
      CHECK(cp.getNumAtoms() == 1);
    }
  }

  SECTION("dummies") {
    std::unique_ptr<RWMol> m{SmilesToMol("[H][*]O[H]", smilesPs)};
    REQUIRE(m);
    CHECK(m->getNumAtoms() == 4);
    {
      RWMol cp(*m);
      MolOps::removeHs(cp);
      CHECK(cp.getNumAtoms() == 3);
    }
    {
      MolOps::RemoveHsParameters ps;
      RWMol cp(*m);
      MolOps::removeHs(cp, ps);
      CHECK(cp.getNumAtoms() == 3);
    }
    {
      MolOps::RemoveHsParameters ps;
      ps.removeDummyNeighbors = true;
      RWMol cp(*m);
      MolOps::removeHs(cp, ps);
      CHECK(cp.getNumAtoms() == 2);
    }
  }

  SECTION("chiralHs") {
    std::unique_ptr<RWMol> m{SmilesToMol("[C@]12([H])CCC1CO2", smilesPs)};
    REQUIRE(m);
    CHECK(m->getNumAtoms() == 7);
    // artificial wedging since we don't have a conformer
    m->getBondBetweenAtoms(0, 1)->setBondDir(Bond::BEGINWEDGE);

    {
      RWMol cp(*m);
      MolOps::removeHs(cp);
      CHECK(cp.getNumAtoms() == 6);
    }
    {
      MolOps::RemoveHsParameters ps;
      RWMol cp(*m);
      MolOps::removeHs(cp, ps);
      CHECK(cp.getNumAtoms() == 6);
    }
    {
      MolOps::RemoveHsParameters ps;
      ps.removeWithWedgedBond = false;
      RWMol cp(*m);
      MolOps::removeHs(cp, ps);
      CHECK(cp.getNumAtoms() == 7);
    }
  }

  SECTION("degree zero") {
    std::unique_ptr<RWMol> m{SmilesToMol("[F-].[H+]", smilesPs)};
    REQUIRE(m);
    CHECK(m->getNumAtoms() == 2);
    {
      RWMol cp(*m);
      MolOps::removeHs(cp);
      CHECK(cp.getNumAtoms() == 2);
    }
    {
      MolOps::RemoveHsParameters ps;
      RWMol cp(*m);
      MolOps::removeHs(cp, ps);
      CHECK(cp.getNumAtoms() == 2);
    }
    {
      MolOps::RemoveHsParameters ps;
      ps.removeDegreeZero = true;
      RWMol cp(*m);
      MolOps::removeHs(cp, ps);
      CHECK(cp.getNumAtoms() == 1);
    }
  }

  SECTION("isotopes") {
    std::unique_ptr<RWMol> m{SmilesToMol("F[2H]", smilesPs)};
    REQUIRE(m);
    CHECK(m->getNumAtoms() == 2);
    {
      RWMol cp(*m);
      MolOps::removeHs(cp);
      CHECK(cp.getNumAtoms() == 2);
    }
    {
      MolOps::RemoveHsParameters ps;
      RWMol cp(*m);
      MolOps::removeHs(cp, ps);
      CHECK(cp.getNumAtoms() == 2);
    }
    {
      MolOps::RemoveHsParameters ps;
      ps.removeIsotopes = true;
      RWMol cp(*m);
      MolOps::removeHs(cp, ps);
      CHECK(cp.getNumAtoms() == 1);
    }
  }

  SECTION("defining bond stereo") {
    std::unique_ptr<RWMol> m{SmilesToMol("F/C=N/[H]", smilesPs)};
    REQUIRE(m);
    CHECK(m->getNumAtoms() == 4);
    {
      RWMol cp(*m);
      MolOps::removeHs(cp);
      CHECK(cp.getNumAtoms() == 4);
    }
    {
      MolOps::RemoveHsParameters ps;
      RWMol cp(*m);
      MolOps::removeHs(cp, ps);
      CHECK(cp.getNumAtoms() == 4);
    }
    {
      MolOps::RemoveHsParameters ps;
      ps.removeDefiningBondStereo = true;
      RWMol cp(*m);
      MolOps::removeHs(cp, ps);
      CHECK(cp.getNumAtoms() == 3);
    }
  }
  SECTION("Query atoms") {
    std::unique_ptr<RWMol> m{SmartsToMol("O[#1]")};
    REQUIRE(m);
    CHECK(m->getNumAtoms() == 2);
    {
      RWMol cp(*m);
      MolOps::removeHs(cp);
      CHECK(cp.getNumAtoms() == 2);
    }
    {
      MolOps::RemoveHsParameters ps;
      RWMol cp(*m);
      MolOps::removeHs(cp, ps);
      CHECK(cp.getNumAtoms() == 2);
    }
    {
      MolOps::RemoveHsParameters ps;
      ps.removeWithQuery = true;
      RWMol cp(*m);
      MolOps::removeHs(cp, ps);
      CHECK(cp.getNumAtoms() == 1);
    }
  }
  SECTION("higher degree") {
    // this is a silly example
    std::unique_ptr<RWMol> m{SmilesToMol("F[H-]F", smilesPs)};
    REQUIRE(m);
    CHECK(m->getNumAtoms() == 3);
    {
      RWMol cp(*m);
      MolOps::removeHs(cp);
      CHECK(cp.getNumAtoms() == 3);
    }
    {
      MolOps::RemoveHsParameters ps;
      RWMol cp(*m);
      MolOps::removeHs(cp, ps);
      CHECK(cp.getNumAtoms() == 3);
    }
    {
      MolOps::RemoveHsParameters ps;
      ps.removeHigherDegrees = true;
      RWMol cp(*m);
      MolOps::removeHs(cp, ps);
      CHECK(cp.getNumAtoms() == 2);
    }
  }
  SECTION("mapped Hs") {
    std::unique_ptr<RWMol> m{SmilesToMol("[H:1]O[H]", smilesPs)};
    REQUIRE(m);
    CHECK(m->getNumAtoms() == 3);
    {
      RWMol cp(*m);
      MolOps::removeHs(cp);
      CHECK(cp.getNumAtoms() == 1);
    }
    {
      MolOps::RemoveHsParameters ps;
      ps.removeMapped = false;
      RWMol cp(*m);
      MolOps::removeHs(cp, ps);
      CHECK(cp.getNumAtoms() == 2);
    }
  }
  SECTION("allHs") {
    std::unique_ptr<RWMol> m{SmilesToMol(
        "[C@]12([H])CCC1CO2.[H+].F[H-]F.[H][H].[H]*.F/C=C/[H]", smilesPs)};
    REQUIRE(m);
    // artificial wedging since we don't have a conformer
    m->getBondBetweenAtoms(0, 1)->setBondDir(Bond::BEGINWEDGE);
    RWMol cp(*m);
    MolOps::removeAllHs(cp);
    for (auto atom : cp.atoms()) {
      CHECK(atom->getAtomicNum() != 1);
    }
  }
  SECTION("allHs2") {
    std::unique_ptr<ROMol> m{SmilesToMol(
        "[C@]12([H])CCC1CO2.[H+].F[H-]F.[H][H].[H]*.F/C=C/[H]", smilesPs)};
    REQUIRE(m);
    // artificial wedging since we don't have a conformer
    m->getBondBetweenAtoms(0, 1)->setBondDir(Bond::BEGINWEDGE);
    std::unique_ptr<ROMol> cp{MolOps::removeAllHs(*m)};
    for (auto atom : cp->atoms()) {
      CHECK(atom->getAtomicNum() != 1);
    }
  }
}
#endif
TEST_CASE("github #2895: acepentalene aromaticity perception ",
          "[molops][bug][aromaticity]") {
  SECTION("acepentalene") {
    std::unique_ptr<RWMol> m{SmilesToMol("C1=CC2=CC=C3C2=C1C=C3")};
    REQUIRE(m);
    auto smi = MolToSmiles(*m);
    CHECK(smi == "C1=CC2=C3C1=CC=C3C=C2");
  }
}

TEST_CASE("github #3256: fused ring aromaticity perception",
          "[molops][bug][aromaticity]") {
  SECTION("nitrogen only central ring") {
    auto mol = "C1=CN2C3=CC=CN3C3=CC=CN3C2=C1"_smiles;
    REQUIRE(mol);
    for (const auto b : mol->bonds()) {
      CHECK(b->getBondType() == Bond::AROMATIC);
    }
    auto smi = MolToSmiles(*mol);
    CHECK(smi == "c1cc2n(c1)c1cccn1c1cccn21");
  }
}

TEST_CASE("phosphine and arsine chirality", "[Chirality]") {
  SECTION("chiral center recognized") {
    auto mol1 = "C[P@](C1CCCC1)C1=CC=CC=C1"_smiles;
    auto mol2 = "C[As@](C1CCCC1)C1=CC=CC=C1"_smiles;
    REQUIRE(mol1);
    REQUIRE(mol2);
    CHECK(mol1->getAtomWithIdx(1)->getChiralTag() != Atom::CHI_UNSPECIFIED);
    CHECK(mol2->getAtomWithIdx(1)->getChiralTag() != Atom::CHI_UNSPECIFIED);
  }
  SECTION("chiral center selective") {
    auto mol1 = "C[P@](C)C1CCCCC1"_smiles;
    auto mol2 = "C[As@](C)C1CCCCC1"_smiles;
    REQUIRE(mol1);
    REQUIRE(mol2);
    CHECK(mol1->getAtomWithIdx(1)->getChiralTag() == Atom::CHI_UNSPECIFIED);
    CHECK(mol2->getAtomWithIdx(1)->getChiralTag() == Atom::CHI_UNSPECIFIED);
  }
  SECTION("chiral center specific: P") {
    auto mol1 = "C[P@](C1CCCC1)C1=CC=CC=C1"_smiles;
    auto mol2 = "C[P@@](C1CCCC1)C1=CC=CC=C1"_smiles;
    REQUIRE(mol1);
    REQUIRE(mol2);
    CHECK(MolToSmiles(*mol1) != MolToSmiles(*mol2));
  }
  SECTION("chiral center specific: As") {
    auto mol1 = "C[As@](C1CCCC1)C1=CC=CC=C1"_smiles;
    auto mol2 = "C[As@@](C1CCCC1)C1=CC=CC=C1"_smiles;
    REQUIRE(mol1);
    REQUIRE(mol2);
    CHECK(MolToSmiles(*mol1) != MolToSmiles(*mol2));
  }
  SECTION("chiral center, implicit H: P") {
    auto mol1 = "C[P@H]C1CCCCC1"_smiles;
    auto mol2 = "C[P@@H]C1CCCCC1"_smiles;
    REQUIRE(mol1);
    REQUIRE(mol2);
    CHECK(mol1->getAtomWithIdx(1)->getChiralTag() != Atom::CHI_UNSPECIFIED);
    CHECK(mol1->getAtomWithIdx(1)->getChiralTag() != Atom::CHI_UNSPECIFIED);
  }
  SECTION("chiral center, implicit H: As") {
    auto mol1 = "C[As@H]C1CCCCC1"_smiles;
    auto mol2 = "C[As@@H]C1CCCCC1"_smiles;
    REQUIRE(mol1);
    REQUIRE(mol2);
    CHECK(mol1->getAtomWithIdx(1)->getChiralTag() != Atom::CHI_UNSPECIFIED);
    CHECK(mol1->getAtomWithIdx(1)->getChiralTag() != Atom::CHI_UNSPECIFIED);
  }
  SECTION("chiral center specific, implicit H: P") {
    auto mol1 = "C[P@H]C1CCCCC1"_smiles;
    auto mol2 = "C[P@@H]C1CCCCC1"_smiles;
    REQUIRE(mol1);
    REQUIRE(mol2);
    CHECK(MolToSmiles(*mol1) != MolToSmiles(*mol2));
  }
  SECTION("chiral center specific, implicit H: As") {
    auto mol1 = "C[As@H]C1CCCCC1"_smiles;
    auto mol2 = "C[As@@H]C1CCCCC1"_smiles;
    REQUIRE(mol1);
    REQUIRE(mol2);
    CHECK(MolToSmiles(*mol1) != MolToSmiles(*mol2));
  }
}

TEST_CASE("github #2890", "[bug][molops][stereo]") {
  auto mol = "CC=CC"_smiles;
  REQUIRE(mol);

  auto bond = mol->getBondWithIdx(1);
  bond->setStereo(Bond::STEREOANY);
  REQUIRE(bond->getStereoAtoms().empty());

  MolOps::findPotentialStereoBonds(*mol);
  CHECK(bond->getStereo() == Bond::STEREOANY);
  CHECK(bond->getStereoAtoms().size() == 2);
}

TEST_CASE("github #3150 MolOps::removeHs removes hydrides", "[bug][molops]") {
  SmilesParserParams smilesPs;
  smilesPs.removeHs = false;

  SECTION("Hydride ion remove Hydrides false") {
    std::unique_ptr<RWMol> m{SmilesToMol("[H-]", smilesPs)};
    REQUIRE(m);
    MolOps::RemoveHsParameters ps;
    ps.removeHydrides = false;
    RWMol cp(*m);
    MolOps::removeHs(cp, ps);
    // H atom not removed in this case because by default H atoms with degree 0
    // are not removed
    CHECK(cp.getNumAtoms() == 1);
    CHECK(MolOps::getFormalCharge(cp) == -1);
  }

  SECTION("Hydride ion remove Hydrides true") {
    std::unique_ptr<RWMol> m{SmilesToMol("[H-]", smilesPs)};
    REQUIRE(m);
    MolOps::RemoveHsParameters ps;
    ps.removeHydrides = true;
    RWMol cp(*m);
    MolOps::removeHs(cp, ps);
    // H atom not removed in this case because by default H atoms with degree 0
    // are not removed
    CHECK(cp.getNumAtoms() == 1);
    CHECK(MolOps::getFormalCharge(cp) == -1);
  }

  SECTION("Water") {
    std::unique_ptr<RWMol> m{SmilesToMol("[OH+][H-]", smilesPs)};
    REQUIRE(m);
    MolOps::RemoveHsParameters ps;
    ps.removeHydrides = false;
    RWMol cp(*m);
    MolOps::removeHs(cp, ps);
    CHECK(cp.getNumAtoms() == 2);
    CHECK(MolOps::getFormalCharge(cp) == 0);
  }

  SECTION("Water remove Hydrides true") {
    std::unique_ptr<RWMol> m{SmilesToMol("[OH+][H-]", smilesPs)};
    REQUIRE(m);
    MolOps::RemoveHsParameters ps;
    ps.removeHydrides = true;
    RWMol cp(*m);
    MolOps::removeHs(cp, ps);
    CHECK(cp.getNumAtoms() == 1);
    CHECK(MolOps::getFormalCharge(cp) == 1);
  }

  SECTION("Iron Hydride") {
    std::unique_ptr<RWMol> m{SmilesToMol("[Fe+2]<-[H-]", smilesPs)};
    REQUIRE(m);
    MolOps::RemoveHsParameters ps;
    ps.removeHydrides = false;
    RWMol cp(*m);
    MolOps::removeHs(cp, ps);
    CHECK(cp.getNumAtoms() == 2);
    CHECK(MolOps::getFormalCharge(cp) == 1);
  }

  SECTION("Iron Hydride remove Hydrides") {
    std::unique_ptr<RWMol> m{SmilesToMol("[Fe+2]<-[H-]", smilesPs)};
    REQUIRE(m);
    MolOps::RemoveHsParameters ps;
    ps.removeHydrides = true;
    RWMol cp(*m);
    MolOps::removeHs(cp, ps);
    CHECK(cp.getNumAtoms() == 1);
    CHECK(MolOps::getFormalCharge(cp) == 2);
  }

  SECTION("Ferrous Hydroxide") {
    std::unique_ptr<RWMol> m{SmilesToMol("[Fe+2]<-[OH-]", smilesPs)};
    REQUIRE(m);
    MolOps::RemoveHsParameters ps;
    ps.removeHydrides = false;
    RWMol cp(*m);
    MolOps::removeHs(cp, ps);
    CHECK(cp.getNumAtoms() == 2);
    CHECK(MolOps::getFormalCharge(cp) == 1);
  }

  SECTION("Ferrous Hydroxide remove Hydrides") {
    std::unique_ptr<RWMol> m{SmilesToMol("[Fe+2]<-[OH-]", smilesPs)};
    REQUIRE(m);
    MolOps::RemoveHsParameters ps;
    ps.removeHydrides = true;
    RWMol cp(*m);
    MolOps::removeHs(cp, ps);
    CHECK(cp.getNumAtoms() == 2);
    CHECK(MolOps::getFormalCharge(cp) == 1);
  }

  SECTION("Remove All Hs in Hydrides Ferrous Hydride") {
    std::unique_ptr<RWMol> m{SmilesToMol("[Fe+2]<-[H-]", smilesPs)};
    REQUIRE(m);

    RWMol cp(*m);
    MolOps::removeAllHs(cp);
    CHECK(cp.getNumAtoms() == 1);
    CHECK(MolOps::getFormalCharge(cp) == 2);
  }

  SECTION("Remove All Hs in Hydrides Water") {
    std::unique_ptr<RWMol> m{SmilesToMol("[OH+][H-]", smilesPs)};
    REQUIRE(m);

    RWMol cp(*m);
    MolOps::removeAllHs(cp);
    CHECK(cp.getNumAtoms() == 1);
    CHECK(MolOps::getFormalCharge(cp) == 1);
  }
}

TEST_CASE("hybridization of unknown atom types", "[bug][molops]") {
  SECTION("Basics") {
    auto m = "[U][U][U]"_smiles;
    REQUIRE(m);
    CHECK(m->getAtomWithIdx(0)->getHybridization() ==
          Atom::HybridizationType::S);
    CHECK(m->getAtomWithIdx(1)->getHybridization() ==
          Atom::HybridizationType::SP);
    CHECK(m->getAtomWithIdx(2)->getHybridization() ==
          Atom::HybridizationType::S);
  }
  SECTION("comprehensive") {
    std::string smiles = "F";
    for (unsigned int i = 89; i <= 118; ++i) {
      smiles += (boost::format("[#%d]") % i).str();
    }
    smiles += "F";
    std::unique_ptr<ROMol> m(SmilesToMol(smiles));
    REQUIRE(m);
    for (auto i = 1u; i < m->getNumAtoms() - 1; ++i) {
      CHECK(m->getAtomWithIdx(i)->getHybridization() ==
            Atom::HybridizationType::SP);
    }
  }
}

TEST_CASE("Github #3470: Hydrogen is incorrectly identified as an early atom",
          "[bug][chemistry]") {
  SECTION("Basics") {
    RWMol m;
    m.addAtom(new Atom(1), true, true);
    m.getAtomWithIdx(0)->setFormalCharge(-1);
    m.updatePropertyCache();
    CHECK(m.getAtomWithIdx(0)->getNumImplicitHs() == 0);
    m.getAtomWithIdx(0)->setFormalCharge(1);
    m.updatePropertyCache();
    CHECK(m.getAtomWithIdx(0)->getNumImplicitHs() == 0);
    m.getAtomWithIdx(0)->setFormalCharge(0);
    m.updatePropertyCache();
    CHECK(m.getAtomWithIdx(0)->getNumImplicitHs() == 1);

    // make sure we still generate errors for stupid stuff
    m.getAtomWithIdx(0)->setFormalCharge(-2);
    CHECK_THROWS_AS(m.updatePropertyCache(), AtomValenceException);
    CHECK(m.getAtomWithIdx(0)->getNumImplicitHs() == 1);
  }
  SECTION("confirm with SMILES") {
    RWMol m;
    bool updateLabel = false;
    bool takeOwnership = true;
    m.addAtom(new Atom(1), updateLabel, takeOwnership);
    m.getAtomWithIdx(0)->setFormalCharge(-1);
    m.updatePropertyCache();
    CHECK(MolToSmiles(m) == "[H-]");
    m.getAtomWithIdx(0)->setFormalCharge(+1);
    m.updatePropertyCache();
    CHECK(MolToSmiles(m) == "[H+]");
    m.getAtomWithIdx(0)->setFormalCharge(0);
    m.updatePropertyCache();
    CHECK(MolToSmiles(m) == "[HH]");  // ugly, but I think [H] would be worse
  }
}

TEST_CASE("Additional oxidation states", "[chemistry]") {
  SECTION("Basics") {
    std::vector<std::string> smiles = {"F[Po](F)(F)(F)", "F[Po](F)(F)(F)(F)F",
                                       "F[Xe](F)(F)(F)", "F[Xe](F)(F)(F)(F)F",
                                       "F[I](F)F",       "F[I](F)(F)(F)F",
                                       "F[At](F)F",      "F[At](F)(F)(F)F"};
    for (const auto &smi : smiles) {
      std::unique_ptr<ROMol> m(SmilesToMol(smi));
      REQUIRE(m);
      CHECK(m->getAtomWithIdx(1)->getNumRadicalElectrons() == 0);
    }
  }
}

TEST_CASE("Github #3805: radicals on [He]", "[chemistry]") {
  SECTION("Basics") {
    {
      auto m = "[He]"_smiles;
      REQUIRE(m);
      CHECK(m->getAtomWithIdx(0)->getNumRadicalElectrons() == 0);
      CHECK(m->getAtomWithIdx(0)->getTotalNumHs() == 0);
    }
    {
      auto m = "[Ne]"_smiles;
      REQUIRE(m);
      CHECK(m->getAtomWithIdx(0)->getNumRadicalElectrons() == 0);
      CHECK(m->getAtomWithIdx(0)->getTotalNumHs() == 0);
    }
  }
  SECTION("Basics") {
    {
      auto m = "[He+]"_smiles;
      REQUIRE(m);
      CHECK(m->getAtomWithIdx(0)->getNumRadicalElectrons() == 1);
      CHECK(m->getAtomWithIdx(0)->getTotalNumHs() == 0);
    }
    {
      auto m = "[Ne+]"_smiles;
      REQUIRE(m);
      CHECK(m->getAtomWithIdx(0)->getNumRadicalElectrons() == 1);
      CHECK(m->getAtomWithIdx(0)->getTotalNumHs() == 0);
    }
  }
}

TEST_CASE("needsHs function", "[chemistry]") {
  SECTION("basics") {
    const auto m = "CC"_smiles;
    REQUIRE(m);
    CHECK(MolOps::needsHs(*m));

    // add a single H:
    bool updateLabel = false;
    bool takeOwnership = true;
    m->addAtom(new Atom(1), updateLabel, takeOwnership);
    m->addBond(0, 2, Bond::BondType::SINGLE);
    MolOps::sanitizeMol(*m);
    CHECK(MolOps::needsHs(*m));

    // now add all the Hs:
    MolOps::addHs(*m);
    CHECK(!MolOps::needsHs(*m));
  }
  SECTION("radical") {
    const auto m = "[O][O]"_smiles;
    REQUIRE(m);
    CHECK(!MolOps::needsHs(*m));
  }
  SECTION("none needed") {
    const auto m = "FF"_smiles;
    REQUIRE(m);
    CHECK(!MolOps::needsHs(*m));
  }
}

TEST_CASE(
    "github #3330: incorrect number of radicals electrons calculated for "
    "metals",
    "[chemistry][metals]") {
  SECTION("basics") {
    std::vector<std::pair<std::string, unsigned int>> data = {
        {"[Mn+2]", 1}, {"[Mn+1]", 0}, {"[Mn]", 1}, {"[Mn-1]", 0},
        {"[C]", 4},    {"[C+1]", 3},  {"[C-1]", 3}};
    for (const auto &pr : data) {
      std::unique_ptr<ROMol> m(SmilesToMol(pr.first));
      REQUIRE(m);
      CHECK(m->getAtomWithIdx(0)->getNumRadicalElectrons() == pr.second);
    }
  }
}

TEST_CASE("github #3879: bad H coordinates on fused rings", "[addhs]") {
  SECTION("reported") {
    auto m = R"CTAB(
     RDKit          2D

  0  0  0  0  0  0  0  0  0  0999 V3000
M  V30 BEGIN CTAB
M  V30 COUNTS 9 10 0 0 0
M  V30 BEGIN ATOM
M  V30 1 C 1.500000 2.598076 0.000000 0
M  V30 2 N 0.750000 1.299038 0.000000 0
M  V30 3 C 1.500000 -0.000000 0.000000 0
M  V30 4 C 0.750000 -1.299038 0.000000 0
M  V30 5 C 0.382772 -0.562069 0.000000 0
M  V30 6 C -0.295379 0.612525 0.000000 0
M  V30 7 C -0.750000 1.299038 0.000000 0
M  V30 8 C -1.500000 0.000000 0.000000 0
M  V30 9 O -0.750000 -1.299038 0.000000 0
M  V30 END ATOM
M  V30 BEGIN BOND
M  V30 1 1 1 2
M  V30 2 1 2 3
M  V30 3 1 4 3 CFG=3
M  V30 4 1 4 5
M  V30 5 1 5 6
M  V30 6 1 7 6 CFG=3
M  V30 7 1 7 8
M  V30 8 1 8 9
M  V30 9 1 7 2
M  V30 10 1 9 4
M  V30 END BOND
M  V30 END CTAB
M  END)CTAB"_ctab;
    REQUIRE(m);
    bool explicitOnly = false;
    bool addCoords = true;
    UINT_VECT onlyOnAtoms = {3, 6};
    MolOps::addHs(*m, explicitOnly, addCoords, &onlyOnAtoms);
    const auto &conf = m->getConformer();
    // check that the H atoms bisect the angle correctly
    {
      REQUIRE(m->getAtomWithIdx(9)->getAtomicNum() == 1);
      REQUIRE(m->getBondBetweenAtoms(9, 3));
      REQUIRE(m->getBondBetweenAtoms(3, 4));
      REQUIRE(m->getBondBetweenAtoms(3, 2));
      REQUIRE(m->getBondBetweenAtoms(3, 8));
      auto v1 = conf.getAtomPos(9) - conf.getAtomPos(3);
      auto v2 = conf.getAtomPos(4) - conf.getAtomPos(3);
      auto v3 = conf.getAtomPos(2) - conf.getAtomPos(3);
      auto v4 = conf.getAtomPos(8) - conf.getAtomPos(3);
      CHECK(v1.angleTo(v3) < v1.angleTo(v2));
      CHECK(v1.angleTo(v4) < v1.angleTo(v2));
      CHECK(fabs(v1.angleTo(v3) - v1.angleTo(v4)) < 1e-4);
      CHECK(v1.dotProduct(v3) < -1e-4);
      CHECK(v1.dotProduct(v4) < -1e-4);
    }
    {
      REQUIRE(m->getAtomWithIdx(10)->getAtomicNum() == 1);
      REQUIRE(m->getBondBetweenAtoms(10, 6));
      REQUIRE(m->getBondBetweenAtoms(5, 6));
      REQUIRE(m->getBondBetweenAtoms(6, 1));
      REQUIRE(m->getBondBetweenAtoms(6, 7));
      auto v1 = conf.getAtomPos(10) - conf.getAtomPos(6);
      auto v2 = conf.getAtomPos(5) - conf.getAtomPos(6);
      auto v3 = conf.getAtomPos(1) - conf.getAtomPos(6);
      auto v4 = conf.getAtomPos(7) - conf.getAtomPos(6);
      CHECK(v1.angleTo(v3) < v1.angleTo(v2));
      CHECK(v1.angleTo(v4) < v1.angleTo(v2));
      CHECK(fabs(v1.angleTo(v3) - v1.angleTo(v4)) < 1e-4);
      CHECK(v1.dotProduct(v3) < -1e-4);
      CHECK(v1.dotProduct(v4) < -1e-4);
    }
  }
  SECTION("non-chiral version") {
    auto m = R"CTAB(
     RDKit          2D

  0  0  0  0  0  0  0  0  0  0999 V3000
M  V30 BEGIN CTAB
M  V30 COUNTS 9 10 0 0 0
M  V30 BEGIN ATOM
M  V30 1 C 1.500000 2.598076 0.000000 0
M  V30 2 N 0.750000 1.299038 0.000000 0
M  V30 3 C 1.500000 -0.000000 0.000000 0
M  V30 4 C 0.750000 -1.299038 0.000000 0
M  V30 5 C 0.382772 -0.562069 0.000000 0
M  V30 6 C -0.295379 0.612525 0.000000 0
M  V30 7 C -0.750000 1.299038 0.000000 0
M  V30 8 C -1.500000 0.000000 0.000000 0
M  V30 9 O -0.750000 -1.299038 0.000000 0
M  V30 END ATOM
M  V30 BEGIN BOND
M  V30 1 1 1 2
M  V30 2 1 2 3
M  V30 3 1 4 3
M  V30 4 1 4 5
M  V30 5 1 5 6
M  V30 6 1 7 6
M  V30 7 1 7 8
M  V30 8 1 8 9
M  V30 9 1 7 2
M  V30 10 1 9 4
M  V30 END BOND
M  V30 END CTAB
M  END)CTAB"_ctab;
    REQUIRE(m);
    bool explicitOnly = false;
    bool addCoords = true;
    UINT_VECT onlyOnAtoms = {3, 6};
    MolOps::addHs(*m, explicitOnly, addCoords, &onlyOnAtoms);
    const auto &conf = m->getConformer();
    {
      REQUIRE(m->getAtomWithIdx(9)->getAtomicNum() == 1);
      REQUIRE(m->getBondBetweenAtoms(9, 3));
      REQUIRE(m->getBondBetweenAtoms(3, 4));
      REQUIRE(m->getBondBetweenAtoms(3, 2));
      REQUIRE(m->getBondBetweenAtoms(3, 8));
      auto v1 = conf.getAtomPos(9) - conf.getAtomPos(3);
      auto v2 = conf.getAtomPos(4) - conf.getAtomPos(3);
      auto v3 = conf.getAtomPos(2) - conf.getAtomPos(3);
      auto v4 = conf.getAtomPos(8) - conf.getAtomPos(3);
      CHECK(v1.angleTo(v3) < v1.angleTo(v2));
      CHECK(v1.angleTo(v4) < v1.angleTo(v2));
      CHECK(fabs(v1.angleTo(v3) - v1.angleTo(v4)) < 1e-4);
      CHECK(v1.dotProduct(v3) < -1e-4);
      CHECK(v1.dotProduct(v4) < -1e-4);
    }
    {
      REQUIRE(m->getAtomWithIdx(10)->getAtomicNum() == 1);
      REQUIRE(m->getBondBetweenAtoms(10, 6));
      REQUIRE(m->getBondBetweenAtoms(5, 6));
      REQUIRE(m->getBondBetweenAtoms(6, 1));
      REQUIRE(m->getBondBetweenAtoms(6, 7));
      auto v1 = conf.getAtomPos(10) - conf.getAtomPos(6);
      auto v2 = conf.getAtomPos(5) - conf.getAtomPos(6);
      auto v3 = conf.getAtomPos(1) - conf.getAtomPos(6);
      auto v4 = conf.getAtomPos(7) - conf.getAtomPos(6);
      CHECK(v1.angleTo(v3) < v1.angleTo(v2));
      CHECK(v1.angleTo(v4) < v1.angleTo(v2));
      CHECK(fabs(v1.angleTo(v3) - v1.angleTo(v4)) < 1e-4);
      CHECK(v1.dotProduct(v3) < -1e-4);
      CHECK(v1.dotProduct(v4) < -1e-4);
    }
  }
  SECTION("a simpler system") {
    auto m = R"CTAB(
  Mrv2014 03092106042D          

  0  0  0     0  0            999 V3000
M  V30 BEGIN CTAB
M  V30 COUNTS 5 6 0 0 0
M  V30 BEGIN ATOM
M  V30 1 C -4.3533 6.6867 0 0
M  V30 2 C -4.3533 5.1467 0 0 CFG=1
M  V30 3 O -2.8133 6.6867 0 0
M  V30 4 C -2.8133 5.1467 0 0 CFG=1
M  V30 5 C -3.5833 3.813 0 0
M  V30 END ATOM
M  V30 BEGIN BOND
M  V30 1 1 1 3
M  V30 2 1 2 4
M  V30 3 1 3 4
M  V30 4 1 2 5
M  V30 5 1 4 5 CFG=1
M  V30 6 1 2 1 CFG=1
M  V30 END BOND
M  V30 END CTAB
M  END
)CTAB"_ctab;
    bool explicitOnly = false;
    bool addCoords = true;
    UINT_VECT onlyOnAtoms = {3, 1};
    MolOps::addHs(*m, explicitOnly, addCoords, &onlyOnAtoms);
    const auto &conf = m->getConformer();
    {
      REQUIRE(m->getAtomWithIdx(5)->getAtomicNum() == 1);
      REQUIRE(m->getBondBetweenAtoms(5, 1));
      REQUIRE(m->getBondBetweenAtoms(1, 3));
      REQUIRE(m->getBondBetweenAtoms(1, 0));
      REQUIRE(m->getBondBetweenAtoms(1, 4));
      auto v1 = conf.getAtomPos(5) - conf.getAtomPos(1);
      auto v2 = conf.getAtomPos(3) - conf.getAtomPos(1);
      auto v3 = conf.getAtomPos(0) - conf.getAtomPos(1);
      auto v4 = conf.getAtomPos(4) - conf.getAtomPos(1);
      CHECK(v1.angleTo(v3) < v1.angleTo(v2));
      CHECK(v1.angleTo(v4) < v1.angleTo(v2));
      CHECK(fabs(v1.angleTo(v3) - v1.angleTo(v4)) < 1e-4);
      CHECK(v1.dotProduct(v3) < -1e-4);
      CHECK(v1.dotProduct(v4) < -1e-4);
    }
  }
  SECTION("#3932: followup from #3879") {
    auto m = R"CTAB(
     RDKit          2D

 21 22  0  0  0  0  0  0  0  0999 V2000
   -6.9959    0.0617    0.0000 C   0  0  0  0  0  0  0  0  0  0  0  0
   -5.5212    0.3365    0.0000 C   0  0  0  0  0  0  0  0  0  0  0  0
   -5.0219    1.7509    0.0000 O   0  0  0  0  0  0  0  0  0  0  0  0
   -4.5460   -0.8032    0.0000 C   0  0  0  0  0  0  0  0  0  0  0  0
   -3.0713   -0.5284    0.0000 C   0  0  0  0  0  0  0  0  0  0  0  0
   -2.0961   -1.6681    0.0000 C   0  0  0  0  0  0  0  0  0  0  0  0
   -0.6214   -1.3933    0.0000 C   0  0  0  0  0  0  0  0  0  0  0  0
    0.2270   -0.1562    0.0000 C   0  0  0  0  0  0  0  0  0  0  0  0
    1.4640   -1.0046    0.0000 N   0  0  0  0  0  0  0  0  0  0  0  0
    2.6531   -0.0903    0.0000 C   0  0  0  0  0  0  0  0  0  0  0  0
    4.0918   -0.5150    0.0000 C   0  0  0  0  0  0  0  0  0  0  0  0
    5.1788    0.5186    0.0000 O   0  0  0  0  0  0  0  0  0  0  0  0
    4.4434   -1.9732    0.0000 O   0  0  0  0  0  0  0  0  0  0  0  0
    2.1510    1.3231    0.0000 C   0  0  0  0  0  0  0  0  0  0  0  0
    3.6092    1.6747    0.0000 C   0  0  0  0  0  0  0  0  0  0  0  0
    1.9538    2.8101    0.0000 C   0  0  0  0  0  0  0  0  0  0  0  0
    0.6516    1.2824    0.0000 S   0  0  0  0  0  0  0  0  0  0  0  0
    0.7678    2.7779    0.0000 O   0  0  0  0  0  0  0  0  0  0  0  0
   -0.8236    1.5543    0.0000 O   0  0  0  0  0  0  0  0  0  0  0  0
    0.6156   -2.2417    0.0000 C   0  0  0  0  0  0  0  0  0  0  0  0
    0.8904   -3.7163    0.0000 O   0  0  0  0  0  0  0  0  0  0  0  0
  1  2  1  0
  2  3  2  0
  2  4  1  0
  4  5  2  0
  5  6  1  0
  6  7  1  0
  8  7  1  6
  8  9  1  0
  9 10  1  0
 10 11  1  6
 11 12  2  0
 11 13  1  0
 10 14  1  0
 14 15  1  0
 14 16  1  0
 14 17  1  0
 17 18  2  0
 17 19  2  0
  9 20  1  0
 20 21  2  0
 20  7  1  0
 17  8  1  0
M  END)CTAB"_ctab;
    REQUIRE(m);

    bool explicitOnly = false;
    bool addCoords = true;
    UINT_VECT onlyOnAtoms = {7};
    MolOps::addHs(*m, explicitOnly, addCoords, &onlyOnAtoms);
    const auto &conf = m->getConformer();
    {
      REQUIRE(m->getAtomWithIdx(21)->getAtomicNum() == 1);
      REQUIRE(m->getBondBetweenAtoms(21, 7));
      REQUIRE(m->getBondBetweenAtoms(7, 8));
      REQUIRE(m->getBondBetweenAtoms(7, 16));
      REQUIRE(m->getBondBetweenAtoms(7, 6));
      auto v1 = conf.getAtomPos(21) - conf.getAtomPos(7);
      auto v2 = conf.getAtomPos(6) - conf.getAtomPos(7);
      auto v3 = conf.getAtomPos(16) - conf.getAtomPos(7);
      auto v4 = conf.getAtomPos(8) - conf.getAtomPos(7);
      CHECK(v1.angleTo(v2) < v1.angleTo(v4));
      CHECK(v1.angleTo(v3) < v1.angleTo(v4));
      CHECK(fabs(v1.angleTo(v2) - v1.angleTo(v3)) < 1e-4);
    }
  }
}

TEST_CASE("batch edits", "[editing]") {
  SECTION("removeAtom") {
    auto m = "C1CCCO1"_smiles;
    REQUIRE(m);
    m->beginBatchEdit();
    m->removeAtom(2);
    m->removeAtom(3);
    m->commitBatchEdit();
    CHECK(MolToSmiles(*m) == "CCO");
  }
  SECTION("removeAtom + removeBond") {
    auto m = "C1CCCO1"_smiles;
    REQUIRE(m);
    m->beginBatchEdit();
    m->removeAtom(3);
    m->removeBond(4, 0);
    m->commitBatchEdit();
    CHECK(MolToSmiles(*m) == "CCC.O");
  }
  SECTION("rollback") {
    auto m = "C1CCCO1"_smiles;
    REQUIRE(m);
    m->beginBatchEdit();
    m->removeAtom(2);
    m->removeAtom(3);
    m->rollbackBatchEdit();
    CHECK(MolToSmiles(*m) == "C1CCOC1");
  }
  SECTION("adding atoms while in a batch") {
    auto m = "CCCO"_smiles;
    REQUIRE(m);
    m->beginBatchEdit();
    m->removeAtom(2);
    bool updateLabel = false;
    bool takeOwnership = true;
    m->addAtom(new Atom(7), updateLabel, takeOwnership);
    m->removeAtom(1);
    m->commitBatchEdit();
    CHECK(MolToSmiles(*m) == "C.N.O");
  }
  SECTION("removing added atoms while in a batch") {
    auto m = "CCCO"_smiles;
    REQUIRE(m);
    m->beginBatchEdit();
    m->removeAtom(2);
    bool updateLabel = false;
    bool takeOwnership = true;
    m->addAtom(new Atom(7), updateLabel, takeOwnership);
    m->removeAtom(4);
    m->commitBatchEdit();
    CHECK(MolToSmiles(*m) == "CC.O");
  }
  SECTION("adding bonds while in a batch") {
    auto m = "CCCO"_smiles;
    REQUIRE(m);
    m->beginBatchEdit();
    m->removeBond(2, 3);
    m->addBond(0, 3, Bond::BondType::SINGLE);
    m->commitBatchEdit();
    CHECK(MolToSmiles(*m) == "CCCO");
  }
  SECTION("removing added bonds while in a batch") {
    auto m = "CCCO"_smiles;
    REQUIRE(m);
    m->beginBatchEdit();
    m->addBond(0, 3, Bond::BondType::SINGLE);
    m->removeBond(2, 3);
    m->removeBond(0, 3);
    m->commitBatchEdit();
    CHECK(MolToSmiles(*m) == "CCC.O");
  }
  SECTION("some details") {
    auto m = "CCCO"_smiles;
    REQUIRE(m);
    m->beginBatchEdit();
    CHECK_THROWS_AS(m->beginBatchEdit(), ValueErrorException);
    m->removeAtom(0U);
    // copying includes the edit status:
    RWMol m2(*m);
    CHECK_THROWS_AS(m2.beginBatchEdit(), ValueErrorException);

    // without a commit, the mols haven't changed
    CHECK(MolToSmiles(*m) == "CCCO");
    CHECK(MolToSmiles(m2) == "CCCO");
    m->commitBatchEdit();
    CHECK(MolToSmiles(*m) == "CCO");
    m2.commitBatchEdit();
    CHECK(MolToSmiles(m2) == "CCO");
  }
}

TEST_CASE("github #4122: segfaults in commitBatchEdit()", "[editing]][bug]") {
  SECTION("as reported, no atoms") {
    RWMol m;
    m.beginBatchEdit();
    m.addAtom();
    m.commitBatchEdit();
  }
  SECTION("no bonds") {
    auto m = "C.C"_smiles;
    m->beginBatchEdit();
    m->addBond(0, 1, Bond::BondType::SINGLE);
    m->commitBatchEdit();
  }
  SECTION("after add atom") {
    auto m = "CC"_smiles;
    m->beginBatchEdit();
    m->addAtom(6);
    m->removeAtom(0u);
    m->addAtom(6);
    m->commitBatchEdit();
  }
  SECTION("remove a just-added atom") {
    auto m = "CC"_smiles;
    m->beginBatchEdit();
    m->addAtom(6);
    m->removeAtom(2);
    m->commitBatchEdit();
  }
}

TEST_CASE("github #3912: cannot draw atom lists from SMARTS", "[query][bug]") {
  SECTION("original") {
    auto m = "C(-[N,O])-[#7,#8]"_smarts;
    REQUIRE(m);
    CHECK(isAtomListQuery(m->getAtomWithIdx(1)));
    CHECK(isAtomListQuery(m->getAtomWithIdx(2)));

    std::vector<int> vals;
    getAtomListQueryVals(m->getAtomWithIdx(2)->getQuery(), vals);
    CHECK(vals == std::vector<int>{7, 8});
    vals.clear();
    getAtomListQueryVals(m->getAtomWithIdx(1)->getQuery(), vals);
    CHECK(vals == std::vector<int>{7, 8});
  }
}

TEST_CASE("github #4496: cannot draw aromatic atom lists from SMARTS",
          "[query][bug]") {
  SECTION("original") {
    auto m = "[c,n]1[c,n][c,n][c,n][c,n][c,n]1"_smarts;
    REQUIRE(m);
    std::vector<int> expected({6, 7});
    for (const auto a : m->atoms()) {
      CHECK(isAtomListQuery(a));
      std::vector<int> vals;
      getAtomListQueryVals(a->getQuery(), vals);
      CHECK(vals == expected);
    }
  }
}

TEST_CASE("bridgehead queries", "[query]") {
  SECTION("basics") {
    {
      auto m = "CC12CCN(CC1)C2"_smiles;
      REQUIRE(m);
      for (const auto atom : m->atoms()) {
        auto test = queryIsAtomBridgehead(atom);
        if (atom->getIdx() == 1 || atom->getIdx() == 4) {
          CHECK(test == 1);
        } else {
          CHECK(test == 0);
        }
      }
    }
    {
      auto m = "CC12CCC(C)(CC1)CC2"_smiles;
      REQUIRE(m);
      for (const auto atom : m->atoms()) {
        auto test = queryIsAtomBridgehead(atom);
        if (atom->getIdx() == 1 || atom->getIdx() == 4) {
          CHECK(test == 1);
        } else {
          CHECK(test == 0);
        }
      }
    }
    {  // no bridgehead
      auto m = "C1CCC2CCCCC2C1"_smiles;
      REQUIRE(m);
      for (const auto atom : m->atoms()) {
        auto test = queryIsAtomBridgehead(atom);
        CHECK(test == 0);
      }
    }
  }
  SECTION("Github #6049") {
    auto m = "C1C=CC=C2CCCCC3CC(C3)N21"_smiles;
    REQUIRE(m);
    CHECK(!queryIsAtomBridgehead(m->getAtomWithIdx(13)));
    CHECK(!queryIsAtomBridgehead(m->getAtomWithIdx(4)));
    CHECK(queryIsAtomBridgehead(m->getAtomWithIdx(11)));
    CHECK(queryIsAtomBridgehead(m->getAtomWithIdx(9)));
  }
}

TEST_CASE("replaceAtom/Bond should not screw up bookmarks", "[RWMol]") {
  SECTION("atom basics") {
    auto m = "CCC"_smiles;
    REQUIRE(m);
    m->setAtomBookmark(m->getAtomWithIdx(2), 1);
    auto origAt2 = m->getAtomWithIdx(2);
    CHECK(m->getUniqueAtomWithBookmark(1) == origAt2);
    Atom O(8);
    m->replaceAtom(2, &O);
    auto at2 = m->getAtomWithIdx(2);
    CHECK(at2 != origAt2);
    CHECK(m->getUniqueAtomWithBookmark(1) == at2);
  }
  SECTION("bond basics") {
    auto m = "CCCC"_smiles;
    REQUIRE(m);
    m->setBondBookmark(m->getBondWithIdx(2), 1);
    auto origB2 = m->getBondWithIdx(2);
    CHECK(m->getUniqueBondWithBookmark(1) == origB2);
    Bond single(Bond::BondType::SINGLE);
    m->replaceBond(2, &single);
    auto b2 = m->getBondWithIdx(2);
    CHECK(b2 != origB2);
    CHECK(m->getUniqueBondWithBookmark(1) == b2);
  }
}

TEST_CASE("github #4071: StereoGroups not preserved by RenumberAtoms()",
          "[molops]") {
  SECTION("basics") {
    auto mol =
        "C[C@@H](O)[C@H](C)[C@@H](C)[C@@H](C)O |&3:3,o1:7,&1:1,&2:5,r|"_smiles;
    REQUIRE(mol);
    REQUIRE(mol->getStereoGroups().size() == 4);

    std::vector<unsigned int> aindices(mol->getNumAtoms());
    std::iota(aindices.begin(), aindices.end(), 0);
    std::reverse(aindices.begin(), aindices.end());
    std::unique_ptr<ROMol> nmol(MolOps::renumberAtoms(*mol, aindices));
    REQUIRE(nmol);
    CHECK(nmol->getStereoGroups().size() == 4);
    for (size_t i = 0; i < nmol->getStereoGroups().size(); ++i) {
      CHECK(nmol->getStereoGroups()[i].getGroupType() ==
            mol->getStereoGroups()[i].getGroupType());
    }
    CHECK(MolToCXSmiles(*nmol) ==
          "C[C@H](O)[C@H](C)[C@H](C)[C@H](C)O |o1:1,&1:3,&2:5,&3:7|");
  }
}

TEST_CASE("github #4127: SEGV in ROMol::getAtomDegree if atom is not in graph",
          "[graphmol]") {
  // also includes tests for some related edge cases found as part of that bug
  // fix
  Atom atom(6);
  RWMol mol1;
  auto mol2 = "CCC"_smiles;
  SECTION("getAtomDegree") {
    CHECK_THROWS_AS(mol1.getAtomDegree(nullptr), Invar::Invariant);
    CHECK_THROWS_AS(mol1.getAtomDegree(&atom), Invar::Invariant);
    CHECK_THROWS_AS(mol1.getAtomDegree(mol2->getAtomWithIdx(0)),
                    Invar::Invariant);
  }
  SECTION("getAtomNeighbors") {
    CHECK_THROWS_AS(mol1.getAtomNeighbors(nullptr), Invar::Invariant);
    CHECK_THROWS_AS(mol1.getAtomNeighbors(&atom), Invar::Invariant);
    CHECK_THROWS_AS(mol1.getAtomNeighbors(mol2->getAtomWithIdx(0)),
                    Invar::Invariant);
  }
  SECTION("getAtomBonds") {
    CHECK_THROWS_AS(mol1.getAtomBonds(nullptr), Invar::Invariant);
    CHECK_THROWS_AS(mol1.getAtomBonds(&atom), Invar::Invariant);
    CHECK_THROWS_AS(mol1.getAtomBonds(mol2->getAtomWithIdx(0)),
                    Invar::Invariant);
  }
  SECTION("addAtom from another molecule") {
    RWMol mol1cp(mol1);
    CHECK_THROWS_AS(mol1cp.addAtom(nullptr), Invar::Invariant);
    bool updateLabel = false;
    bool takeOwnership = true;
    CHECK_THROWS_AS(
        mol1cp.addAtom(mol2->getAtomWithIdx(0), updateLabel, takeOwnership),
        Invar::Invariant);
    takeOwnership = false;
    CHECK(mol1cp.addAtom(mol2->getAtomWithIdx(0), updateLabel, takeOwnership) ==
          0);
  }
  SECTION("addBond from another molecule") {
    auto mol3 = "C.C.C"_smiles;
    bool takeOwnership = true;
    CHECK_THROWS_AS(mol3->addBond(mol2->getBondWithIdx(0), takeOwnership),
                    Invar::Invariant);
    takeOwnership = false;
    CHECK(mol3->addBond(mol2->getBondWithIdx(0), takeOwnership) == 1);
  }
}

TEST_CASE(
    "github #4128: SEGV from unsigned integer overflow in "
    "Conformer::setAtomPos",
    "[graphmol]") {
  Conformer conf;
  RDGeom::Point3D pt(0, 0, 0);
  CHECK_THROWS_AS(conf.setAtomPos(std::numeric_limits<unsigned>::max(), pt),
                  ValueErrorException);
}

TEST_CASE("KekulizeFragment", "[graphmol]") {
  SECTION("basics") {
    auto mol = "CCc1ccccc1"_smiles;
    REQUIRE(mol);
    boost::dynamic_bitset<> atomsInPlay(mol->getNumAtoms());
    for (auto aidx : std::vector<size_t>{0, 1, 2, 3}) {
      atomsInPlay.set(aidx);
    }
    boost::dynamic_bitset<> bondsInPlay(mol->getNumBonds());
    for (auto bidx : std::vector<size_t>{0, 1, 2}) {
      bondsInPlay.set(bidx);
    }
    MolOps::details::KekulizeFragment(*mol, atomsInPlay, bondsInPlay);
    CHECK(!mol->getAtomWithIdx(2)->getIsAromatic());
    CHECK(mol->getAtomWithIdx(4)->getIsAromatic());
    CHECK(!mol->getBondWithIdx(2)->getIsAromatic());
    // at the moment that bond still has an aromatic bond order, which isn't
    // optimal, but that will have to wait until we add a feature to allow
    // kekulization of conjugated chains.
    CHECK(mol->getBondWithIdx(2)->getBondType() == Bond::AROMATIC);
    CHECK(mol->getBondWithIdx(4)->getIsAromatic());
  }
}

TEST_CASE(
    "github #4266: fallback ring finding failing on molecules with multiple "
    "fragments",
    "[graphmol]") {
  SECTION("case1") {
    auto m = "C123C45C16C21C34C561.c1ccccc1"_smiles;
    REQUIRE(m);
    ROMol m2(*m);
    m2.getRingInfo()->reset();
    MolOps::fastFindRings(m2);
    CHECK(m->getRingInfo()->numRings() == m2.getRingInfo()->numRings());
  }
  SECTION("case2") {
    auto m = "c1ccccc1.C123C45C16C21C34C561"_smiles;
    REQUIRE(m);
    ROMol m2(*m);
    m2.getRingInfo()->reset();
    MolOps::fastFindRings(m2);
    CHECK(m->getRingInfo()->numRings() == m2.getRingInfo()->numRings());
  }
}

TEST_CASE("QueryBond valence contribs") {
  {
    auto m = "CO"_smarts;
    REQUIRE(m);
    CHECK(m->getBondWithIdx(0)->getValenceContrib(m->getAtomWithIdx(0)) == 0.0);
    CHECK(m->getBondWithIdx(0)->getValenceContrib(m->getAtomWithIdx(1)) == 0.0);
  }
  {
    auto m = "C-O"_smarts;
    REQUIRE(m);
    CHECK(m->getBondWithIdx(0)->getValenceContrib(m->getAtomWithIdx(0)) == 1.0);
    CHECK(m->getBondWithIdx(0)->getValenceContrib(m->getAtomWithIdx(1)) == 1.0);
  }
}

TEST_CASE(
    "github #4311: unreasonable calculation of implicit valence for atoms with "
    "query bonds",
    "[graphmol]") {
  SECTION("basics") {
    auto m = "C-,=O"_smarts;
    REQUIRE(m);
    m->updatePropertyCache();
    CHECK(m->getAtomWithIdx(0)->getTotalNumHs() == 0);
    CHECK(m->getAtomWithIdx(1)->getTotalNumHs() == 0);
    CHECK(MolToSmiles(*m) == "CO");
    CHECK(MolToSmarts(*m) == "C-,=O");
  }
}

TEST_CASE("atom copy ctor") {
  auto m = "CO"_smiles;
  REQUIRE(m);
  for (const auto atom : m->atoms()) {
    Atom cp(*atom);
    CHECK(cp.getAtomicNum() == atom->getAtomicNum());
    CHECK(!cp.hasOwningMol());
  }
}

TEST_CASE("bond copy ctor") {
  auto m = "COC"_smiles;
  REQUIRE(m);
  for (const auto bond : m->bonds()) {
    Bond cp(*bond);
    CHECK(cp.getBondType() == bond->getBondType());
    CHECK(!cp.hasOwningMol());
  }
}

TEST_CASE("valence edge") {
  {  // this is, of course, absurd:
    auto m = "[H-2]"_smiles;
    REQUIRE(m);
    m->getAtomWithIdx(0)->setNoImplicit(false);
    m->updatePropertyCache(false);
    CHECK(m->getAtomWithIdx(0)->getFormalCharge() == -2);
    CHECK(m->getAtomWithIdx(0)->getImplicitValence() == 0);
  }
  {
    SmilesParserParams ps;
    ps.sanitize = false;
    std::unique_ptr<RWMol> m{SmilesToMol("CFC", ps)};
    REQUIRE(m);
    CHECK_THROWS_AS(m->getAtomWithIdx(1)->calcImplicitValence(true),
                    AtomValenceException);
  }
}

TEST_CASE("SetQuery on normal atoms") {
  auto m = "CC"_smiles;
  REQUIRE(m);
  auto qry = makeAtomAliphaticQuery();
  CHECK_THROWS_AS(m->getAtomWithIdx(0)->setQuery(qry), std::runtime_error);
  CHECK_THROWS_AS(m->getAtomWithIdx(0)->expandQuery(qry), std::runtime_error);
  delete qry;
}

TEST_CASE("SetQuery on normal bonds") {
  auto m = "CC"_smiles;
  REQUIRE(m);
  auto qry = makeBondOrderEqualsQuery(Bond::BondType::SINGLE);
  CHECK_THROWS_AS(m->getBondWithIdx(0)->setQuery(qry), std::runtime_error);
  CHECK_THROWS_AS(m->getBondWithIdx(0)->expandQuery(qry), std::runtime_error);
  delete qry;
}

TEST_CASE("additional atom props") {
  auto m = "CC"_smiles;
  REQUIRE(m);
  auto atom = m->getAtomWithIdx(0);
  {
    CHECK(!atom->hasProp(common_properties::_MolFileRLabel));
    setAtomRLabel(atom, 1);
    CHECK(atom->hasProp(common_properties::_MolFileRLabel));
    setAtomRLabel(atom, 0);
    CHECK(!atom->hasProp(common_properties::_MolFileRLabel));
  }
  {
    CHECK(!atom->hasProp(common_properties::molFileAlias));
    setAtomAlias(atom, "foo");
    CHECK(atom->hasProp(common_properties::molFileAlias));
    setAtomAlias(atom, "");
    CHECK(!atom->hasProp(common_properties::molFileAlias));
  }
  {
    CHECK(!atom->hasProp(common_properties::molFileValue));
    setAtomValue(atom, "foo");
    CHECK(atom->hasProp(common_properties::molFileValue));
    setAtomValue(atom, "");
    CHECK(!atom->hasProp(common_properties::molFileValue));
  }
  {
    CHECK(!atom->hasProp(common_properties::_supplementalSmilesLabel));
    setSupplementalSmilesLabel(atom, "foo");
    CHECK(atom->hasProp(common_properties::_supplementalSmilesLabel));
    setSupplementalSmilesLabel(atom, "");
    CHECK(!atom->hasProp(common_properties::_supplementalSmilesLabel));
  }
}

TEST_CASE("getBondTypeAsDouble()") {
  SECTION("plain") {
    std::vector<std::pair<Bond::BondType, double>> vals{
        {Bond::BondType::IONIC, 0},
        {Bond::BondType::ZERO, 0},
        {Bond::BondType::SINGLE, 1},
        {Bond::BondType::DOUBLE, 2},
        {Bond::BondType::TRIPLE, 3},
        {Bond::BondType::QUADRUPLE, 4},
        {Bond::BondType::QUINTUPLE, 5},
        {Bond::BondType::HEXTUPLE, 6},
        {Bond::BondType::ONEANDAHALF, 1.5},
        {Bond::BondType::TWOANDAHALF, 2.5},
        {Bond::BondType::THREEANDAHALF, 3.5},
        {Bond::BondType::FOURANDAHALF, 4.5},
        {Bond::BondType::FIVEANDAHALF, 5.5},
        {Bond::BondType::AROMATIC, 1.5},
        {Bond::BondType::DATIVEONE, 1.0},
        {Bond::BondType::DATIVE, 1.0},
        {Bond::BondType::HYDROGEN, 0}

    };
    for (const auto &pr : vals) {
      Bond bnd(pr.first);
      CHECK(bnd.getBondType() == pr.first);
      CHECK(bnd.getBondTypeAsDouble() == pr.second);
    }
  }
  SECTION("twice") {
    std::vector<std::pair<Bond::BondType, std::uint8_t>> vals{
        {Bond::BondType::IONIC, 0},         {Bond::BondType::ZERO, 0},
        {Bond::BondType::SINGLE, 2},        {Bond::BondType::DOUBLE, 4},
        {Bond::BondType::TRIPLE, 6},        {Bond::BondType::QUADRUPLE, 8},
        {Bond::BondType::QUINTUPLE, 10},    {Bond::BondType::HEXTUPLE, 12},
        {Bond::BondType::ONEANDAHALF, 3},   {Bond::BondType::TWOANDAHALF, 5},
        {Bond::BondType::THREEANDAHALF, 7}, {Bond::BondType::FOURANDAHALF, 9},
        {Bond::BondType::FIVEANDAHALF, 11}, {Bond::BondType::AROMATIC, 3},
        {Bond::BondType::DATIVEONE, 2},     {Bond::BondType::DATIVE, 2},
        {Bond::BondType::HYDROGEN, 0}

    };
    for (const auto &pr : vals) {
      Bond bnd(pr.first);
      CHECK(bnd.getBondType() == pr.first);
      CHECK(getTwiceBondType(bnd) == pr.second);
    }
  }
}

TEST_CASE("getValenceContrib()") {
  const auto m = "CO->[Fe]"_smiles;
  REQUIRE(m);
  CHECK(m->getBondWithIdx(1)->getValenceContrib(m->getAtomWithIdx(0)) == 0);
  CHECK(m->getBondWithIdx(1)->getValenceContrib(m->getAtomWithIdx(1)) == 0);
  CHECK(m->getBondWithIdx(1)->getValenceContrib(m->getAtomWithIdx(2)) == 1);
}

TEST_CASE("conformer details") {
  const auto m = "CC"_smiles;
  REQUIRE(m);
  Conformer *conf = new Conformer(m->getNumAtoms());
  CHECK(!conf->hasOwningMol());
  m->addConformer(conf);
  CHECK(conf->hasOwningMol());
  auto cid = conf->getId();
  *conf = *conf;
  CHECK(conf->hasOwningMol());
  CHECK(conf->getId() == cid);
}

#if !defined(_WIN32) || !defined(RDKIT_DYN_LINK)
namespace RDKit {
namespace Canon {
namespace details {
bool atomHasFourthValence(const Atom *atom);
bool hasSingleHQuery(const Atom::QUERYATOM_QUERY *q);
}  // namespace details
void switchBondDir(Bond *bond);
}  // namespace Canon
}  // namespace RDKit
TEST_CASE("canon details") {
  SECTION("h queries") {
    std::vector<std::pair<std::string, bool>> examples{
        {"C[CHD3](F)Cl", true},  {"C[CD3H](F)Cl", true},
        {"C[CH3D](F)Cl", false}, {"C[CDH3](F)Cl", false},
        {"C[CDR4H](F)Cl", true},
    };
    for (const auto &pr : examples) {
      std::unique_ptr<RWMol> m{SmartsToMol(pr.first)};
      REQUIRE(m);
      CHECK(RDKit::Canon::details::hasSingleHQuery(
                m->getAtomWithIdx(1)->getQuery()) == pr.second);
      CHECK(RDKit::Canon::details::atomHasFourthValence(m->getAtomWithIdx(1)) ==
            pr.second);
      // artificial, but causes atomHasFourthValence to always return true
      m->getAtomWithIdx(1)->setNumExplicitHs(1);
      CHECK(RDKit::Canon::details::atomHasFourthValence(m->getAtomWithIdx(1)));
    }
  }
}
TEST_CASE("switchBondDir") {
  auto m = "C/C=C/C"_smiles;
  REQUIRE(m);
  auto bond = m->getBondWithIdx(0);
  CHECK(bond->getBondDir() == Bond::BondDir::ENDUPRIGHT);
  Canon::switchBondDir(bond);
  CHECK(bond->getBondDir() == Bond::BondDir::ENDDOWNRIGHT);
  bond->setBondDir(Bond::BondDir::UNKNOWN);
  Canon::switchBondDir(bond);
  CHECK(bond->getBondDir() == Bond::BondDir::UNKNOWN);
}
#endif

TEST_CASE("allow 5 valent N/P/As to kekulize", "[kekulization]") {
  std::vector<std::pair<std::string, std::string>> tests = {
      {"O=n1ccccc1", "O=N1=CC=CC=C1"},
      {"O=p1ccccc1", "O=P1=CC=CC=C1"},
      {"O=[as]1ccccc1", "O=[As]1=CC=CC=C1"}};
  SmilesParserParams ps;
  ps.sanitize = false;
  SECTION("kekulization") {
    for (const auto &pr : tests) {
      INFO(pr.first);
      std::unique_ptr<RWMol> m{SmilesToMol(pr.first, ps)};
      REQUIRE(m);
      m->updatePropertyCache(false);
      MolOps::Kekulize(*m);
      CHECK(MolToSmiles(*m) == pr.second);
    }
  }
  SECTION("sanitization") {
    for (const auto &pr : tests) {
      INFO(pr.first);
      std::unique_ptr<RWMol> m{SmilesToMol(pr.first, ps)};
      REQUIRE(m);
      m->updatePropertyCache(false);
      unsigned int failed;
      unsigned int flags = MolOps::SanitizeFlags::SANITIZE_ALL ^
                           MolOps::SanitizeFlags::SANITIZE_CLEANUP ^
                           MolOps::SanitizeFlags::SANITIZE_PROPERTIES;
      MolOps::sanitizeMol(*m, failed, flags);
      CHECK(!failed);
      CHECK(MolToSmiles(*m) == pr.second);
    }
  }
}

TEST_CASE("KekulizeIfPossible") {
  SECTION("basics: molecules with failures") {
    std::vector<std::string> smis = {
        "c1cccn1",
        "c1ccccc1-c1cccn1",
    };
    for (const auto &smi : smis) {
      SmilesParserParams ps;
      ps.sanitize = false;
      std::unique_ptr<RWMol> m{SmilesToMol(smi, ps)};
      REQUIRE(m);
      m->updatePropertyCache(false);
      // confirm that we normally fail:
      {
        RWMol m2(*m);
        CHECK_THROWS_AS(MolOps::Kekulize(m2), MolSanitizeException);
      }
      {
        RWMol m2(*m);
        CHECK(!MolOps::KekulizeIfPossible(m2));
        for (unsigned i = 0; i < m2.getNumAtoms(); ++i) {
          CHECK(m2.getAtomWithIdx(i)->getIsAromatic() ==
                m->getAtomWithIdx(i)->getIsAromatic());
        }
        for (unsigned i = 0; i < m2.getNumBonds(); ++i) {
          CHECK(m2.getBondWithIdx(i)->getIsAromatic() ==
                m->getBondWithIdx(i)->getIsAromatic());
          CHECK(m2.getBondWithIdx(i)->getBondType() ==
                m->getBondWithIdx(i)->getBondType());
        }
      }
    }
  }
  SECTION("basics: molecules without failures") {
    std::vector<std::string> smis = {"c1ccc[nH]1", "c1ccccc1"};
    for (const auto &smi : smis) {
      SmilesParserParams ps;
      ps.sanitize = false;
      std::unique_ptr<RWMol> m{SmilesToMol(smi, ps)};
      REQUIRE(m);
      m->updatePropertyCache(false);
      {
        RWMol m2(*m);
        MolOps::Kekulize(m2);
        RWMol m3(*m);
        CHECK(MolOps::KekulizeIfPossible(m3));
        for (unsigned i = 0; i < m2.getNumAtoms(); ++i) {
          CHECK(m2.getAtomWithIdx(i)->getIsAromatic() ==
                m3.getAtomWithIdx(i)->getIsAromatic());
        }
        for (unsigned i = 0; i < m2.getNumBonds(); ++i) {
          CHECK(m2.getBondWithIdx(i)->getIsAromatic() ==
                m3.getBondWithIdx(i)->getIsAromatic());
          CHECK(m2.getBondWithIdx(i)->getBondType() ==
                m3.getBondWithIdx(i)->getBondType());
        }
      }
    }
  }
}

TEST_CASE("Github #4535: operator<< for AtomPDBResidue", "[PDB]") {
  SECTION("basics") {
    bool sanitize = true;
    int flavor = 0;
    std::unique_ptr<RWMol> mol(SequenceToMol("KY", sanitize, flavor));
    REQUIRE(mol);
    REQUIRE(mol->getAtomWithIdx(0)->getMonomerInfo());
    auto res = static_cast<AtomPDBResidueInfo *>(
        mol->getAtomWithIdx(0)->getMonomerInfo());
    REQUIRE(res);
    std::stringstream oss;
    oss << *res << std::endl;
    res = static_cast<AtomPDBResidueInfo *>(
        mol->getAtomWithIdx(mol->getNumAtoms() - 1)->getMonomerInfo());
    REQUIRE(res);
    oss << *res << std::endl;
    auto tgt = R"FOO(1  N   LYS A 1
22  OXT TYR A 2
)FOO";
    CHECK(oss.str() == tgt);
  }
}

TEST_CASE("isAromaticAtom") {
  SECTION("basics") {
    SmilesParserParams ps;
    ps.sanitize = false;
    std::unique_ptr<RWMol> mol(SmilesToMol("C:C:C", ps));
    REQUIRE(mol);
    CHECK(!mol->getAtomWithIdx(0)->getIsAromatic());
    CHECK(mol->getBondWithIdx(0)->getIsAromatic());
    CHECK(isAromaticAtom(*mol->getAtomWithIdx(0)));
  }
}

TEST_CASE(
    "Github #4785: aromatic bonds no longer set aromatic flags on atoms") {
  SECTION("basics1") {
    auto m = "C1:C:C:C:1"_smiles;
    REQUIRE(m);
    CHECK(MolToSmiles(*m) == "C1=CC=C1");
  }
  SECTION("basics2") {
    auto m = "C1:C:C:C:C:C:1"_smiles;
    REQUIRE(m);
    CHECK(MolToSmiles(*m) == "c1ccccc1");
  }
  SECTION("can still get kekulization errors") {
    CHECK_THROWS_AS(SmilesToMol("C1:C:C:C:C:1"), KekulizeException);
  }
}

namespace {
void check_dest(RWMol *m1, const ROMol &m2) {
  CHECK(m2.getNumAtoms() == 8);
  CHECK(m2.getNumBonds() == 7);
  for (const auto atom : m2.atoms()) {
    CHECK(&atom->getOwningMol() == &m2);
    CHECK(&atom->getOwningMol() != m1);
  }
  for (const auto bond : m2.bonds()) {
    CHECK(&bond->getOwningMol() == &m2);
    CHECK(&bond->getOwningMol() != m1);
  }
  CHECK(m2.getStereoGroups().size() == 2);
  CHECK(m2.getStereoGroups()[0].getAtoms().size() == 2);
  CHECK(m2.getStereoGroups()[0].getAtoms()[0]->getIdx() == 1);
  CHECK(m2.getStereoGroups()[0].getAtoms()[1]->getIdx() == 5);
  CHECK(m2.getStereoGroups()[1].getAtoms().size() == 1);
  CHECK(m2.getStereoGroups()[1].getAtoms()[0]->getIdx() == 3);

  const auto &sgs = getSubstanceGroups(m2);
  CHECK(sgs.size() == 1);
  CHECK(sgs[0].getAtoms().size() == 1);
  CHECK(sgs[0].getAtoms()[0] == 4);

  // check the state of m1:
  CHECK(m1->getNumAtoms() == 0);
  CHECK(m1->getNumBonds() == 0);
  CHECK(m1->getPropList().empty());
  CHECK(m1->getDict().getData().empty());
  CHECK(m1->getStereoGroups().empty());
  CHECK(getSubstanceGroups(*m1).empty());
  CHECK(m1->getRingInfo() == nullptr);

  // make sure we can still do something with m1:
  *m1 = m2;
  CHECK(!m1->getDict().getData().empty());
  CHECK(m1->getNumAtoms() == 8);
  CHECK(m1->getNumBonds() == 7);
  CHECK(m1->getRingInfo() != nullptr);
  CHECK(m1->getRingInfo()->isInitialized() ==
        m2.getRingInfo()->isInitialized());
}
}  // namespace
TEST_CASE("moves") {
  auto m1 =
      "C[C@H](O)[C@H](F)[C@@H](C)O |o2:1,5,&1:3,SgD:4:atom_data:foo::::|"_smiles;
  REQUIRE(m1);
  CHECK(m1->getStereoGroups().size() == 2);
  m1->setProp("foo", 1u);
  SECTION("molecule move") {
    ROMol m2 = std::move(*m1);
    check_dest(m1.get(), m2);
  }
  SECTION("molecule move-assign") {
    ROMol m2;
    m2 = std::move(*m1);
    check_dest(m1.get(), m2);
  }
}

TEST_CASE("query moves") {
  auto m1 =
      "C[C@H](O)[C@H](F)[C@@H](C)O |o2:1,5,&1:3,SgD:4:atom_data:foo::::|"_smarts;
  REQUIRE(m1);
  CHECK(m1->getStereoGroups().size() == 2);
  m1->setProp("foo", 1u);
  SECTION("molecule move") {
    ROMol m2 = std::move(*m1);
    check_dest(m1.get(), m2);
  }
  SECTION("molecule move-assign") {
    ROMol m2;
    m2 = std::move(*m1);
    check_dest(m1.get(), m2);
  }
}

TEST_CASE("moves with conformer") {
  auto m1 = R"CTAB(
  Mrv2108 01192209042D          

  0  0  0     0  0            999 V3000
M  V30 BEGIN CTAB
M  V30 COUNTS 8 7 1 0 0
M  V30 BEGIN ATOM
M  V30 1 C 2.31 4.001 0 0
M  V30 2 C 1.54 2.6674 0 0 CFG=2
M  V30 3 O -0 2.6674 0 0
M  V30 4 C 2.31 1.3337 0 0 CFG=1
M  V30 5 F 3.85 1.3337 0 0
M  V30 6 C 1.54 0 0 0 CFG=2
M  V30 7 C 2.31 -1.3337 0 0
M  V30 8 O 0 0 0 0
M  V30 END ATOM
M  V30 BEGIN BOND
M  V30 1 1 2 1
M  V30 2 1 2 3 CFG=3
M  V30 3 1 4 2
M  V30 4 1 4 5 CFG=1
M  V30 5 1 4 6
M  V30 6 1 6 7
M  V30 7 1 6 8 CFG=3
M  V30 END BOND
M  V30 BEGIN SGROUP
M  V30 1 DAT 0 ATOMS=(1 5) FIELDNAME=atom_data -
M  V30 FIELDDISP="    4.6200    0.5637    DA    ALL  0       0" FIELDDATA=foo
M  V30 END SGROUP
M  V30 BEGIN COLLECTION
M  V30 MDLV30/STEREL2 ATOMS=(2 2 6)
M  V30 MDLV30/STERAC1 ATOMS=(1 4)
M  V30 END COLLECTION
M  V30 END CTAB
M  END
)CTAB"_ctab;
  REQUIRE(m1);
  CHECK(m1->getStereoGroups().size() == 2);
  m1->setProp("foo", 1u);
  SECTION("molecule move") {
    ROMol m2 = std::move(*m1);
    check_dest(m1.get(), m2);
  }
  SECTION("molecule move-assign") {
    ROMol m2;
    m2 = std::move(*m1);
    check_dest(m1.get(), m2);
  }
}

TEST_CASE("Github #5055") {
  SECTION("as reported") {
    auto m =
        "CC1(C)NC(=O)CN2C=C(C[C@H](C(=O)NC)NC(=O)CN3CCN(C(=O)[C@H]4Cc5c([nH]c6ccccc56)CN4C(=O)CN4CN(c5ccccc5)C5(CCN(CC5)C1=O)C4=O)[C@@H](Cc1ccccc1)C3=O)[N-][NH2+]2"_smiles;
    REQUIRE(m);
  }
}
TEST_CASE("Iterators") {
  auto m = "CCCCCCC=N"_smiles;
  REQUIRE(m);
  SECTION("Atom Iterator") {
    auto atoms = m->atoms();
    auto n_atom = std::find_if(atoms.begin(), atoms.end(), [](const auto &a) {
      return a->getAtomicNum() == 7;
    });
    REQUIRE(n_atom != atoms.end());
    CHECK((*n_atom)->getIdx() == 7);
  }
  SECTION("Atom Neighbor Iterator") {
    auto nbrs = m->atomNeighbors(m->getAtomWithIdx(6));
    auto n_atom = std::find_if(nbrs.begin(), nbrs.end(), [](const auto &a) {
      return a->getAtomicNum() == 7;
    });
    REQUIRE(n_atom != nbrs.end());
    CHECK((*n_atom)->getIdx() == 7);
  }
  SECTION("Bond Iterator") {
    auto bonds = m->bonds();
    auto dbl_bnd = std::find_if(bonds.begin(), bonds.end(), [](const auto &b) {
      return b->getBondType() == Bond::DOUBLE;
    });
    REQUIRE(dbl_bnd != bonds.end());
    CHECK((*dbl_bnd)->getIdx() == 6);
  }
  SECTION("Atom Bond Iterator") {
    auto nbr_bonds = m->atomBonds(m->getAtomWithIdx(6));
    auto dbl_bnd = std::find_if(
        nbr_bonds.begin(), nbr_bonds.end(),
        [](const auto &b) { return b->getBondType() == Bond::DOUBLE; });
    REQUIRE(dbl_bnd != nbr_bonds.end());
    CHECK((*dbl_bnd)->getIdx() == 6);
  }
}

TEST_CASE("general hybridization") {
  auto m = "CS(=O)(=O)C"_smiles;
  REQUIRE(m);
  CHECK(m->getAtomWithIdx(0)->getHybridization() ==
        Atom::HybridizationType::SP3);
  CHECK(m->getAtomWithIdx(1)->getHybridization() ==
        Atom::HybridizationType::SP3);
  CHECK(m->getAtomWithIdx(4)->getHybridization() ==
        Atom::HybridizationType::SP3);
}

TEST_CASE("metal hybridization") {
  SECTION("square planar") {
    {
      auto m = "F[U@SP](F)(F)F"_smiles;
      REQUIRE(m);
      CHECK(m->getAtomWithIdx(1)->getHybridization() ==
            Atom::HybridizationType::SP2D);
    }
    {
      auto m = "F[U@SP](F)F"_smiles;
      REQUIRE(m);
      CHECK(m->getAtomWithIdx(1)->getHybridization() ==
            Atom::HybridizationType::SP2D);
    }
    {
      auto m = "F[U@SP](F)(F)F"_smiles;
      REQUIRE(m);
      CHECK(m->getAtomWithIdx(1)->getHybridization() ==
            Atom::HybridizationType::SP2D);
    }
    {
      auto m = "F[U@TH](F)(F)F"_smiles;
      REQUIRE(m);
      CHECK(m->getAtomWithIdx(1)->getHybridization() ==
            Atom::HybridizationType::SP3);
    }
  }
  SECTION("octahedral") {
    {
      auto m = "F[S@OH](F)(F)(F)(F)F"_smiles;
      REQUIRE(m);
      CHECK(m->getAtomWithIdx(1)->getHybridization() ==
            Atom::HybridizationType::SP3D2);
    }
    {
      auto m = "F[P@OH](F)(F)(F)F"_smiles;
      REQUIRE(m);
      CHECK(m->getAtomWithIdx(1)->getHybridization() ==
            Atom::HybridizationType::SP3D2);
    }
    {
      auto m = "F[P](F)(F)(F)F"_smiles;
      REQUIRE(m);
      CHECK(m->getAtomWithIdx(1)->getHybridization() ==
            Atom::HybridizationType::SP3D);
    }
  }
}

TEST_CASE(
    "github #5462: Invalid number of radical electrons calculated for [Pr+4]") {
  SECTION("as reported") {
    auto m = "[Pr+4]"_smiles;
    REQUIRE(m);
    CHECK(m->getAtomWithIdx(0)->getNumRadicalElectrons() == 0);
  }
  SECTION("also reported") {
    auto m = "[U+5]"_smiles;
    REQUIRE(m);
    CHECK(m->getAtomWithIdx(0)->getNumRadicalElectrons() == 0);
  }
  SECTION("extreme") {
    auto m = "[Fe+30]"_smiles;
    REQUIRE(m);
    CHECK(m->getAtomWithIdx(0)->getNumRadicalElectrons() == 0);
  }
}

TEST_CASE(
    "github #5505: Running kekulization on mols with query bonds will either fail or return incorrect results") {
  SECTION("as reported") {
    auto m = "[#6]-c1cccc(-[#6])c1"_smarts;
    REQUIRE(m);
    REQUIRE(m->getBondWithIdx(2)->hasQuery());
    REQUIRE(m->getBondWithIdx(2)->getBondType() == Bond::BondType::AROMATIC);
    MolOps::Kekulize(*m);
    REQUIRE(m->getBondWithIdx(2)->hasQuery());
    REQUIRE(m->getBondWithIdx(2)->getBondType() == Bond::BondType::AROMATIC);
  }
  SECTION("partial kekulization works") {
    auto m1 = "c1ccccc1"_smiles;
    REQUIRE(m1);
    auto m2 = "c1ccccc1"_smarts;
    REQUIRE(m2);
    m1->insertMol(*m2);
    MolOps::findSSSR(*m1);
    REQUIRE(!m1->getBondWithIdx(1)->hasQuery());
    REQUIRE(m1->getBondWithIdx(1)->getBondType() == Bond::BondType::AROMATIC);
    REQUIRE(m1->getBondWithIdx(6)->hasQuery());
    REQUIRE(m1->getBondWithIdx(6)->getBondType() == Bond::BondType::AROMATIC);
    MolOps::Kekulize(*m1);
    REQUIRE(!m1->getBondWithIdx(1)->hasQuery());
    REQUIRE(m1->getBondWithIdx(1)->getBondType() != Bond::BondType::AROMATIC);
    REQUIRE(m1->getBondWithIdx(6)->hasQuery());
    REQUIRE(m1->getBondWithIdx(6)->getBondType() == Bond::BondType::AROMATIC);
  }
  SECTION("kekulization with non-bond-type queries works") {
    auto m1 = "c1ccccc1"_smiles;
    REQUIRE(m1);
    QueryBond qbond;
    qbond.setBondType(Bond::BondType::AROMATIC);
    qbond.setIsAromatic(true);
    qbond.setQuery(makeBondIsInRingQuery());
    m1->replaceBond(0, &qbond);
    REQUIRE(m1->getBondWithIdx(0)->hasQuery());
    REQUIRE(m1->getBondWithIdx(0)->getBondType() == Bond::BondType::AROMATIC);
    MolOps::Kekulize(*m1);
    REQUIRE(m1->getBondWithIdx(0)->hasQuery());
    REQUIRE(m1->getBondWithIdx(0)->getBondType() != Bond::BondType::AROMATIC);
  }
  SECTION("make sure single-atom molecules and mols without rings still fail") {
    std::vector<std::string> expectedFailures = {"p", "c:c"};
    for (const auto &smi : expectedFailures) {
      INFO(smi);
      CHECK_THROWS_AS(SmilesToMol(smi), MolSanitizeException);
    }
  }
}

TEST_CASE("extended valences for alkali earths") {
  SECTION("valence of 2") {
    // make sure the valence of two works
    std::vector<std::pair<std::string, unsigned int>> cases{
        {"C[Be]", 1},  {"C[Mg]", 1},  {"C[Ca]", 1},  {"C[Sr]", 1},
        {"C[Ba]", 1},  {"C[Ra]", 1},  {"C[Be]C", 0}, {"C[Mg]C", 0},
        {"C[Ca]C", 0}, {"C[Sr]C", 0}, {"C[Ba]C", 0}, {"C[Ra]C", 0}};

    for (const auto &pr : cases) {
      INFO(pr.first);
      std::unique_ptr<RWMol> m{SmilesToMol(pr.first)};
      REQUIRE(m);
      m->getAtomWithIdx(1)->setNoImplicit(false);
      m->getAtomWithIdx(1)->setNumRadicalElectrons(0);
      MolOps::sanitizeMol(*m);
      CHECK(m->getAtomWithIdx(1)->getTotalNumHs() == pr.second);
    }
  }
  SECTION("higher valence") {
    // make sure the valence of two works
    std::vector<std::pair<std::string, unsigned int>> cases{{"C[Mg](C)C", 0},
                                                            {"C[Ca](C)C", 0},
                                                            {"C[Sr](C)C", 0},
                                                            {"C[Ba](C)C", 0},
                                                            {"C[Ra](C)C", 0}};

    for (const auto &pr : cases) {
      INFO(pr.first);
      std::unique_ptr<RWMol> m{SmilesToMol(pr.first)};
      REQUIRE(m);
      m->getAtomWithIdx(1)->setNoImplicit(false);
      m->getAtomWithIdx(1)->setNumRadicalElectrons(0);
      MolOps::sanitizeMol(*m);
      CHECK(m->getAtomWithIdx(1)->getTotalNumHs() == pr.second);
    }
  }
  SECTION("everybody loves grignards") {
    auto m = "CC(C)O[Mg](Cl)(<-O1CCCC1)<-O1CCCC1"_smiles;
    REQUIRE(m);
  }
}

TEST_CASE("Github #5849: aromatic tag allows bad valences to pass") {
  SECTION("basics") {
    std::vector<std::string> smis = {
        "Cc1(C)=NCCCC1",  // one bogus aromatic atom
    };
    for (const auto &smi : smis) {
      INFO(smi);
      CHECK_THROWS_AS(SmilesToMol(smi), AtomValenceException);
    }
  }
  SECTION("as reported") {
    std::vector<std::string> smis = {
        "c1c(ccc2NC(CN=c(c21)(C)C)=O)O",
        "c1c(c2n(C(NC(Oc2cc1)C)c1c[nH]cn1)=O)O",
        "c1c2C(c4c(cc(c(C(=O)O)c4)O)O)Oc(c2c(c(O)c1O)O)(=O)O",
        "c12C(CN(C)C)CCCCN=c(c2cc2c1cc[nH]c2)(C)C"};
    for (const auto &smi : smis) {
      INFO(smi);
      CHECK_THROWS_AS(SmilesToMol(smi), MolSanitizeException);
    }
  }
  SECTION("edge cases atoms") {
    std::vector<std::string> smis = {
        "c1c(ccc2NC(CN=c(c21)=C)=O)O",     // exocyclic double bond
        "c1c(ccc2NC(Cn=c(c21)(C)C)=O)O",   // even more bogus aromatic atoms
        "c1c(ccc2NC(CN=c(c21)(:c)C)=O)O",  // even more bogus aromatic atoms
    };
    for (const auto &smi : smis) {
      INFO(smi);
      CHECK_THROWS_AS(SmilesToMol(smi), AtomValenceException);
    }
  }
  SECTION("edge cases kekulization") {
    std::vector<std::string> smis = {
        "c12ccccc1=NCCC2",  // adjacent to an actual aromatic ring
        "Cc1(C)=NCCCc1",    // two bogus aromatic atoms
        "Cc1(C)nCCCC=1",    // two bogus aromatic atoms
        "Cc1(C)nCCCc1",     // three bogus aromatic atoms
        "Cc:1(C):nCCCc:1",  // three bogus aromatic atoms
    };
    for (const auto &smi : smis) {
      INFO(smi);
      CHECK_THROWS_AS(SmilesToMol(smi), KekulizeException);
    }
  }
}

TEST_CASE("Stop caching ring finding results") {
  SECTION("basics") {
    auto m = "C1C2CC1CCC2"_smiles;
    REQUIRE(m);
    // symmetrized result
    CHECK(m->getRingInfo()->numRings() == 3);
    auto rcount = MolOps::findSSSR(*m);
    CHECK(rcount == 2);
    CHECK(m->getRingInfo()->numRings() == 2);
    rcount = MolOps::symmetrizeSSSR(*m);
    CHECK(rcount == 3);
    CHECK(m->getRingInfo()->numRings() == 3);
    MolOps::fastFindRings(*m);
    CHECK(m->getRingInfo()->numRings() == 2);
  }
}

TEST_CASE("molecules with more than 255 rings produce a bad pickle") {
  std::string pathName = getenv("RDBASE");
  pathName += "/Code/GraphMol/test_data/";
  bool sanitize = false;
  std::unique_ptr<RWMol> mol(
      MolFileToMol(pathName + "mol_with_pickle_error.mol", sanitize));
  REQUIRE(mol);
  mol->updatePropertyCache(false);
  unsigned int opThatFailed = 0;
  MolOps::sanitizeMol(*mol, opThatFailed,
                      MolOps::SanitizeFlags::SANITIZE_ALL ^
                          MolOps::SanitizeFlags::SANITIZE_PROPERTIES ^
                          MolOps::SANITIZE_KEKULIZE);
  CHECK(mol->getRingInfo()->numRings() > 300);
  std::string pkl;
  MolPickler::pickleMol(*mol, pkl);
  RWMol nMol(pkl);
  CHECK(nMol.getRingInfo()->numRings() == mol->getRingInfo()->numRings());
}

<<<<<<< HEAD
TEST_CASE("Remove atom updates bond ENDPTS prop") {
  auto m = R"CTAB(ferrocene-ish
     RDKit          2D

  0  0  0  0  0  0  0  0  0  0999 V3000
M  V30 BEGIN CTAB
M  V30 COUNTS 15 14 0 0 0
M  V30 BEGIN ATOM
M  V30 1 C 0.619616 1.206807 0.000000 0 CHG=-1
M  V30 2 C 0.211483 1.768553 0.000000 0
M  V30 3 C -1.283936 1.861329 0.000000 0
M  V30 4 C -1.796429 1.358429 0.000000 0
M  V30 5 C -0.634726 0.966480 0.000000 0
M  V30 6 C 0.654379 -1.415344 0.000000 0 CHG=-1
M  V30 7 C 0.249886 -0.858607 0.000000 0
M  V30 8 C -1.232145 -0.766661 0.000000 0
M  V30 9 C -1.740121 -1.265073 0.000000 0
M  V30 10 C -0.580425 -1.662922 0.000000 0
M  V30 11 C 1.759743 0.755930 0.000000 0
M  V30 12 C 1.796429 -1.861329 0.000000 0
M  V30 13 Fe -0.554442 0.032137 0.000000 0 VAL=2
M  V30 14 * -0.601210 1.478619 0.000000 0
M  V30 15 * -0.537835 -1.172363 0.000000 0
M  V30 END ATOM
M  V30 BEGIN BOND
M  V30 1 1 1 5
M  V30 2 2 4 5
M  V30 3 1 4 3
M  V30 4 2 2 3
M  V30 5 1 1 2
M  V30 6 1 6 10
M  V30 7 2 9 10
M  V30 8 1 9 8
M  V30 9 2 7 8
M  V30 10 1 6 7
M  V30 11 1 1 11
M  V30 12 1 6 12
M  V30 13 9 14 13 ENDPTS=(5 1 2 3 4 5) ATTACH=ANY
M  V30 14 9 15 13 ENDPTS=(5 9 10 7 8 6) ATTACH=ANY
M  V30 END BOND
M  V30 END CTAB
M  END
)CTAB"_ctab;
  REQUIRE(m);
  std::string sprop;
  auto bond = m->getBondWithIdx(12U);
  CHECK(bond->getPropIfPresent(RDKit::common_properties::_MolFileBondEndPts,
                               sprop));
  CHECK(std::string("(5 1 2 3 4 5)") == sprop);
  m->removeAtom(2U);
  bond = m->getBondWithIdx(10U);
  CHECK(bond->getPropIfPresent(RDKit::common_properties::_MolFileBondEndPts,
                               sprop));
  CHECK(std::string("(4 1 2 3 4)") == sprop);
  m->removeAtom(0U);
  m->removeAtom(0U);
  m->removeAtom(0U);
  m->removeAtom(0U);
  CHECK(!bond->getPropIfPresent(RDKit::common_properties::_MolFileBondEndPts,
                                sprop));
  CHECK(!bond->getPropIfPresent(RDKit::common_properties::_MolFileBondAttach,
                                sprop));
  // the original bond should now have index 6
  CHECK(bond->getIdx() == 6);

  // the other dative bond is now attached to different atom indices
  bond = m->getBondWithIdx(7U);
  CHECK(bond->getPropIfPresent(RDKit::common_properties::_MolFileBondEndPts,
                               sprop));
  CHECK(std::string("(5 4 5 2 3 1)") == sprop);
  // remove atom 5 (6 in the file - the final methyl off the first
  // methyl-cyclopentadiene ring
  m->removeAtom(5U);
  CHECK(bond->getPropIfPresent(RDKit::common_properties::_MolFileBondEndPts,
                               sprop));
  CHECK(std::string("(5 4 5 2 3 1)") == sprop);
}

TEST_CASE("convert haptic bond to explicit dative bonds") {
  std::string pathName = getenv("RDBASE");
  pathName += "/Code/GraphMol/MolStandardize/test_data/";
  std::vector<std::tuple<std::string, int, int, int>> test_data{
      {"ferrocene.mol", 10, 26, 10},
      {"MOL_00002.mol", 14, 26, 10},
      {"MOL_00010.mol", 5, 46, 5}};
  {
    // doing in place
    for (const auto &td : test_data) {
      std::unique_ptr<RWMol> mol(MolFileToMol(pathName + std::get<0>(td)));
      REQUIRE(mol);
      MolOps::hapticBondsToDative(*mol);
      int numDats = 0, numMetDats = 0;
      for (const auto &b : mol->bonds()) {
        if (b->getBondType() == Bond::DATIVE) {
          ++numDats;
          if (b->getEndAtom()->getAtomicNum() == get<2>(td)) {
            ++numMetDats;
          }
        }
      }
      CHECK(numDats == std::get<1>(td));
      CHECK(numMetDats == std::get<3>(td));
    }
  }
  {
    // doing via temporary
    for (const auto &td : test_data) {
      std::unique_ptr<ROMol> mol(MolFileToMol(pathName + std::get<0>(td)));
      REQUIRE(mol);
      std::unique_ptr<ROMol> newMol(MolOps::hapticBondsToDative(*mol));
      int numDats = 0, numMetDats = 0;
      for (const auto &b : newMol->bonds()) {
        if (b->getBondType() == Bond::DATIVE) {
          ++numDats;
          if (b->getEndAtom()->getAtomicNum() == get<2>(td)) {
            ++numMetDats;
          }
        }
      }
      CHECK(numDats == std::get<1>(td));
      CHECK(numMetDats == std::get<3>(td));
    }
  }
}

TEST_CASE("convert explicit dative bonds to haptic bond") {
  std::string pathName = getenv("RDBASE");
  pathName += "/Code/GraphMol/MolStandardize/test_data/";
  std::vector<std::string> test_data{"ferrocene.mol", "MOL_00002.mol",
                                     "MOL_00010.mol"};
  {
    // doing in place
    for (const auto &td : test_data) {
      std::unique_ptr<RWMol> mol(MolFileToMol(pathName + td));
      REQUIRE(mol);
      auto initSmi = MolToSmiles(*mol);
      MolOps::hapticBondsToDative(*mol);
      MolOps::dativeBondsToHaptic(*mol);
      CHECK(initSmi == MolToSmiles(*mol));
    }
  }
  {
    // doing via temporary
    for (const auto &td : test_data) {
      std::unique_ptr<ROMol> mol(MolFileToMol(pathName + td));
      REQUIRE(mol);
      auto initSmi = MolToSmiles(*mol);
      auto mol1 = MolOps::hapticBondsToDative(*mol);
      auto mol2 = MolOps::dativeBondsToHaptic(*mol1);
      CHECK(initSmi == MolToSmiles(*mol2));
    }
  }
}

TEST_CASE("get haptic bond end points") {
  std::string pathName = getenv("RDBASE");
  pathName += "/Code/GraphMol/MolStandardize/test_data/";
  bool sanitize = false;
  std::unique_ptr<RWMol> mol(
      MolFileToMol(pathName + "MOL_00002.mol", sanitize));
  REQUIRE(mol);
  auto bond = mol->getBondWithIdx(0);
  auto endPts = MolOps::hapticBondEndpoints(bond);
  CHECK(std::vector<int>{1, 2, 3, 4, 0} == endPts);
  bond = mol->getBondWithIdx(11);
  endPts = MolOps::hapticBondEndpoints(bond);
  CHECK(std::vector<int>{6, 7, 8, 9, 5} == endPts);
  // dative but not haptic
  bond = mol->getBondWithIdx(49);
  endPts = MolOps::hapticBondEndpoints(bond);
  CHECK(std::vector<int>{} == endPts);
  // not dative
  bond = mol->getBondWithIdx(1);
  endPts = MolOps::hapticBondEndpoints(bond);
  CHECK(std::vector<int>{} == endPts);
=======
TEST_CASE("molecules with single bond to metal atom use dative instead") {
  // Change heme coordination from single bond to dative.
  // Test mols are CHEBI:26355, CHEBI:60344, CHEBI:17627.  26355 should be
  // changed (Github 6019) the other two should not be.
  // 4th mol is one that gave other problems during testing.
  std::vector<std::pair<std::string, std::string>> test_vals{
      {"CC1=C(CCC(O)=O)C2=[N]3C1=Cc1c(C)c(C=C)c4C=C5C(C)=C(C=C)C6=[N]5[Fe]3(n14)n1c(=C6)c(C)c(CCC(O)=O)c1=C2",
       "C=CC1=C(C)C2=Cc3c(C=C)c(C)c4n3[Fe]35<-N2=C1C=c1c(C)c(CCC(=O)O)c(n13)=CC1=N->5C(=C4)C(C)=C1CCC(=O)O"},
      {"CC1=C(CCC([O-])=O)C2=[N+]3C1=Cc1c(C)c(C=C)c4C=C5C(C)=C(C=C)C6=[N+]5[Fe--]3(n14)n1c(=C6)c(C)c(CCC([O-])=O)c1=C2",
       "C=CC1=C(C)C2=Cc3c(C=C)c(C)c4n3[Fe-2]35n6c(c(C)c(CCC(=O)[O-])c6=CC6=[N+]3C(=C4)C(C)=C6CCC(=O)[O-])=CC1=[N+]25"},
      {"CC1=C(CCC(O)=O)C2=[N+]3C1=Cc1c(C)c(C=C)c4C=C5C(C)=C(C=C)C6=[N+]5[Fe--]3(n14)n1c(=C6)c(C)c(CCC(O)=O)c1=C2",
       "C=CC1=C(C)C2=Cc3c(C=C)c(C)c4n3[Fe-2]35n6c(c(C)c(CCC(=O)O)c6=CC6=[N+]3C(=C4)C(C)=C6CCC(=O)O)=CC1=[N+]25"},
      {"CCC1=[O+][Cu]2([O+]=C(CC)C1)[O+]=C(CC)CC(CC)=[O+]2",
       "CCC1=[O+][Cu]2([O+]=C(CC)C1)[O+]=C(CC)CC(CC)=[O+]2"}};
  for (size_t i = 0; i < test_vals.size(); ++i) {
    RWMOL_SPTR m(RDKit::SmilesToMol(test_vals[i].first));
    TEST_ASSERT(MolToSmiles(*m) == test_vals[i].second);
  }
}

TEST_CASE("github #6100: bonds to dummy atoms considered as dative") {
  SECTION("as reported") {
    auto m = "C[O](C)*"_smiles;
    REQUIRE(!m);
  }
>>>>>>> 0a2cb42d
}<|MERGE_RESOLUTION|>--- conflicted
+++ resolved
@@ -2942,7 +2942,33 @@
   CHECK(nMol.getRingInfo()->numRings() == mol->getRingInfo()->numRings());
 }
 
-<<<<<<< HEAD
+TEST_CASE("molecules with single bond to metal atom use dative instead") {
+  // Change heme coordination from single bond to dative.
+  // Test mols are CHEBI:26355, CHEBI:60344, CHEBI:17627.  26355 should be
+  // changed (Github 6019) the other two should not be.
+  // 4th mol is one that gave other problems during testing.
+  std::vector<std::pair<std::string, std::string>> test_vals{
+      {"CC1=C(CCC(O)=O)C2=[N]3C1=Cc1c(C)c(C=C)c4C=C5C(C)=C(C=C)C6=[N]5[Fe]3(n14)n1c(=C6)c(C)c(CCC(O)=O)c1=C2",
+       "C=CC1=C(C)C2=Cc3c(C=C)c(C)c4n3[Fe]35<-N2=C1C=c1c(C)c(CCC(=O)O)c(n13)=CC1=N->5C(=C4)C(C)=C1CCC(=O)O"},
+      {"CC1=C(CCC([O-])=O)C2=[N+]3C1=Cc1c(C)c(C=C)c4C=C5C(C)=C(C=C)C6=[N+]5[Fe--]3(n14)n1c(=C6)c(C)c(CCC([O-])=O)c1=C2",
+       "C=CC1=C(C)C2=Cc3c(C=C)c(C)c4n3[Fe-2]35n6c(c(C)c(CCC(=O)[O-])c6=CC6=[N+]3C(=C4)C(C)=C6CCC(=O)[O-])=CC1=[N+]25"},
+      {"CC1=C(CCC(O)=O)C2=[N+]3C1=Cc1c(C)c(C=C)c4C=C5C(C)=C(C=C)C6=[N+]5[Fe--]3(n14)n1c(=C6)c(C)c(CCC(O)=O)c1=C2",
+       "C=CC1=C(C)C2=Cc3c(C=C)c(C)c4n3[Fe-2]35n6c(c(C)c(CCC(=O)O)c6=CC6=[N+]3C(=C4)C(C)=C6CCC(=O)O)=CC1=[N+]25"},
+      {"CCC1=[O+][Cu]2([O+]=C(CC)C1)[O+]=C(CC)CC(CC)=[O+]2",
+       "CCC1=[O+][Cu]2([O+]=C(CC)C1)[O+]=C(CC)CC(CC)=[O+]2"}};
+  for (size_t i = 0; i < test_vals.size(); ++i) {
+    RWMOL_SPTR m(RDKit::SmilesToMol(test_vals[i].first));
+    TEST_ASSERT(MolToSmiles(*m) == test_vals[i].second);
+  }
+}
+
+TEST_CASE("github #6100: bonds to dummy atoms considered as dative") {
+  SECTION("as reported") {
+    auto m = "C[O](C)*"_smiles;
+    REQUIRE(!m);
+  }
+}
+
 TEST_CASE("Remove atom updates bond ENDPTS prop") {
   auto m = R"CTAB(ferrocene-ish
      RDKit          2D
@@ -3118,31 +3144,4 @@
   bond = mol->getBondWithIdx(1);
   endPts = MolOps::hapticBondEndpoints(bond);
   CHECK(std::vector<int>{} == endPts);
-=======
-TEST_CASE("molecules with single bond to metal atom use dative instead") {
-  // Change heme coordination from single bond to dative.
-  // Test mols are CHEBI:26355, CHEBI:60344, CHEBI:17627.  26355 should be
-  // changed (Github 6019) the other two should not be.
-  // 4th mol is one that gave other problems during testing.
-  std::vector<std::pair<std::string, std::string>> test_vals{
-      {"CC1=C(CCC(O)=O)C2=[N]3C1=Cc1c(C)c(C=C)c4C=C5C(C)=C(C=C)C6=[N]5[Fe]3(n14)n1c(=C6)c(C)c(CCC(O)=O)c1=C2",
-       "C=CC1=C(C)C2=Cc3c(C=C)c(C)c4n3[Fe]35<-N2=C1C=c1c(C)c(CCC(=O)O)c(n13)=CC1=N->5C(=C4)C(C)=C1CCC(=O)O"},
-      {"CC1=C(CCC([O-])=O)C2=[N+]3C1=Cc1c(C)c(C=C)c4C=C5C(C)=C(C=C)C6=[N+]5[Fe--]3(n14)n1c(=C6)c(C)c(CCC([O-])=O)c1=C2",
-       "C=CC1=C(C)C2=Cc3c(C=C)c(C)c4n3[Fe-2]35n6c(c(C)c(CCC(=O)[O-])c6=CC6=[N+]3C(=C4)C(C)=C6CCC(=O)[O-])=CC1=[N+]25"},
-      {"CC1=C(CCC(O)=O)C2=[N+]3C1=Cc1c(C)c(C=C)c4C=C5C(C)=C(C=C)C6=[N+]5[Fe--]3(n14)n1c(=C6)c(C)c(CCC(O)=O)c1=C2",
-       "C=CC1=C(C)C2=Cc3c(C=C)c(C)c4n3[Fe-2]35n6c(c(C)c(CCC(=O)O)c6=CC6=[N+]3C(=C4)C(C)=C6CCC(=O)O)=CC1=[N+]25"},
-      {"CCC1=[O+][Cu]2([O+]=C(CC)C1)[O+]=C(CC)CC(CC)=[O+]2",
-       "CCC1=[O+][Cu]2([O+]=C(CC)C1)[O+]=C(CC)CC(CC)=[O+]2"}};
-  for (size_t i = 0; i < test_vals.size(); ++i) {
-    RWMOL_SPTR m(RDKit::SmilesToMol(test_vals[i].first));
-    TEST_ASSERT(MolToSmiles(*m) == test_vals[i].second);
-  }
-}
-
-TEST_CASE("github #6100: bonds to dummy atoms considered as dative") {
-  SECTION("as reported") {
-    auto m = "C[O](C)*"_smiles;
-    REQUIRE(!m);
-  }
->>>>>>> 0a2cb42d
 }