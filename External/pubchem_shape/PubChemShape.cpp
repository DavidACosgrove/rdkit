#include <iostream>
#include <ranges>
#include <sstream>
#include <stdexcept>

#include <GraphMol/RWMol.h>
#include <GraphMol/SmilesParse/SmilesParse.h>
#include <GraphMol/SmilesParse/SmartsWrite.h>
#include <GraphMol/Substruct/SubstructMatch.h>

#include <RDGeneral/BoostStartInclude.h>
#include <boost/flyweight.hpp>
#include <boost/flyweight/key_value.hpp>
#include <boost/flyweight/no_tracking.hpp>
#include <RDGeneral/BoostEndInclude.h>

#include "pubchem-align3d/shape_functions.hpp"
#include "PubChemShape.hpp"

constexpr auto pubchemFeatureName = "PUBCHEM_PHARMACOPHORE_FEATURES";

// #define DEBUG_MSG(msg_stream) cout << msg_stream << '\n'
#define DEBUG_MSG(msg_stream)

using namespace RDKit;

// Bondi radii
//  can find more of these in Table 12 of this publication:
//   https://www.ncbi.nlm.nih.gov/pmc/articles/PMC3658832/
const std::map<unsigned int, double> vdw_radii = {
    {0, 1.10},   // dummy atom (value copied from H)
    {1, 1.10},   // H
    {2, 1.40},   // He
    {3, 1.81},   // Li
    {4, 1.53},   // Be
    {5, 1.92},   // B
    {6, 1.70},   // C
    {7, 1.55},   // N
    {8, 1.52},   // O
    {9, 1.47},   // F
    {10, 1.54},  // Ne
    {11, 2.27},  // Na
    {12, 1.73},  // Mg
    {13, 1.84},  // Al
    {14, 2.10},  // Si
    {15, 1.80},  // P
    {16, 1.80},  // S
    {17, 1.75},  // Cl
    {18, 1.88},  // Ar
    {19, 2.75},  // K
    {20, 2.31},  // Ca
    {31, 1.87},  // Ga
    {32, 2.11},  // Ge
    {33, 1.85},  // As
    {34, 1.90},  // Se
    {35, 1.83},  // Br
    {36, 2.02},  // Kr
    {37, 3.03},  // Rb
    {38, 2.49},  // Sr
    {49, 1.93},  // In
    {50, 2.17},  // Sn
    {51, 2.06},  // Sb
    {52, 2.06},  // Te
    {53, 1.98},  // I
    {54, 2.16},  // Xe
    {55, 3.43},  // Cs
    {56, 2.68},  // Ba
    {81, 1.96},  // Tl
    {82, 2.02},  // Pb
    {83, 2.07},  // Bi
    {84, 1.97},  // Po
    {85, 2.02},  // At
    {86, 2.20},  // Rn
    {87, 3.48},  // Fr
    {88, 2.83},  // Ra
};
constexpr double radius_color =
    1.08265;  // same radius for all feature/color "atoms"

namespace {
class ss_matcher {
 public:
  ss_matcher(const std::string &pattern) : m_pattern(pattern) {
    m_needCopies = (pattern.find_first_of("$") != std::string::npos);
    RDKit::RWMol *p = RDKit::SmartsToMol(pattern);
    m_matcher = p;
    POSTCONDITION(m_matcher, "no matcher");
  };
  const RDKit::ROMol *getMatcher() const { return m_matcher; };
  unsigned int countMatches(const RDKit::ROMol &mol) const {
    PRECONDITION(m_matcher, "no matcher");
    std::vector<RDKit::MatchVectType> matches;
    // This is an ugly one. Recursive queries aren't thread safe.
    // Unfortunately we have to take a performance hit here in order
    // to guarantee thread safety
    if (m_needCopies) {
      const RDKit::ROMol nm(*(m_matcher), true);
      RDKit::SubstructMatch(mol, nm, matches);
    } else {
      const RDKit::ROMol &nm = *m_matcher;
      RDKit::SubstructMatch(mol, nm, matches);
    }
    return matches.size();
  }
  ~ss_matcher() { delete m_matcher; };

 private:
  ss_matcher() : m_pattern("") {};
  std::string m_pattern;
  bool m_needCopies{false};
  const RDKit::ROMol *m_matcher{nullptr};
};
}  // namespace

typedef boost::flyweight<boost::flyweights::key_value<std::string, ss_matcher>,
                         boost::flyweights::no_tracking>
    pattern_flyweight;
// Definitions for feature points adapted from:
// Gobbi and Poppinger, Biotech. Bioeng. _61_ 47-54 (1998)
const std::vector<std::vector<std::string>> smartsPatterns = {
    {"[$([N;!H0;v3,v4&+1]),\
$([O,S;H1;+0]),\
n&H1&+0]"},                                // Donor
    {"[$([O,S;H1;v2;!$(*-*=[O,N,P,S])]),\
$([O,S;H0;v2]),\
$([O,S;-]),\
$([N;v3;!$(N-*=[O,N,P,S])]),\
n&H0&+0,\
$([o,s;+0;!$([o,s]:n);!$([o,s]:c:n)])]"},  // Acceptor
    {
        "[r]1[r][r]1",
        "[r]1[r][r][r]1",
        "[r]1[r][r][r][r]1",
        "[r]1[r][r][r][r][r]1",
        "[r]1[r][r][r][r][r][r]1",
    },  // rings
        //    "[a]",                                                  //
        //    Aromatic
        //    "[F,Cl,Br,I]",                                          // Halogen
    {"[#7;+,\
$([N;H2&+0][$([C,a]);!$([C,a](=O))]),\
$([N;H1&+0]([$([C,a]);!$([C,a](=O))])[$([C,a]);!$([C,a](=O))]),\
$([N;H0&+0]([C;!$(C(=O))])([C;!$(C(=O))])[C;!$(C(=O))])]"},  // Basic
    {"[$([C,S](=[O,S,P])-[O;H1,-1])]"}                       // Acidic
};
std::vector<std::vector<const ROMol *>> *getPh4Patterns() {
  static std::unique_ptr<std::vector<std::vector<const ROMol *>>> patterns;
  if (!patterns) {
    patterns.reset(new std::vector<std::vector<const ROMol *>>());
    for (const auto &smartsV : smartsPatterns) {
      std::vector<const ROMol *> v;
      for (const auto &smarts : smartsV) {
        const ROMol *matcher = pattern_flyweight(smarts).get().getMatcher();
        CHECK_INVARIANT(matcher, "bad smarts");
        v.push_back(matcher);
      }
      patterns->push_back(std::move(v));
    }
  }

  return patterns.get();
}

namespace {
std::vector<std::pair<std::vector<unsigned int>, unsigned int>> extractFeatures(
    const ROMol &mol, const ShapeInputOptions &shapeOpts) {
  // unpack features (PubChem-specific property from SDF)
  // NOTE: this unpacking assumes that RWMol-atom-index = SDF-atom-number - 1
  //   e.g. RWMol uses [0..N-1] and SDF uses [1..N], with atoms in the same
  //   order
  // If there are no PubChem features, falls back on RDKit pphore types.

  std::vector<std::pair<std::vector<unsigned int>, unsigned int>>
      feature_idx_type;
  if (shapeOpts.useColors) {
    std::string features;
    if (mol.getPropIfPresent(pubchemFeatureName, features)) {
      // regular atoms have type 0; feature "atoms" (features represented by a
      // single point+radius) must have type > 0
      static const std::map<std::string, unsigned int> atomTypes = {
          {"acceptor", 1}, {"anion", 2},      {"cation", 3},
          {"donor", 4},    {"hydrophobe", 5}, {"rings", 6},
      };

      std::istringstream iss(features);
      std::string line;
      unsigned int n = 0;
      while (std::getline(iss, line)) {
        if (n == 0) {
          feature_idx_type.resize(stoul(line));
        }

        else {
          unsigned int f = n - 1;
          if (f >= feature_idx_type.size()) {
            throw ValueErrorException("Too many features");
          }

          std::istringstream iss2(line);
          std::string token;
          unsigned int t = 0;
          while (std::getline(iss2, token, ' ')) {
            if (t == 0) {
              feature_idx_type[f].first.resize(stoul(token));
            } else if (t <= feature_idx_type[f].first.size()) {
              feature_idx_type[f].first[t - 1] = stoul(token) - 1;
            } else {
              auto type = atomTypes.find(token);
              if (type == atomTypes.end()) {
                throw ValueErrorException("Invalid feature type: " + token);
              }
              feature_idx_type[f].second = type->second;
            }
            ++t;
          }
          if (t != (feature_idx_type[f].first.size() + 2)) {
            throw ValueErrorException("Wrong number of tokens in feature");
          }
        }

        ++n;
      }
      if (n != (feature_idx_type.size() + 1)) {
        throw ValueErrorException("Wrong number of features");
      }

      DEBUG_MSG("# features: " << feature_idx_type.size());
    } else {
      std::cout << "RDKIT features" << std::endl;
      const auto pattVects = getPh4Patterns();
      feature_idx_type.clear();

      unsigned pattIdx = 1;
      for (const auto &patts : *pattVects) {
        for (const auto patt : patts) {
          auto matches = SubstructMatch(mol, *patt);
          for (auto match : matches) {
            std::vector<unsigned int> ats;
            std::cout << "match for " << MolToSmarts(*patt) << " : ";
            for (const auto &pr : match) {
              ats.push_back(pr.second);
              std::cout << pr.second << " ";
            }
            std::cout << std::endl;
            feature_idx_type.emplace_back(ats, pattIdx);
          }
        }
        ++pattIdx;
      }
    }
  }
  return feature_idx_type;
}

bool atomInSubset(unsigned int atomIdx, const ShapeInputOptions &shapeOpts) {
  if (shapeOpts.atomSubset.empty()) {
    return true;
  }
  return std::ranges::find(shapeOpts.atomSubset, atomIdx) !=
         shapeOpts.atomSubset.end();
}
bool atomAllowedInColor(unsigned int atomIdx,
                        const ShapeInputOptions &shapeOpts) {
  return std::ranges::find(shapeOpts.notColorAtoms, atomIdx) ==
         shapeOpts.notColorAtoms.end();
}

double getAtomRadius(unsigned int atomIdx, const ShapeInputOptions &shapeOpts) {
  auto it = std::ranges::find_if(
      shapeOpts.atomRadii,
      [atomIdx](const auto &p) -> bool { return p.first == atomIdx; });
  if (it == shapeOpts.atomRadii.end()) {
    return -1.0;
  }
  return it->second;
}
// Get the atom radii.  rad_vector is expected to be big enough to hold them
// all.  Also computes the average coordinates of the selected atoms.
void extractAtomRadii(const Conformer &conformer, unsigned int nAtoms,
                      const ShapeInputOptions &shapeOpts, RDGeom::Point3D &ave,
                      unsigned int &nSelectedAtoms,
                      std::vector<double> &rad_vector) {
  nSelectedAtoms = 0;
  for (unsigned int i = 0u; i < nAtoms; ++i) {
    if (!atomInSubset(i, shapeOpts)) {
      continue;
    }
    double rad = getAtomRadius(i, shapeOpts);
    if (rad != -1.0) {
      rad_vector[nSelectedAtoms++] = rad;
      ave += conformer.getAtomPos(i);
    } else {
      unsigned int Z =
          conformer.getOwningMol().getAtomWithIdx(i)->getAtomicNum();
      if (Z > 1) {
        ave += conformer.getAtomPos(i);
        if (auto rad = vdw_radii.find(Z); rad != vdw_radii.end()) {
          rad_vector[nSelectedAtoms++] = rad->second;
        } else {
          throw ValueErrorException("No VdW radius for atom with Z=" +
                                    std::to_string(Z));
        }
      } else if (shapeOpts.includeDummies && Z == 0) {
        ave += conformer.getAtomPos(i);
        rad_vector[nSelectedAtoms++] = shapeOpts.dummyRadius;
      }
    }
  }
  ave /= nSelectedAtoms;
}

void extractAtomCoords(const Conformer &conformer, const unsigned int nAtoms,
                       const ShapeInputOptions &shapeOpts,
                       const RDGeom::Point3D &ave, std::vector<float> &coords) {
  for (unsigned i = 0, j = 0; i < nAtoms; ++i) {
    if (!atomInSubset(i, shapeOpts)) {
      continue;
    }
    // use only non-H for alignment, optionally with dummy atoms.
    unsigned int Z = conformer.getOwningMol().getAtomWithIdx(i)->getAtomicNum();
    if (Z > 1 || (shapeOpts.includeDummies && Z == 0)) {
      RDGeom::Point3D pos = conformer.getAtomPos(i);
      pos -= ave;
      coords[j * 3] = pos.x;
      coords[(j * 3) + 1] = pos.y;
      coords[(j * 3) + 2] = pos.z;
      ++j;
    }
  }
}

void extractFeatureCoords(
    const Conformer &conformer, const unsigned int nAtoms,
    const unsigned int nSelectedAtoms,
    const std::vector<std::pair<std::vector<unsigned int>, unsigned int>>
        &feature_idx_type,
    const ShapeInputOptions &shapeOpts, const RDGeom::Point3D &ave,
    unsigned int &numFeatures, ShapeInput &res,
    std::vector<double> &rad_vector) {
  // get feature coordinates - simply the average of coords of all atoms in the
  // feature
  std::cout << "subset atoms : ";
  for (auto a : shapeOpts.atomSubset) {
    std::cout << a << " ";
  }
  std::cout << std::endl;
  for (unsigned i = 0; i < feature_idx_type.size(); ++i) {
    RDGeom::Point3D floc;
    unsigned int nSel = 0;
    std::cout << "coords for feature " << i << " :: ";
    for (unsigned int j = 0; j < feature_idx_type[i].first.size(); ++j) {
      unsigned int idx = feature_idx_type[i].first[j];
<<<<<<< HEAD
      std::cout << idx << " ";
      if (!atomInSubset(idx, shapeOpts)) {
=======
      if (!atomInSubset(idx, shapeOpts) ||
          !atomAllowedInColor(idx, shapeOpts)) {
>>>>>>> acae90b1
        continue;
      }
      if (idx >= nAtoms ||
          conformer.getOwningMol().getAtomWithIdx(idx)->getAtomicNum() <= 1) {
        throw ValueErrorException("Invalid feature atom index");
      }
      floc += conformer.getAtomPos(idx);
      ++nSel;
    }
<<<<<<< HEAD
    std::cout << " :: " << nSel << std::endl;
    if (nSel) {
=======
    if (nSel == feature_idx_type[i].first.size()) {
>>>>>>> acae90b1
      floc /= nSel;
      floc -= ave;
      DEBUG_MSG("feature type " << feature_idx_type[i].second << " (" << floc
                                << ")");

      auto array_idx = nSelectedAtoms + numFeatures;
      res.coord[array_idx * 3] = floc.x;
      res.coord[(array_idx * 3) + 1] = floc.y;
      res.coord[(array_idx * 3) + 2] = floc.z;
      rad_vector[array_idx] = radius_color;
      res.atom_type_vector[array_idx] = feature_idx_type[i].second;
      ++numFeatures;
    }
  }
}

}  // namespace
// The conformer is left where it is, the shape is translated to the origin.
ShapeInput PrepareConformer(const ROMol &mol, int confId,
                            const ShapeInputOptions &shapeOpts) {
  Align3D::setUseCutOff(true);
  ShapeInput res;

  auto feature_idx_type = extractFeatures(mol, shapeOpts);

  auto &conformer = mol.getConformer(confId);
  if (!conformer.is3D()) {
    throw ValueErrorException("Conformer must be 3D");
  }
  unsigned int nAtoms = mol.getNumAtoms();
  // DEBUG_MSG("num atoms: " << nAtoms);

  // Start with the arrays as large as they will possibly have to be.
  // They will be re-sized later.
  unsigned int nAlignmentAtoms = nAtoms + feature_idx_type.size();
  std::vector<double> rad_vector(nAlignmentAtoms);
  res.atom_type_vector.resize(nAlignmentAtoms, 0);

  RDGeom::Point3D ave;
  unsigned int nSelectedAtoms = 0;
  extractAtomRadii(conformer, nAtoms, shapeOpts, ave, nSelectedAtoms,
                   rad_vector);

  // translate steric center to origin
  DEBUG_MSG("steric center: (" << ave << ")");
  res.shift = {-ave.x, -ave.y, -ave.z};
  res.coord.resize(nAlignmentAtoms * 3);

  extractAtomCoords(conformer, nAtoms, shapeOpts, ave, res.coord);
  unsigned int numFeatures = 0;
  extractFeatureCoords(conformer, nAtoms, nSelectedAtoms, feature_idx_type,
                       shapeOpts, ave, numFeatures, res, rad_vector);

  // Now cut the final vectors down to the actual number of atoms and
  // features used.
  nAlignmentAtoms = nSelectedAtoms + numFeatures;
  res.coord.resize(nAlignmentAtoms * 3);
  rad_vector.resize(nAlignmentAtoms);
  res.atom_type_vector.resize(nAlignmentAtoms);
  Align3D::setAlpha(rad_vector.data(), rad_vector.size(), res.alpha_vector);

  // regular atom self overlap
  Align3D::getVolumeAtomIndexVector(res.atom_type_vector.data(),
                                    res.atom_type_vector.size(),
                                    res.volumeAtomIndexVector);
  res.sov = Align3D::ComputeShapeOverlap(
      res.coord.data(), res.alpha_vector, res.volumeAtomIndexVector,
      res.coord.data(), res.alpha_vector, res.volumeAtomIndexVector);
  DEBUG_MSG("sov: " << res.sov);

  // feature self overlap
  if (feature_idx_type.size() > 0) {
    Align3D::getColorAtomType2IndexVectorMap(res.atom_type_vector.data(),
                                             res.atom_type_vector.size(),
                                             res.colorAtomType2IndexVectorMap);
    res.sof = Align3D::ComputeFeatureOverlap(
        res.coord.data(), res.alpha_vector, res.colorAtomType2IndexVectorMap,
        res.coord.data(), res.alpha_vector, res.colorAtomType2IndexVectorMap);
    DEBUG_MSG("sof: " << res.sof);
  }
  return res;
}

std::pair<double, double> AlignShapes(const ShapeInput &refShape,
                                      ShapeInput &fitShape,
                                      std::vector<float> &matrix,
                                      double opt_param,
                                      unsigned int max_preiters,
                                      unsigned int max_postiters) {
  std::set<unsigned int> jointColorAtomTypeSet;
  Align3D::getJointColorTypeSet(
      refShape.atom_type_vector.data(), refShape.atom_type_vector.size(),
      fitShape.atom_type_vector.data(), fitShape.atom_type_vector.size(),
      jointColorAtomTypeSet);
  auto mapCp = refShape.colorAtomType2IndexVectorMap;
  Align3D::restrictColorAtomType2IndexVectorMap(mapCp, jointColorAtomTypeSet);
  Align3D::restrictColorAtomType2IndexVectorMap(
      fitShape.colorAtomType2IndexVectorMap, jointColorAtomTypeSet);

  DEBUG_MSG("Running alignment...");
  double nbr_st = 0.0;
  double nbr_ct = 0.0;
  Align3D::Neighbor_Conformers(
      refShape.coord.data(), refShape.alpha_vector,
      refShape.volumeAtomIndexVector, mapCp, refShape.sov, refShape.sof,
      fitShape.coord.data(), fitShape.alpha_vector,
      fitShape.volumeAtomIndexVector, fitShape.colorAtomType2IndexVectorMap,
      fitShape.sov, fitShape.sof, !jointColorAtomTypeSet.empty(), max_preiters,
      max_postiters, opt_param, matrix.data(), nbr_st, nbr_ct);

  DEBUG_MSG("Done!");
  DEBUG_MSG("nbr_st: " << nbr_st);
  DEBUG_MSG("nbr_ct: " << nbr_ct);

  std::vector<float> transformed(fitShape.coord.size());
  Align3D::VApplyRotTransMatrix(transformed.data(), fitShape.coord.data(),
                                fitShape.coord.size() / 3, matrix.data());
  fitShape.coord = transformed;
  return std::make_pair(nbr_st, nbr_ct);
}

void TransformConformer(const ShapeInput &refShape,
                        const std::vector<float> &matrix, ShapeInput &fitShape,
                        Conformer &fitConf) {
  const unsigned int nAtoms = fitConf.getOwningMol().getNumAtoms();
  if (3 * nAtoms != fitShape.coord.size()) {
    // Hs were removed
    fitShape.coord.resize(3 * nAtoms);
    for (unsigned int i = 0; i < nAtoms; ++i) {
      const auto &pos = fitConf.getAtomPos(i);
      fitShape.coord[i * 3] = pos.x + fitShape.shift[0];
      fitShape.coord[i * 3 + 1] = pos.y + fitShape.shift[1];
      fitShape.coord[i * 3 + 2] = pos.z + fitShape.shift[2];
    }
  }

  std::vector<float> transformed(nAtoms * 3);
  Align3D::VApplyRotTransMatrix(transformed.data(), fitShape.coord.data(),
                                nAtoms, matrix.data());
  for (unsigned i = 0; i < nAtoms; ++i) {
    // both conformers have been translated to the origin, translate the fit
    // conformer back to the steric center of the reference.
    RDGeom::Point3D &pos = fitConf.getAtomPos(i);
    pos.x = transformed[i * 3] - refShape.shift[0];
    pos.y = transformed[(i * 3) + 1] - refShape.shift[1];
    pos.z = transformed[(i * 3) + 2] - refShape.shift[2];
  }
}

std::pair<double, double> AlignMolecule(const ShapeInput &refShape, ROMol &fit,
                                        std::vector<float> &matrix,
                                        int fitConfId, bool useColors,
                                        double opt_param,
                                        unsigned int max_preiters,
                                        unsigned int max_postiters) {
  PRECONDITION(matrix.size() == 12, "bad matrix size");
  Align3D::setUseCutOff(true);

  DEBUG_MSG("Fit details:");
  ShapeInputOptions shapeOpts;
  shapeOpts.useColors = useColors;
  auto fitShape = PrepareConformer(fit, fitConfId, shapeOpts);
  auto tanis = AlignShapes(refShape, fitShape, matrix, opt_param, max_preiters,
                           max_postiters);

  // transform fit coords
  Conformer &fit_conformer = fit.getConformer(fitConfId);
  TransformConformer(refShape, matrix, fitShape, fit_conformer);
  fit.setProp("shape_align_shape_tanimoto", tanis.first);
  fit.setProp("shape_align_color_tanimoto", tanis.second);

  return tanis;
}

std::pair<double, double> AlignMolecule(const ROMol &ref, ROMol &fit,
                                        std::vector<float> &matrix,
                                        int refConfId, int fitConfId,
                                        bool useColors, double opt_param,
                                        unsigned int max_preiters,
                                        unsigned int max_postiters) {
  Align3D::setUseCutOff(true);

  DEBUG_MSG("Reference details:");
  ShapeInputOptions shapeOpts;
  shapeOpts.useColors = useColors;
  auto refShape = PrepareConformer(ref, refConfId, shapeOpts);

  return AlignMolecule(refShape, fit, matrix, fitConfId, useColors, opt_param,
                       max_preiters, max_postiters);
}<|MERGE_RESOLUTION|>--- conflicted
+++ resolved
@@ -226,7 +226,6 @@
 
       DEBUG_MSG("# features: " << feature_idx_type.size());
     } else {
-      std::cout << "RDKIT features" << std::endl;
       const auto pattVects = getPh4Patterns();
       feature_idx_type.clear();
 
@@ -236,12 +235,9 @@
           auto matches = SubstructMatch(mol, *patt);
           for (auto match : matches) {
             std::vector<unsigned int> ats;
-            std::cout << "match for " << MolToSmarts(*patt) << " : ";
             for (const auto &pr : match) {
               ats.push_back(pr.second);
-              std::cout << pr.second << " ";
             }
-            std::cout << std::endl;
             feature_idx_type.emplace_back(ats, pattIdx);
           }
         }
@@ -339,24 +335,13 @@
     std::vector<double> &rad_vector) {
   // get feature coordinates - simply the average of coords of all atoms in the
   // feature
-  std::cout << "subset atoms : ";
-  for (auto a : shapeOpts.atomSubset) {
-    std::cout << a << " ";
-  }
-  std::cout << std::endl;
   for (unsigned i = 0; i < feature_idx_type.size(); ++i) {
     RDGeom::Point3D floc;
     unsigned int nSel = 0;
-    std::cout << "coords for feature " << i << " :: ";
     for (unsigned int j = 0; j < feature_idx_type[i].first.size(); ++j) {
       unsigned int idx = feature_idx_type[i].first[j];
-<<<<<<< HEAD
-      std::cout << idx << " ";
-      if (!atomInSubset(idx, shapeOpts)) {
-=======
       if (!atomInSubset(idx, shapeOpts) ||
           !atomAllowedInColor(idx, shapeOpts)) {
->>>>>>> acae90b1
         continue;
       }
       if (idx >= nAtoms ||
@@ -366,12 +351,7 @@
       floc += conformer.getAtomPos(idx);
       ++nSel;
     }
-<<<<<<< HEAD
-    std::cout << " :: " << nSel << std::endl;
-    if (nSel) {
-=======
     if (nSel == feature_idx_type[i].first.size()) {
->>>>>>> acae90b1
       floc /= nSel;
       floc -= ave;
       DEBUG_MSG("feature type " << feature_idx_type[i].second << " (" << floc
