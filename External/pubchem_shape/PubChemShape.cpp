#include <iostream>
#include <sstream>
#include <stdexcept>

#include <GraphMol/RWMol.h>
#include <GraphMol/SmilesParse/SmilesParse.h>
#include <GraphMol/Substruct/SubstructMatch.h>

#include <RDGeneral/BoostStartInclude.h>
#include <boost/flyweight.hpp>
#include <boost/flyweight/key_value.hpp>
#include <boost/flyweight/no_tracking.hpp>
#include <RDGeneral/BoostEndInclude.h>

#include "pubchem-align3d/shape_functions.hpp"
#include "PubChemShape.hpp"

constexpr auto pubchemFeatureName = "PUBCHEM_PHARMACOPHORE_FEATURES";

// #define DEBUG_MSG(msg_stream) cout << msg_stream << '\n'
#define DEBUG_MSG(msg_stream)

using namespace RDKit;

// Bondi radii
//  can find more of these in Table 12 of this publication:
//   https://www.ncbi.nlm.nih.gov/pmc/articles/PMC3658832/
const std::map<unsigned int, double> vdw_radii = {
    {0, 1.10},   // dummy atom (value copied from H)
    {1, 1.10},   // H
    {2, 1.40},   // He
    {3, 1.81},   // Li
    {4, 1.53},   // Be
    {5, 1.92},   // B
    {6, 1.70},   // C
    {7, 1.55},   // N
    {8, 1.52},   // O
    {9, 1.47},   // F
    {10, 1.54},  // Ne
    {11, 2.27},  // Na
    {12, 1.73},  // Mg
    {13, 1.84},  // Al
    {14, 2.10},  // Si
    {15, 1.80},  // P
    {16, 1.80},  // S
    {17, 1.75},  // Cl
    {18, 1.88},  // Ar
    {19, 2.75},  // K
    {20, 2.31},  // Ca
    {31, 1.87},  // Ga
    {32, 2.11},  // Ge
    {33, 1.85},  // As
    {34, 1.90},  // Se
    {35, 1.83},  // Br
    {36, 2.02},  // Kr
    {37, 3.03},  // Rb
    {38, 2.49},  // Sr
    {49, 1.93},  // In
    {50, 2.17},  // Sn
    {51, 2.06},  // Sb
    {52, 2.06},  // Te
    {53, 1.98},  // I
    {54, 2.16},  // Xe
    {55, 3.43},  // Cs
    {56, 2.68},  // Ba
    {81, 1.96},  // Tl
    {82, 2.02},  // Pb
    {83, 2.07},  // Bi
    {84, 1.97},  // Po
    {85, 2.02},  // At
    {86, 2.20},  // Rn
    {87, 3.48},  // Fr
    {88, 2.83},  // Ra
};
constexpr double radius_color =
    1.08265;  // same radius for all feature/color "atoms"

namespace {
class ss_matcher {
 public:
  ss_matcher(const std::string &pattern) : m_pattern(pattern) {
    m_needCopies = (pattern.find_first_of("$") != std::string::npos);
    RDKit::RWMol *p = RDKit::SmartsToMol(pattern);
    m_matcher = p;
    POSTCONDITION(m_matcher, "no matcher");
  };
  const RDKit::ROMol *getMatcher() const { return m_matcher; };
  unsigned int countMatches(const RDKit::ROMol &mol) const {
    PRECONDITION(m_matcher, "no matcher");
    std::vector<RDKit::MatchVectType> matches;
    // This is an ugly one. Recursive queries aren't thread safe.
    // Unfortunately we have to take a performance hit here in order
    // to guarantee thread safety
    if (m_needCopies) {
      const RDKit::ROMol nm(*(m_matcher), true);
      RDKit::SubstructMatch(mol, nm, matches);
    } else {
      const RDKit::ROMol &nm = *m_matcher;
      RDKit::SubstructMatch(mol, nm, matches);
    }
    return matches.size();
  }
  ~ss_matcher() { delete m_matcher; };

 private:
  ss_matcher() : m_pattern("") {};
  std::string m_pattern;
  bool m_needCopies{false};
  const RDKit::ROMol *m_matcher{nullptr};
};
}  // namespace

typedef boost::flyweight<boost::flyweights::key_value<std::string, ss_matcher>,
                         boost::flyweights::no_tracking>
    pattern_flyweight;
// Definitions for feature points adapted from:
// Gobbi and Poppinger, Biotech. Bioeng. _61_ 47-54 (1998)
const std::vector<std::vector<std::string>> smartsPatterns = {
    {"[$([N;!H0;v3,v4&+1]),\
$([O,S;H1;+0]),\
n&H1&+0]"},                                // Donor
    {"[$([O,S;H1;v2;!$(*-*=[O,N,P,S])]),\
$([O,S;H0;v2]),\
$([O,S;-]),\
$([N;v3;!$(N-*=[O,N,P,S])]),\
n&H0&+0,\
$([o,s;+0;!$([o,s]:n);!$([o,s]:c:n)])]"},  // Acceptor
    {
        "[r]1[r][r]1",
        "[r]1[r][r][r]1",
        "[r]1[r][r][r][r]1",
        "[r]1[r][r][r][r][r]1",
        "[r]1[r][r][r][r][r][r]1",
    },  // rings
        //    "[a]",                                                  //
        //    Aromatic
        //    "[F,Cl,Br,I]",                                          // Halogen
    {"[#7;+,\
$([N;H2&+0][$([C,a]);!$([C,a](=O))]),\
$([N;H1&+0]([$([C,a]);!$([C,a](=O))])[$([C,a]);!$([C,a](=O))]),\
$([N;H0&+0]([C;!$(C(=O))])([C;!$(C(=O))])[C;!$(C(=O))])]"},  // Basic
    {"[$([C,S](=[O,S,P])-[O;H1,-1])]"}                       // Acidic
};
std::vector<std::vector<const ROMol *>> *getPh4Patterns() {
  static std::unique_ptr<std::vector<std::vector<const ROMol *>>> patterns;
  if (!patterns) {
    patterns.reset(new std::vector<std::vector<const ROMol *>>());
    for (const auto &smartsV : smartsPatterns) {
      std::vector<const ROMol *> v;
      for (const auto &smarts : smartsV) {
        const ROMol *matcher = pattern_flyweight(smarts).get().getMatcher();
        CHECK_INVARIANT(matcher, "bad smarts");
        v.push_back(matcher);
      }
      patterns->push_back(std::move(v));
    }
  }

  return patterns.get();
}

<<<<<<< HEAD
// The conformer is left where it is, the shape is translated to the origin.
ShapeInput PrepareConformer(const ROMol &mol, int confId, bool useColors,
                            const std::vector<unsigned int> *atomSubset,
                            const double *dummyRad) {
  Align3D::setUseCutOff(true);
=======
// the conformer is translated to the origin
ShapeInput PrepareConformer(const ROMol &mol, int confId, bool useColors) {
  Align3D::setUseCutOff(true);

>>>>>>> 231f711c
  ShapeInput res;

  // unpack features (PubChem-specific property from SDF)
  // NOTE: this unpacking assumes that RWMol-atom-index = SDF-atom-number - 1
  //   e.g. RWMol uses [0..N-1] and SDF uses [1..N], with atoms in the same
  //   order

  std::vector<std::pair<std::vector<unsigned int>, unsigned int>>
      feature_idx_type;

  if (useColors) {
    std::string features;
    if (mol.getPropIfPresent(pubchemFeatureName, features)) {
      // regular atoms have type 0; feature "atoms" (features represented by a
      // single point+radius) must have type > 0
      static const std::map<std::string, unsigned int> atomTypes = {
          {"acceptor", 1}, {"anion", 2},      {"cation", 3},
          {"donor", 4},    {"hydrophobe", 5}, {"rings", 6},
      };

      std::istringstream iss(features);
      std::string line;
      unsigned int n = 0;
      while (std::getline(iss, line)) {
        if (n == 0) {
          feature_idx_type.resize(stoul(line));
        }

        else {
          unsigned int f = n - 1;
          if (f >= feature_idx_type.size()) {
            throw ValueErrorException("Too many features");
          }

          std::istringstream iss2(line);
          std::string token;
          unsigned int t = 0;
          while (std::getline(iss2, token, ' ')) {
            if (t == 0) {
              feature_idx_type[f].first.resize(stoul(token));
            } else if (t <= feature_idx_type[f].first.size()) {
              feature_idx_type[f].first[t - 1] = stoul(token) - 1;
            } else {
              auto type = atomTypes.find(token);
              if (type == atomTypes.end()) {
                throw ValueErrorException("Invalid feature type: " + token);
              }
              feature_idx_type[f].second = type->second;
            }
            ++t;
          }
          if (t != (feature_idx_type[f].first.size() + 2)) {
            throw ValueErrorException("Wrong number of tokens in feature");
          }
        }

        ++n;
      }
      if (n != (feature_idx_type.size() + 1)) {
        throw ValueErrorException("Wrong number of features");
      }

      DEBUG_MSG("# features: " << feature_idx_type.size());
    } else {
      const auto pattVects = getPh4Patterns();
      feature_idx_type.clear();

      unsigned pattIdx = 1;
      for (const auto &patts : *pattVects) {
        for (const auto patt : patts) {
          auto matches = SubstructMatch(mol, *patt);
          for (auto match : matches) {
            std::vector<unsigned int> ats;
            for (const auto &pr : match) {
              ats.push_back(pr.second);
            }
            feature_idx_type.emplace_back(ats, pattIdx);
          }
        }
        ++pattIdx;
      }
    }
  }

  // unpack atoms

  auto &conformer = mol.getConformer(confId);
  if (!conformer.is3D()) {
    throw ValueErrorException("Conformer must be 3D");
  }
  unsigned int nAtoms = mol.getNumAtoms();
  // DEBUG_MSG("num atoms: " << nAtoms);

  // Start with the arrays as large as they will possibly have to be.
  // They will be re-sized later.
  unsigned int nAlignmentAtoms = nAtoms + feature_idx_type.size();
  std::vector<double> rad_vector(nAlignmentAtoms);
  res.atom_type_vector.resize(nAlignmentAtoms, 0);

  RDGeom::Point3D ave;
  unsigned int nSelectedAtoms = 0;
  for (unsigned i = 0; i < nAtoms; ++i) {
    if (atomSubset && std::find(atomSubset->begin(), atomSubset->end(), i) ==
                          atomSubset->end()) {
      continue;
    }
    unsigned int Z = mol.getAtomWithIdx(i)->getAtomicNum();
    if (Z > 1) {
      ave += conformer.getAtomPos(i);

      if (auto rad = vdw_radii.find(Z); rad != vdw_radii.end()) {
        rad_vector[nSelectedAtoms++] = rad->second;
      } else {
        throw ValueErrorException("No VdW radius for atom with Z=" +
                                  std::to_string(Z));
      }
    } else if (dummyRad && Z == 0) {
      ave += conformer.getAtomPos(i);
      rad_vector[nSelectedAtoms++] = *dummyRad;
    }
  }

  // translate steric center to origin
  ave /= nSelectedAtoms;
  DEBUG_MSG("steric center: (" << ave << ")");
  res.shift = {-ave.x, -ave.y, -ave.z};
  res.coord.resize(nAlignmentAtoms * 3);

  for (unsigned i = 0, j = 0; i < nAtoms; ++i) {
    if (atomSubset && std::find(atomSubset->begin(), atomSubset->end(), i) ==
                          atomSubset->end()) {
      continue;
    }
    // use only non-H for alignment
    unsigned int Z = mol.getAtomWithIdx(i)->getAtomicNum();
    if (Z > 1 || (dummyRad && Z == 0)) {
      RDGeom::Point3D pos = conformer.getAtomPos(i);
      pos -= ave;
      res.coord[j * 3] = pos.x;
      res.coord[(j * 3) + 1] = pos.y;
      res.coord[(j * 3) + 2] = pos.z;
      ++j;
    }
  }

  // get feature coordinates - simply the average of coords of all atoms in the
  // feature
  unsigned int numFeatures = 0;
  for (unsigned i = 0; i < feature_idx_type.size(); ++i) {
    RDGeom::Point3D floc;
    unsigned int nSel = 0;
    for (unsigned int j = 0; j < feature_idx_type[i].first.size(); ++j) {
      unsigned int idx = feature_idx_type[i].first[j];
      if (atomSubset && std::find(atomSubset->begin(), atomSubset->end(),
                                  idx) == atomSubset->end()) {
        continue;
      }
      if (idx >= nAtoms || mol.getAtomWithIdx(idx)->getAtomicNum() <= 1) {
        throw ValueErrorException("Invalid feature atom index");
      }
      floc += conformer.getAtomPos(idx);
      ++nSel;
    }
    if (nSel) {
      floc /= nSel;
      floc -= ave;
      DEBUG_MSG("feature type " << feature_idx_type[i].second << " (" << floc
                                << ")");

      auto array_idx = nSelectedAtoms + numFeatures;
      res.coord[array_idx * 3] = floc.x;
      res.coord[(array_idx * 3) + 1] = floc.y;
      res.coord[(array_idx * 3) + 2] = floc.z;
      rad_vector[array_idx] = radius_color;
      res.atom_type_vector[array_idx] = feature_idx_type[i].second;
      ++numFeatures;
    }
  }

  // Now cut the final vectors down to the actual number of atoms and
  // features used.
  nAlignmentAtoms = nSelectedAtoms + numFeatures;
  res.coord.resize(nAlignmentAtoms * 3);
  rad_vector.resize(nAlignmentAtoms);
  res.atom_type_vector.resize(nAlignmentAtoms);
  Align3D::setAlpha(rad_vector.data(), rad_vector.size(), res.alpha_vector);

  // regular atom self overlap
  Align3D::getVolumeAtomIndexVector(res.atom_type_vector.data(),
                                    res.atom_type_vector.size(),
                                    res.volumeAtomIndexVector);
  res.sov = Align3D::ComputeShapeOverlap(
      res.coord.data(), res.alpha_vector, res.volumeAtomIndexVector,
      res.coord.data(), res.alpha_vector, res.volumeAtomIndexVector);
  DEBUG_MSG("sov: " << res.sov);

  // feature self overlap
  if (feature_idx_type.size() > 0) {
    Align3D::getColorAtomType2IndexVectorMap(res.atom_type_vector.data(),
                                             res.atom_type_vector.size(),
                                             res.colorAtomType2IndexVectorMap);
    res.sof = Align3D::ComputeFeatureOverlap(
        res.coord.data(), res.alpha_vector, res.colorAtomType2IndexVectorMap,
        res.coord.data(), res.alpha_vector, res.colorAtomType2IndexVectorMap);
    DEBUG_MSG("sof: " << res.sof);
  }
  return res;
}

std::pair<double, double> AlignMolecule(const ShapeInput &refShape, ROMol &fit,
                                        std::vector<float> &matrix,
                                        int fitConfId, bool useColors,
                                        double opt_param,
                                        unsigned int max_preiters,
                                        unsigned int max_postiters) {
  PRECONDITION(matrix.size() == 12, "bad matrix size");
  Align3D::setUseCutOff(true);

  DEBUG_MSG("Fit details:");
  auto fitShape = PrepareConformer(fit, fitConfId, useColors);

  std::set<unsigned int> jointColorAtomTypeSet;
  Align3D::getJointColorTypeSet(
      refShape.atom_type_vector.data(), refShape.atom_type_vector.size(),
      fitShape.atom_type_vector.data(), fitShape.atom_type_vector.size(),
      jointColorAtomTypeSet);
  auto mapCp = refShape.colorAtomType2IndexVectorMap;
  Align3D::restrictColorAtomType2IndexVectorMap(mapCp, jointColorAtomTypeSet);
  Align3D::restrictColorAtomType2IndexVectorMap(
      fitShape.colorAtomType2IndexVectorMap, jointColorAtomTypeSet);

  DEBUG_MSG("Running alignment...");
  double nbr_st = 0.0;
  double nbr_ct = 0.0;
  Align3D::Neighbor_Conformers(
      refShape.coord.data(), refShape.alpha_vector,
      refShape.volumeAtomIndexVector, mapCp, refShape.sov, refShape.sof,
      fitShape.coord.data(), fitShape.alpha_vector,
      fitShape.volumeAtomIndexVector, fitShape.colorAtomType2IndexVectorMap,
      fitShape.sov, fitShape.sof, !jointColorAtomTypeSet.empty(), max_preiters,
      max_postiters, opt_param, matrix.data(), nbr_st, nbr_ct);

  DEBUG_MSG("Done!");
  DEBUG_MSG("nbr_st: " << nbr_st);
  DEBUG_MSG("nbr_ct: " << nbr_ct);

  // transform fit coords
  Conformer &fit_conformer = fit.getConformer(fitConfId);
  if (3 * fit.getNumAtoms() != fitShape.coord.size()) {
    // Hs were removed
    fitShape.coord.resize(3 * fit.getNumAtoms());
    for (unsigned int i = 0; i < fit.getNumAtoms(); ++i) {
      const auto &pos = fit_conformer.getAtomPos(i);
      fitShape.coord[i * 3] = pos.x + fitShape.shift[0];
      fitShape.coord[i * 3 + 1] = pos.y + fitShape.shift[1];
      fitShape.coord[i * 3 + 2] = pos.z + fitShape.shift[2];
    }
  }
  std::vector<float> transformed(fit.getNumAtoms() * 3);
  Align3D::VApplyRotTransMatrix(transformed.data(), fitShape.coord.data(),
                                fit.getNumAtoms(), matrix.data());

  for (unsigned i = 0; i < fit.getNumAtoms(); ++i) {
    // both conformers have been translated to the origin, translate the fit
    // conformer back to the steric center of the reference.
    RDGeom::Point3D &pos = fit_conformer.getAtomPos(i);
    pos.x = transformed[i * 3] - refShape.shift[0];
    pos.y = transformed[(i * 3) + 1] - refShape.shift[1];
    pos.z = transformed[(i * 3) + 2] - refShape.shift[2];
  }
  fit.setProp("shape_align_shape_tanimoto", nbr_st);
  fit.setProp("shape_align_color_tanimoto", nbr_ct);

  return std::make_pair(nbr_st, nbr_ct);
}

std::pair<double, double> AlignMolecule(const ROMol &ref, ROMol &fit,
                                        std::vector<float> &matrix,
                                        int refConfId, int fitConfId,
                                        bool useColors, double opt_param,
                                        unsigned int max_preiters,
                                        unsigned int max_postiters) {
  Align3D::setUseCutOff(true);

  DEBUG_MSG("Reference details:");
  auto refShape = PrepareConformer(ref, refConfId, useColors);

  return AlignMolecule(refShape, fit, matrix, fitConfId, useColors, opt_param,
                       max_preiters, max_postiters);
}<|MERGE_RESOLUTION|>--- conflicted
+++ resolved
@@ -159,18 +159,12 @@
   return patterns.get();
 }
 
-<<<<<<< HEAD
 // The conformer is left where it is, the shape is translated to the origin.
 ShapeInput PrepareConformer(const ROMol &mol, int confId, bool useColors,
                             const std::vector<unsigned int> *atomSubset,
                             const double *dummyRad) {
   Align3D::setUseCutOff(true);
-=======
-// the conformer is translated to the origin
-ShapeInput PrepareConformer(const ROMol &mol, int confId, bool useColors) {
-  Align3D::setUseCutOff(true);
-
->>>>>>> 231f711c
+
   ShapeInput res;
 
   // unpack features (PubChem-specific property from SDF)
