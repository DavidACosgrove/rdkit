--- conflicted
+++ resolved
@@ -57,34 +57,20 @@
                           double opt_param, unsigned int max_preiters,
                           unsigned int max_postiters) {
   std::vector<float> matrix(12, 0.0);
-<<<<<<< HEAD
-  auto [nbr_st, nbr_ct] = AlignShapes(refShape, fitShape, matrix, opt_param,
-                                      max_preiters, max_postiters);
-=======
   auto [nbr_st, nbr_ct] = AlignShape(refShape, fitShape, matrix, opt_param,
                                      max_preiters, max_postiters);
->>>>>>> e87dc6ee
   python::list pyMatrix;
   for (auto m : matrix) {
     pyMatrix.append(m);
   }
   return python::make_tuple(nbr_st, nbr_ct, pyMatrix);
 }
-<<<<<<< HEAD
-void transformConformer(const ShapeInput &refShape,
-=======
 void transformConformer(const python::list &pyFinalTrans,
->>>>>>> e87dc6ee
                         const python::list &pyMatrix, ShapeInput probeShape,
                         RDKit::Conformer &probeConf) {
   std::vector<float> matrix;
   pythonObjectToVect<float>(pyMatrix, matrix);
   if (matrix.size() != 12) {
-<<<<<<< HEAD
-    throw_value_error("The transformation matrix must have 12 values.");
-  }
-  TransformConformer(refShape, matrix, probeShape, probeConf);
-=======
     throw_value_error(
         "The transformation matrix must have 12 values.  It had " +
         std::to_string(matrix.size()) + ".");
@@ -97,7 +83,6 @@
         std::to_string(finalTrans.size()) + ".");
   }
   TransformConformer(finalTrans, matrix, probeShape, probeConf);
->>>>>>> e87dc6ee
 }
 ShapeInput *prepConf(const RDKit::ROMol &mol, int confId,
                      const python::object &py_opts) {
@@ -147,8 +132,6 @@
     py_list.append(python::make_tuple(static_cast<int>(val.first), val.second));
   }
   return py_list;
-<<<<<<< HEAD
-=======
 }
 
 void set_shapeShift(ShapeInput &shp, const python::list &s) {
@@ -160,7 +143,6 @@
     py_list.append(val);
   }
   return py_list;
->>>>>>> e87dc6ee
 }
 }  // namespace helpers
 
@@ -179,11 +161,7 @@
           "Whether to use dummy atoms in the alignment. Default=False.")
       .def_readwrite(
           "dummyRadius", &ShapeInputOptions::dummyRadius,
-<<<<<<< HEAD
-          "If using dummy atoms in the alignment, what radius to use for it."
-=======
           "If using dummy atoms in the alignment, what radius to use for them."
->>>>>>> e87dc6ee
           "  Default=2.16 (the radius of Xe).")
       .add_property(
           "atomSubset", &helpers::get_atomSubset, &helpers::set_atomSubset,
@@ -289,11 +267,7 @@
 
   python::def(
       "TransformConformer", &helpers::transformConformer,
-<<<<<<< HEAD
-      (python::arg("refShape"), python::arg("matrix"),
-=======
       (python::arg("finalTrans"), python::arg("matrix"),
->>>>>>> e87dc6ee
        python::arg("probeShape"), python::arg("probeConformer")),
       R"DOC(Assuming that probeShape has been overlaid onto refShape to give
 the supplied transformation matrix, applies that transformation to the
